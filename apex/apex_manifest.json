{
  "name": "com.android.wifi",
<<<<<<< HEAD
  "version": 310716000
=======
  "version": 319999900
>>>>>>> 5d4777a0
}
<|MERGE_RESOLUTION|>--- conflicted
+++ resolved
@@ -1,8 +1,4 @@
 {
   "name": "com.android.wifi",
-<<<<<<< HEAD
-  "version": 310716000
-=======
-  "version": 319999900
->>>>>>> 5d4777a0
+  "version": 310717000
 }
