--- conflicted
+++ resolved
@@ -33,10 +33,13 @@
 import android.net.wifi.aware.SubscribeConfig;
 import android.net.wifi.aware.SubscribeDiscoverySession;
 import android.net.wifi.aware.WifiAwareManager;
+import android.net.wifi.aware.WifiAwareNetworkSpecifier;
 import android.net.wifi.aware.WifiAwareSession;
 import android.os.Bundle;
 import android.os.Handler;
 import android.os.HandlerThread;
+import android.os.Parcel;
+import android.util.Base64;
 
 import androidx.annotation.NonNull;
 import androidx.test.core.app.ApplicationProvider;
@@ -55,7 +58,6 @@
 import java.util.HashMap;
 import java.util.List;
 import java.util.Map;
-
 
 /**
  * Snippet class for exposing {@link WifiAwareManager} APIs.
@@ -81,12 +83,9 @@
 
     public WifiAwareManagerSnippet() throws WifiAwareManagerSnippetException {
         mContext = ApplicationProvider.getApplicationContext();
-        PermissionUtils.checkPermissions(mContext,
-                Manifest.permission.ACCESS_WIFI_STATE,
-                Manifest.permission.CHANGE_WIFI_STATE,
-                Manifest.permission.ACCESS_FINE_LOCATION,
-                Manifest.permission.NEARBY_WIFI_DEVICES
-        );
+        PermissionUtils.checkPermissions(mContext, Manifest.permission.ACCESS_WIFI_STATE,
+                Manifest.permission.CHANGE_WIFI_STATE, Manifest.permission.ACCESS_FINE_LOCATION,
+                Manifest.permission.NEARBY_WIFI_DEVICES);
         mWifiAwareManager = mContext.getSystemService(WifiAwareManager.class);
         checkWifiAwareManager();
         HandlerThread handlerThread = new HandlerThread("Snippet-Aware");
@@ -324,31 +323,14 @@
             sendEvent(mCallBackId, "onSessionTerminated");
         }
 
-
-        @Override
-<<<<<<< HEAD
-        public void onServiceDiscovered(PeerHandle peerHandle, byte[] serviceSpecificInfo,
-                                        List<byte[]> matchFilter) {
-            mPeerHandle = peerHandle;
-            SnippetEvent event = new SnippetEvent(mCallBackId, "onServiceDiscovered");
-            event.getData().putByteArray("serviceSpecificInfo", serviceSpecificInfo);
-            putMatchFilterData(matchFilter, event);
-            EventCache.getInstance().postEvent(event);
-        }
-
-        @Override
-=======
->>>>>>> 7971c376
+        @Override
         public void onServiceDiscovered(ServiceDiscoveryInfo info) {
             mPeerHandles.put(info.getPeerHandle().hashCode(), info.getPeerHandle());
             List<byte[]> matchFilter = info.getMatchFilters();
             SnippetEvent event = new SnippetEvent(mCallBackId, "onServiceDiscovered");
             event.getData().putByteArray("serviceSpecificInfo", info.getServiceSpecificInfo());
             event.getData().putString("pairedAlias", info.getPairedAlias());
-<<<<<<< HEAD
-=======
             event.getData().putInt("peerId", info.getPeerHandle().hashCode());
->>>>>>> 7971c376
             putMatchFilterData(matchFilter, event);
             EventCache.getInstance().postEvent(event);
         }
@@ -361,25 +343,24 @@
             SnippetEvent event = new SnippetEvent(mCallBackId, "onServiceDiscoveredWithinRange");
             event.getData().putByteArray("serviceSpecificInfo", serviceSpecificInfo);
             event.getData().putInt("distanceMm", distanceMm);
-<<<<<<< HEAD
-=======
-            event.getData().putInt("peerId", peerHandle.hashCode());
->>>>>>> 7971c376
+            event.getData().putInt("peerId", peerHandle.hashCode());
             putMatchFilterData(matchFilter, event);
             EventCache.getInstance().postEvent(event);
         }
 
         @Override
         public void onMessageSendSucceeded(int messageId) {
-            SnippetEvent event = new SnippetEvent(mCallBackId, "onMessageSendSucceeded");
-            event.getData().putInt("lastMessageId", messageId);
+            SnippetEvent event = new SnippetEvent(mCallBackId, "messageSendResult");
+            event.getData().putString("callbackName", "onMessageSendSucceeded");
+            event.getData().putInt("messageId", messageId);
             EventCache.getInstance().postEvent(event);
         }
 
         @Override
         public void onMessageSendFailed(int messageId) {
-            SnippetEvent event = new SnippetEvent(mCallBackId, "onMessageSendFailed");
-            event.getData().putInt("lastMessageId", messageId);
+            SnippetEvent event = new SnippetEvent(mCallBackId, "messageSendResult");
+            event.getData().putString("callbackName", "onMessageSendFailed");
+            event.getData().putInt("messageId", messageId);
             EventCache.getInstance().postEvent(event);
         }
 
@@ -388,66 +369,63 @@
             mPeerHandles.put(peerHandle.hashCode(), peerHandle);
             SnippetEvent event = new SnippetEvent(mCallBackId, "onMessageReceived");
             event.getData().putByteArray("receivedMessage", message);
+            event.getData().putInt("peerId", peerHandle.hashCode());
             EventCache.getInstance().postEvent(event);
         }
 
         @Override
         public void onPairingSetupRequestReceived(PeerHandle peerHandle, int requestId) {
-            mPeerHandle = peerHandle;
             SnippetEvent event = new SnippetEvent(mCallBackId, "onPairingSetupRequestReceived");
             event.getData().putInt("pairingRequestId", requestId);
+            event.getData().putInt("peerId", peerHandle.hashCode());
             EventCache.getInstance().postEvent(event);
         }
 
         @Override
         public void onPairingSetupSucceeded(PeerHandle peerHandle, String alias) {
-            mPeerHandle = peerHandle;
             SnippetEvent event = new SnippetEvent(mCallBackId, "onPairingSetupSucceeded");
             event.getData().putString("pairedAlias", alias);
+            event.getData().putInt("peerId", peerHandle.hashCode());
             EventCache.getInstance().postEvent(event);
         }
 
         @Override
         public void onPairingSetupFailed(PeerHandle peerHandle) {
-            mPeerHandle = peerHandle;
-            sendEvent(mCallBackId, "onPairingSetupFailed");
-
-        }
-
-        @Override
-<<<<<<< HEAD
-        public void onPairingVerificationSucceed(@NonNull PeerHandle peerHandle,
-                                                 @NonNull String alias) {
-            super.onPairingVerificationSucceed(mPeerHandle, alias);
-            mPeerHandle = peerHandle;
-=======
+            SnippetEvent event = new SnippetEvent(mCallBackId, "onPairingSetupFailed");
+            event.getData().putInt("peerId", peerHandle.hashCode());
+            EventCache.getInstance().postEvent(event);
+        }
+
+        @Override
         public void onPairingVerificationSucceed(
                 @NonNull PeerHandle peerHandle, @NonNull String alias) {
             super.onPairingVerificationSucceed(peerHandle, alias);
->>>>>>> 7971c376
             SnippetEvent event = new SnippetEvent(mCallBackId, "onPairingVerificationSucceed");
             event.getData().putString("pairedAlias", alias);
+            event.getData().putInt("peerId", peerHandle.hashCode());
             EventCache.getInstance().postEvent(event);
         }
 
         @Override
         public void onPairingVerificationFailed(PeerHandle peerHandle) {
-            mPeerHandle = peerHandle;
-            sendEvent(mCallBackId, "onPairingVerificationFailed");
+            SnippetEvent event = new SnippetEvent(mCallBackId, "onPairingVerificationFailed");
+            event.getData().putInt("peerId", peerHandle.hashCode());
+            EventCache.getInstance().postEvent(event);
         }
 
         @Override
         public void onBootstrappingSucceeded(PeerHandle peerHandle, int method) {
-            mPeerHandle = peerHandle;
             SnippetEvent event = new SnippetEvent(mCallBackId, "onBootstrappingSucceeded");
             event.getData().putInt("bootstrappingMethod", method);
+            event.getData().putInt("peerId", peerHandle.hashCode());
             EventCache.getInstance().postEvent(event);
         }
 
         @Override
         public void onBootstrappingFailed(PeerHandle peerHandle) {
-            mPeerHandle = peerHandle;
-            sendEvent(mCallBackId, "onBootstrappingFailed");
+            SnippetEvent event = new SnippetEvent(mCallBackId, "onBootstrappingFailed");
+            event.getData().putInt("peerId", peerHandle.hashCode());
+            EventCache.getInstance().postEvent(event);
         }
     }
 
@@ -475,22 +453,15 @@
      * @param callbackId      Assigned automatically by mobly. Also will be used as discovery
      *                        session id for further operations
      * @param subscribeConfig Defines the subscription configuration via
-     *                               WifiAwareJsonDeserializer.
+     *                        WifiAwareJsonDeserializer.
      */
     @AsyncRpc(
             description = "Create a Wi-Fi Aware subscribe discovery session and handle callbacks.")
-<<<<<<< HEAD
-    public void wifiAwareSubscribe(String callbackId, SubscribeConfig subscribeConfig)
-            throws JSONException, WifiAwareManagerSnippetException {
-        checkWifiAwareSession();
-        Log.v("subscribeConfig: " + subscribeConfig.toString());
-=======
     public void wifiAwareSubscribe(String callbackId, String sessionId,
             SubscribeConfig subscribeConfig) throws JSONException,
             WifiAwareManagerSnippetException {
         WifiAwareSession session = getWifiAwareSession(sessionId);
         Log.v("Creating a new Aware subscribe session with config: " + subscribeConfig.toString());
->>>>>>> 7971c376
         WifiAwareDiscoverySessionCallback myDiscoverySessionCallback =
                 new WifiAwareDiscoverySessionCallback(callbackId);
         session.subscribe(subscribeConfig, myDiscoverySessionCallback, mHandler);
@@ -509,17 +480,10 @@
      * @param publishConfig Defines the publish configuration via WifiAwareJsonDeserializer.
      */
     @AsyncRpc(description = "Create a Wi-Fi Aware publish discovery session and handle callbacks.")
-<<<<<<< HEAD
-    public void wifiAwarePublish(String callbackId, PublishConfig publishConfig)
-            throws JSONException, WifiAwareManagerSnippetException {
-        checkWifiAwareSession();
-        Log.v("publishConfig: " + publishConfig.toString());
-=======
     public void wifiAwarePublish(String callbackId, String sessionId, PublishConfig publishConfig)
             throws JSONException, WifiAwareManagerSnippetException {
         WifiAwareSession session = getWifiAwareSession(sessionId);
         Log.v("Creating a new Aware publish session with config: " + publishConfig.toString());
->>>>>>> 7971c376
         WifiAwareDiscoverySessionCallback myDiscoverySessionCallback =
                 new WifiAwareDiscoverySessionCallback(callbackId);
         session.publish(publishConfig, myDiscoverySessionCallback, mHandler);
@@ -568,13 +532,8 @@
      * @see java.nio.charset.StandardCharsets#UTF_8
      */
     @Rpc(description = "Send a message to a peer using Wi-Fi Aware.")
-<<<<<<< HEAD
-    public void wifiAwareSendMessage(int messageId, String message)
-            throws WifiAwareManagerSnippetException {
-=======
     public void wifiAwareSendMessage(String discoverySessionId, int peerId, int messageId,
             String message) throws WifiAwareManagerSnippetException {
->>>>>>> 7971c376
         // 4. send message & wait for send status
         DiscoverySession session = getDiscoverySession(discoverySessionId);
         PeerHandle handle = getPeerHandler(peerId);
@@ -615,8 +574,6 @@
         mPeerHandles.clear();
     }
 
-<<<<<<< HEAD
-=======
     /**
      * Creates a Wi-Fi Aware network specifier for requesting network through connectivityManager.
      *
@@ -715,5 +672,4 @@
 
         }
 
->>>>>>> 7971c376
 }
