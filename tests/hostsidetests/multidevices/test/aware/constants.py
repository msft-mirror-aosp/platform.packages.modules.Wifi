--- conflicted
+++ resolved
@@ -20,7 +20,6 @@
 import datetime
 import operator
 
-
 # Package name for the Wi-Fi Aware snippet application
 WIFI_AWARE_SNIPPET_PACKAGE_NAME = "com.google.snippet.wifi.aware"
 # Timeout duration for Wi-Fi state change operations
@@ -34,11 +33,8 @@
 TERMINATE_NOTIFICATION_ENABLED = "terminate_notification_enabled"
 MAX_DISTANCE_MM = "max_distance_mm"
 PAIRING_CONFIG = "pairing_config"
-<<<<<<< HEAD
-=======
 AWARE_NETWORK_INFO_CLASS_NAME = "android.net.wifi.aware.WifiAwareNetworkInfo"
 TTL_SEC = "TtlSec"
->>>>>>> 7971c376
 
 
 @enum.unique
@@ -85,12 +81,42 @@
     # Event for the publish or subscribe step: triggered by onPublishStarted or SUBSCRIBE_STARTED or
     # onSessionConfigFailed
     DISCOVER_RESULT = "discoveryResult"
+    # Event for the message send result.
+    MESSAGE_SEND_RESULT = "messageSendResult"
 
 
 @enum.unique
 class DiscoverySessionCallbackParamsType(enum.StrEnum):
     CALLBACK_NAME = "callbackName"
     IS_SESSION_INIT = "isSessionInitialized"
+    MESSAGE_ID = "messageId"
+    RECEIVE_MESSAGE = "receivedMessage"
+
+
+@enum.unique
+class NetworkCbEventName(enum.StrEnum):
+    """Represents the event name for ConnectivityManager network callbacks."""
+    NETWORK_CALLBACK = "NetworkCallback"
+
+
+@enum.unique
+class NetworkCbEventKey(enum.StrEnum):
+    """Represents event data keys for ConnectivityManager network callbacks."""
+    NETWORK = "network"
+    CALLBACK_NAME = "callbackName"
+    NETWORK_CAPABILITIES = "networkCapabilities"
+    TRANSPORT_INFO_CLASS_NAME = "transportInfoClassName"
+
+
+@enum.unique
+class NetworkCbName(enum.StrEnum):
+    """Represents the name of network callback for ConnectivityManager.
+
+    These callbacks are correspond to DiscoverySessionCallback in the Android documentation:
+    https://developer.android.com/reference/android/net/ConnectivityManager.NetworkCallback
+    """
+    ON_UNAVAILABLE = "onUnavailable"
+    ON_CAPABILITIES_CHANGED = "onCapabilitiesChanged"
 
 
 @enum.unique
@@ -253,9 +279,6 @@
     ALIAS_SUBSCRIBE = "subscriber"
     TEST_WAIT_DURATION_MS = 10000
     TEST_MESSAGE = "test message!"
-<<<<<<< HEAD
-    MESSAGE_ID = 1234
-=======
     MESSAGE_ID = 1234
 
 
@@ -383,5 +406,4 @@
   R = 11
   S = 12
   T = 13
-  U = 14
->>>>>>> 7971c376
+  U = 14