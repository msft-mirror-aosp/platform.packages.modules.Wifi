/*
 * Copyright (C) 2022 The Android Open Source Project
 *
 * Licensed under the Apache License, Version 2.0 (the "License");
 * you may not use this file except in compliance with the License.
 * You may obtain a copy of the License at
 *
 *      http://www.apache.org/licenses/LICENSE-2.0
 *
 * Unless required by applicable law or agreed to in writing, software
 * distributed under the License is distributed on an "AS IS" BASIS,
 * WITHOUT WARRANTIES OR CONDITIONS OF ANY KIND, either express or implied.
 * See the License for the specific language governing permissions and
 * limitations under the License.
 */

package com.android.wifi.dialog;

import android.app.Activity;
import android.app.AlertDialog;
import android.app.Dialog;
import android.content.Intent;
import android.content.res.Configuration;
import android.icu.text.MessageFormat;
import android.media.AudioManager;
import android.media.Ringtone;
import android.media.RingtoneManager;
import android.net.Uri;
import android.net.wifi.WifiContext;
import android.net.wifi.WifiManager;
import android.os.Bundle;
import android.os.CountDownTimer;
import android.os.Handler;
import android.os.Looper;
import android.os.SystemClock;
import android.os.Vibrator;
import android.text.Editable;
import android.text.SpannableString;
import android.text.Spanned;
import android.text.TextUtils;
import android.text.TextWatcher;
import android.text.method.LinkMovementMethod;
import android.text.style.URLSpan;
import android.util.ArraySet;
import android.util.Log;
import android.util.SparseArray;
import android.view.ContextThemeWrapper;
import android.view.Gravity;
import android.view.KeyEvent;
import android.view.LayoutInflater;
import android.view.View;
import android.view.ViewGroup;
import android.view.Window;
import android.view.WindowManager;
import android.widget.EditText;
import android.widget.TextView;

import androidx.annotation.NonNull;
import androidx.annotation.Nullable;
import androidx.core.os.BuildCompat;

import java.util.ArrayList;
import java.util.List;
import java.util.Set;

/**
 * Main Activity of the WifiDialog application. All dialogs should be created and managed from here.
 */
public class WifiDialogActivity extends Activity  {
    private static final String TAG = "WifiDialog";
    private static final String KEY_DIALOG_INTENTS = "KEY_DIALOG_INTENTS";
    private static final String EXTRA_DIALOG_EXPIRATION_TIME_MS =
            "com.android.wifi.dialog.DIALOG_START_TIME_MS";
    private static final String EXTRA_DIALOG_P2P_PIN_INPUT =
            "com.android.wifi.dialog.DIALOG_P2P_PIN_INPUT";

    private @NonNull Handler mHandler = new Handler(Looper.getMainLooper());
    private @Nullable WifiContext mWifiContext;
    private @Nullable WifiManager mWifiManager;
    private boolean mIsVerboseLoggingEnabled;
    private int mGravity = Gravity.NO_GRAVITY;

    private @NonNull Set<Intent> mSavedStateIntents = new ArraySet<>();
    private @NonNull SparseArray<Intent> mLaunchIntentsPerId = new SparseArray<>();
    private @NonNull SparseArray<Dialog> mActiveDialogsPerId = new SparseArray<>();
    private @NonNull SparseArray<CountDownTimer> mActiveCountDownTimersPerId = new SparseArray<>();

    private WifiContext getWifiContext() {
        if (mWifiContext == null) {
            mWifiContext = new WifiContext(this);
        }
        return mWifiContext;
    }

    private int getWifiResourceId(@NonNull String name, @NonNull String type) {
        return getWifiContext().getResources().getIdentifier(
                name, type, getWifiContext().getWifiOverlayApkPkgName());
    }

    private String getWifiString(@NonNull String name) {
        return getWifiContext().getString(getWifiResourceId(name, "string"));
    }

    private int getWifiInteger(@NonNull String name) {
        return getWifiContext().getResources().getInteger(getWifiResourceId(name, "integer"));
    }

    private boolean getWifiBoolean(@NonNull String name) {
        return getWifiContext().getResources().getBoolean(getWifiResourceId(name, "bool"));
    }

    private int getWifiLayoutId(@NonNull String name) {
        return getWifiResourceId(name, "layout");
    }

    private int getWifiViewId(@NonNull String name) {
        return getWifiResourceId(name, "id");
    }

    private int getWifiStyleId(@NonNull String name) {
        return getWifiResourceId(name, "style");
    }

    private LayoutInflater getWifiLayoutInflater() {
        return getLayoutInflater().cloneInContext(getWifiContext());
    }

    /**
     * Returns an AlertDialog builder with the specified ServiceWifiResources theme applied.
     */
    private AlertDialog.Builder getWifiAlertDialogBuilder(@NonNull String styleName) {
        return new AlertDialog.Builder(
                new ContextThemeWrapper(getWifiContext(), getWifiStyleId(styleName)));
    }

    private WifiManager getWifiManager() {
        if (mWifiManager == null) {
            mWifiManager = getSystemService(WifiManager.class);
        }
        return mWifiManager;
    }

    @Override
    protected void onCreate(Bundle savedInstanceState) {
        super.onCreate(savedInstanceState);
        requestWindowFeature(Window.FEATURE_NO_TITLE);

        mIsVerboseLoggingEnabled = getWifiManager().isVerboseLoggingEnabled();
        if (mIsVerboseLoggingEnabled) {
            Log.v(TAG, "Creating WifiDialogActivity.");
        }
        mGravity = getWifiInteger("config_wifiDialogGravity");
        List<Intent> receivedIntents = new ArrayList<>();
        if (savedInstanceState != null) {
            if (mIsVerboseLoggingEnabled) {
                Log.v(TAG, "Restoring WifiDialog saved state.");
            }
            List<Intent> savedStateIntents =
                    savedInstanceState.getParcelableArrayList(KEY_DIALOG_INTENTS);
            mSavedStateIntents.addAll(savedStateIntents);
            receivedIntents.addAll(savedStateIntents);
        } else {
            receivedIntents.add(getIntent());
        }
        for (Intent intent : receivedIntents) {
            int dialogId = intent.getIntExtra(WifiManager.EXTRA_DIALOG_ID,
                    WifiManager.INVALID_DIALOG_ID);
            if (dialogId == WifiManager.INVALID_DIALOG_ID) {
                if (mIsVerboseLoggingEnabled) {
                    Log.v(TAG, "Received Intent with invalid dialogId!");
                }
                continue;
            }
            mLaunchIntentsPerId.put(dialogId, intent);
        }
    }

    /**
     * Create and display a dialog for the currently held Intents.
     */
    @Override
    protected void onStart() {
        super.onStart();
        ArraySet<Integer> invalidDialogIds = new ArraySet<>();
        for (int i = 0; i < mLaunchIntentsPerId.size(); i++) {
            int dialogId = mLaunchIntentsPerId.keyAt(i);
            if (!createAndShowDialogForIntent(dialogId, mLaunchIntentsPerId.get(dialogId))) {
                invalidDialogIds.add(dialogId);
            }
        }
        invalidDialogIds.forEach(this::removeIntentAndPossiblyFinish);
    }

    /**
     * Create and display a dialog for a new Intent received by a pre-existing WifiDialogActivity.
     */
    @Override
    protected void onNewIntent(Intent intent) {
        super.onNewIntent(intent);
        if (intent == null) {
            return;
        }
        int dialogId = intent.getIntExtra(WifiManager.EXTRA_DIALOG_ID,
                WifiManager.INVALID_DIALOG_ID);
        if (dialogId == WifiManager.INVALID_DIALOG_ID) {
            if (mIsVerboseLoggingEnabled) {
                Log.v(TAG, "Received Intent with invalid dialogId!");
            }
            return;
        }
        String action = intent.getAction();
        if (WifiManager.ACTION_DISMISS_DIALOG.equals(action)) {
            removeIntentAndPossiblyFinish(dialogId);
            return;
        }
        mLaunchIntentsPerId.put(dialogId, intent);
        if (!createAndShowDialogForIntent(dialogId, intent)) {
            removeIntentAndPossiblyFinish(dialogId);
        }
    }

    @Override
    protected void onStop() {
        super.onStop();
<<<<<<< HEAD
=======
        if (!isChangingConfigurations()) {
            if (!BuildCompat.isAtLeastU()) {
                // Before U, we don't have INTERNAL_SYSTEM_WINDOW permission to always show at the
                // top, so close all dialogs when we're not visible anymore.
                for (int i = 0; i < mActiveDialogsPerId.size(); i++) {
                    mActiveDialogsPerId.get(i).cancel();
                }
            }
            return;
        }
        // If we're stopping due to a configuration change, dismiss all the dialogs without
        // removing it from mLaunchIntentsPerId to prevent window leaking. The dialogs will be
        // recreated from mLaunchIntentsPerId in onStart().
        for (int i = 0; i < mActiveDialogsPerId.size(); i++) {
            Dialog dialog = mActiveDialogsPerId.valueAt(i);
            // Set the dismiss listener to null to prevent removing the Intent from
            // mLaunchIntentsPerId.
            dialog.setOnDismissListener(null);
            dialog.dismiss();
        }
        mActiveDialogsPerId.clear();
        for (int i = 0; i < mActiveCountDownTimersPerId.size(); i++) {
            mActiveCountDownTimersPerId.valueAt(i).cancel();
        }
        mActiveCountDownTimersPerId.clear();
    }
>>>>>>> af7d49cb

        if (isChangingConfigurations()) {
            // If we're stopping due to a configuration change, dismiss all the dialogs without
            // removing it from mLaunchIntentsPerId to prevent window leaking. The dialogs will be
            // recreated from mLaunchIntentsPerId in onStart().
            for (int i = 0; i < mActiveDialogsPerId.size(); i++) {
                Dialog dialog = mActiveDialogsPerId.valueAt(i);
                // Set the dismiss listener to null to prevent removing the Intent from
                // mLaunchIntentsPerId.
                dialog.setOnDismissListener(null);
                dialog.dismiss();
            }
            mActiveDialogsPerId.clear();
            for (int i = 0; i < mActiveCountDownTimersPerId.size(); i++) {
                mActiveCountDownTimersPerId.valueAt(i).cancel();
            }
            mActiveCountDownTimersPerId.clear();
        }
        for (int i = 0; i < mActiveDialogsPerId.size(); i++) {
            mActiveDialogsPerId.get(i).cancel();
        }
    }

    @Override
    protected void onSaveInstanceState(Bundle outState) {
        ArrayList<Intent> intentList = new ArrayList<>();
        for (int i = 0; i < mLaunchIntentsPerId.size(); i++) {
            intentList.add(mLaunchIntentsPerId.valueAt(i));
        }
        outState.putParcelableArrayList(KEY_DIALOG_INTENTS, intentList);
        super.onSaveInstanceState(outState);
    }

    /**
     * Remove the Intent and corresponding dialog of the given dialogId (cancelling it if it is
     * showing) and finish the Activity if there are no dialogs left to show.
     */
    private void removeIntentAndPossiblyFinish(int dialogId) {
        mLaunchIntentsPerId.remove(dialogId);
        Dialog dialog = mActiveDialogsPerId.get(dialogId);
        mActiveDialogsPerId.remove(dialogId);
        if (dialog != null && dialog.isShowing()) {
            dialog.cancel();
        }
        CountDownTimer timer = mActiveCountDownTimersPerId.get(dialogId);
        mActiveCountDownTimersPerId.remove(dialogId);
        if (timer != null) {
            timer.cancel();
        }
        if (mIsVerboseLoggingEnabled) {
            Log.v(TAG, "Dialog id " + dialogId + " removed.");
        }
        if (mLaunchIntentsPerId.size() == 0) {
            if (mIsVerboseLoggingEnabled) {
                Log.v(TAG, "No dialogs left to show, finishing.");
            }
            finishAndRemoveTask();
        }
    }

    /**
     * Creates and shows a dialog for the given dialogId and Intent.
     * Returns {@code true} if the dialog was successfully created, {@code false} otherwise.
     */
    private boolean createAndShowDialogForIntent(int dialogId, @NonNull Intent intent) {
        String action = intent.getAction();
        if (!WifiManager.ACTION_LAUNCH_DIALOG.equals(action)) {
            return false;
        }
        final AlertDialog dialog;
        int dialogType = intent.getIntExtra(
                WifiManager.EXTRA_DIALOG_TYPE, WifiManager.DIALOG_TYPE_UNKNOWN);
        switch (dialogType) {
            case WifiManager.DIALOG_TYPE_SIMPLE:
                dialog = createSimpleDialog(dialogId,
                        intent.getStringExtra(WifiManager.EXTRA_DIALOG_TITLE),
                        intent.getStringExtra(WifiManager.EXTRA_DIALOG_MESSAGE),
                        intent.getStringExtra(WifiManager.EXTRA_DIALOG_MESSAGE_URL),
                        intent.getIntExtra(WifiManager.EXTRA_DIALOG_MESSAGE_URL_START, 0),
                        intent.getIntExtra(WifiManager.EXTRA_DIALOG_MESSAGE_URL_END, 0),
                        intent.getStringExtra(WifiManager.EXTRA_DIALOG_POSITIVE_BUTTON_TEXT),
                        intent.getStringExtra(WifiManager.EXTRA_DIALOG_NEGATIVE_BUTTON_TEXT),
                        intent.getStringExtra(WifiManager.EXTRA_DIALOG_NEUTRAL_BUTTON_TEXT));
                break;
            case WifiManager.DIALOG_TYPE_P2P_INVITATION_SENT:
                dialog = createP2pInvitationSentDialog(
                        dialogId,
                        intent.getStringExtra(WifiManager.EXTRA_P2P_DEVICE_NAME),
                        intent.getStringExtra(WifiManager.EXTRA_P2P_DISPLAY_PIN));
                break;
            case WifiManager.DIALOG_TYPE_P2P_INVITATION_RECEIVED:
                dialog = createP2pInvitationReceivedDialog(
                        dialogId,
                        intent.getStringExtra(WifiManager.EXTRA_P2P_DEVICE_NAME),
                        intent.getBooleanExtra(WifiManager.EXTRA_P2P_PIN_REQUESTED, false),
                        intent.getStringExtra(WifiManager.EXTRA_P2P_DISPLAY_PIN));
                break;
            default:
                if (mIsVerboseLoggingEnabled) {
                    Log.v(TAG, "Could not create dialog with id= " + dialogId
                            + " for unknown type: " + dialogType);
                }
                return false;
        }
        dialog.setOnDismissListener((dialogDismiss) -> {
            if (mIsVerboseLoggingEnabled) {
                Log.v(TAG, "Dialog id=" + dialogId
                        + " dismissed.");
            }
            removeIntentAndPossiblyFinish(dialogId);
        });
        dialog.setCanceledOnTouchOutside(getWifiBoolean("config_wifiDialogCanceledOnTouchOutside"));
        if (mGravity != Gravity.NO_GRAVITY) {
            dialog.getWindow().setGravity(mGravity);
        }
<<<<<<< HEAD
=======
        if (BuildCompat.isAtLeastU()) {
            dialog.getWindow().setType(WindowManager.LayoutParams.TYPE_SYSTEM_DIALOG);
        }
>>>>>>> af7d49cb
        mActiveDialogsPerId.put(dialogId, dialog);
        long timeoutMs = intent.getLongExtra(WifiManager.EXTRA_DIALOG_TIMEOUT_MS, 0);
        if (timeoutMs > 0) {
            // Use the original expiration time in case we've reloaded this dialog after a
            // configuration change.
            long expirationTimeMs = intent.getLongExtra(EXTRA_DIALOG_EXPIRATION_TIME_MS, 0);
            if (expirationTimeMs > 0) {
                timeoutMs = expirationTimeMs - SystemClock.uptimeMillis();
                if (timeoutMs < 0) {
                    timeoutMs = 0;
                }
            } else {
                intent.putExtra(
                        EXTRA_DIALOG_EXPIRATION_TIME_MS, SystemClock.uptimeMillis() + timeoutMs);
            }
            CountDownTimer countDownTimer = new CountDownTimer(timeoutMs, 100) {
                @Override
                public void onTick(long millisUntilFinished) {
                    if (dialogType == WifiManager.DIALOG_TYPE_P2P_INVITATION_RECEIVED) {
                        int secondsRemaining = (int) millisUntilFinished / 1000;
                        if (millisUntilFinished % 1000 != 0) {
                            // Round up to the nearest whole second.
                            secondsRemaining++;
                        }
                        dialog.setMessage(MessageFormat.format(
                                getWifiString("wifi_p2p_invitation_seconds_remaining"),
                                secondsRemaining));
                    }
                }

                @Override
                public void onFinish() {
                    removeIntentAndPossiblyFinish(dialogId);
                }
            }.start();
            mActiveCountDownTimersPerId.put(dialogId, countDownTimer);
        } else {
            if (dialogType == WifiManager.DIALOG_TYPE_P2P_INVITATION_RECEIVED) {
                // Set the message back to null if we aren't using a timeout.
                dialog.setMessage(null);
            }
        }
        dialog.show();
        if (mIsVerboseLoggingEnabled) {
            Log.v(TAG, "Showing dialog " + dialogId);
        }
        // Allow message URLs to be clickable.
        TextView messageView = dialog.findViewById(android.R.id.message);
        if (messageView != null) {
            messageView.setMovementMethod(LinkMovementMethod.getInstance());
        }
        // Play a notification sound/vibration if the dialog just came in (i.e. not read from the
        // saved instance state after a configuration change), and the overlays specify a
        // sound/vibration for the specific dialog type.
        if (!mSavedStateIntents.contains(intent)
                && dialogType == WifiManager.DIALOG_TYPE_P2P_INVITATION_RECEIVED
                && getWifiBoolean("config_p2pInvitationReceivedDialogNotificationSound")) {
            Uri notification = RingtoneManager.getDefaultUri(RingtoneManager.TYPE_NOTIFICATION);
            Ringtone r = RingtoneManager.getRingtone(this, notification);
            r.play();
            if (mIsVerboseLoggingEnabled) {
                Log.v(TAG, "Played notification sound for " + " dialogId=" + dialogId);
            }
            if (getSystemService(AudioManager.class).getRingerMode()
                    == AudioManager.RINGER_MODE_VIBRATE) {
                getSystemService(Vibrator.class).vibrate(1_000);
                if (mIsVerboseLoggingEnabled) {
                    Log.v(TAG, "Vibrated for " + " dialogId=" + dialogId);
                }
            }
        }
        return true;
    }

    /**
     * Returns a simple dialog for the given Intent.
     */
    private @NonNull AlertDialog createSimpleDialog(
            int dialogId,
            @Nullable String title,
            @Nullable String message,
            @Nullable String messageUrl,
            int messageUrlStart,
            int messageUrlEnd,
            @Nullable String positiveButtonText,
            @Nullable String negativeButtonText,
            @Nullable String neutralButtonText) {
        SpannableString spannableMessage = null;
        if (message != null) {
            spannableMessage = new SpannableString(message);
            if (messageUrl != null) {
                if (messageUrlStart < 0) {
                    Log.w(TAG, "Span start cannot be less than 0!");
                } else if (messageUrlEnd > message.length()) {
                    Log.w(TAG, "Span end index " + messageUrlEnd
                            + " cannot be greater than message length " + message.length() + "!");
                } else if (messageUrlStart > messageUrlEnd) {
                    Log.w(TAG, "Span start index cannot be greater than end index!");
                } else {
                    spannableMessage.setSpan(new URLSpan(messageUrl), messageUrlStart,
                            messageUrlEnd, Spanned.SPAN_EXCLUSIVE_EXCLUSIVE);
                }
            }
        }
        AlertDialog dialog = getWifiAlertDialogBuilder("wifi_dialog")
                .setTitle(title)
                .setMessage(spannableMessage)
                .setPositiveButton(positiveButtonText, (dialogPositive, which) -> {
                    if (mIsVerboseLoggingEnabled) {
                        Log.v(TAG, "Positive button pressed for simple dialog id="
                                + dialogId);
                    }
                    getWifiManager().replyToSimpleDialog(dialogId,
                            WifiManager.DIALOG_REPLY_POSITIVE);
                })
                .setNegativeButton(negativeButtonText, (dialogNegative, which) -> {
                    if (mIsVerboseLoggingEnabled) {
                        Log.v(TAG, "Negative button pressed for simple dialog id="
                                + dialogId);
                    }
                    getWifiManager().replyToSimpleDialog(dialogId,
                            WifiManager.DIALOG_REPLY_NEGATIVE);
                })
                .setNeutralButton(neutralButtonText, (dialogNeutral, which) -> {
                    if (mIsVerboseLoggingEnabled) {
                        Log.v(TAG, "Neutral button pressed for simple dialog id="
                                + dialogId);
                    }
                    getWifiManager().replyToSimpleDialog(dialogId,
                            WifiManager.DIALOG_REPLY_NEUTRAL);
                })
                .setOnCancelListener((dialogCancel) -> {
                    if (mIsVerboseLoggingEnabled) {
                        Log.v(TAG, "Simple dialog id=" + dialogId
                                + " cancelled.");
                    }
                    getWifiManager().replyToSimpleDialog(dialogId,
                            WifiManager.DIALOG_REPLY_CANCELLED);
                })
                .create();
        if (mIsVerboseLoggingEnabled) {
            Log.v(TAG, "Created a simple dialog."
                    + " id=" + dialogId
                    + " title=" + title
                    + " message=" + message
                    + " url=[" + messageUrl + "," + messageUrlStart + "," + messageUrlEnd + "]"
                    + " positiveButtonText=" + positiveButtonText
                    + " negativeButtonText=" + negativeButtonText
                    + " neutralButtonText=" + neutralButtonText);
        }
        return dialog;
    }

    /**
     * Returns a P2P Invitation Sent Dialog for the given Intent.
     */
    private @NonNull AlertDialog createP2pInvitationSentDialog(
            final int dialogId,
            @Nullable final String deviceName,
            @Nullable final String displayPin) {
        final View textEntryView = getWifiLayoutInflater()
                .inflate(getWifiLayoutId("wifi_p2p_dialog"), null);
        ViewGroup group = textEntryView.findViewById(getWifiViewId("info"));
        if (TextUtils.isEmpty(deviceName)) {
            Log.w(TAG, "P2P Invitation Sent dialog device name is null or empty."
                    + " id=" + dialogId
                    + " deviceName=" + deviceName
                    + " displayPin=" + displayPin);
        }
        addRowToP2pDialog(group, getWifiString("wifi_p2p_to_message"), deviceName);

        if (displayPin != null) {
            addRowToP2pDialog(group, getWifiString("wifi_p2p_show_pin_message"), displayPin);
        }

        AlertDialog dialog = getWifiAlertDialogBuilder("wifi_dialog")
                .setTitle(getWifiString("wifi_p2p_invitation_sent_title"))
                .setView(textEntryView)
                .setPositiveButton(getWifiString("ok"),
                        (dialogPositive, which) -> {
                    // No-op
                    if (mIsVerboseLoggingEnabled) {
                        Log.v(TAG, "P2P Invitation Sent Dialog id=" + dialogId
                                + " accepted.");
                    }
                })
                .create();
        if (mIsVerboseLoggingEnabled) {
            Log.v(TAG, "Created P2P Invitation Sent dialog."
                    + " id=" + dialogId
                    + " deviceName=" + deviceName
                    + " displayPin=" + displayPin);
        }
        return dialog;
    }

    /**
     * Returns a P2P Invitation Received Dialog for the given Intent.
     */
    private @NonNull AlertDialog createP2pInvitationReceivedDialog(
            final int dialogId,
            @Nullable final String deviceName,
            final boolean isPinRequested,
            @Nullable final String displayPin) {
        final View textEntryView = getWifiLayoutInflater()
                .inflate(getWifiLayoutId("wifi_p2p_dialog"), null);
        ViewGroup group = textEntryView.findViewById(getWifiViewId("info"));
        if (TextUtils.isEmpty(deviceName)) {
            Log.w(TAG, "P2P Invitation Received dialog device name is null or empty."
                    + " id=" + dialogId
                    + " deviceName=" + deviceName
                    + " displayPin=" + displayPin);
        }
        addRowToP2pDialog(group, getWifiString("wifi_p2p_from_message"), deviceName);

        final EditText pinEditText;
        if (isPinRequested) {
            textEntryView.findViewById(getWifiViewId("enter_pin_section"))
                    .setVisibility(View.VISIBLE);
            pinEditText = textEntryView.findViewById(getWifiViewId("wifi_p2p_wps_pin"));
            pinEditText.setVisibility(View.VISIBLE);
        } else {
            pinEditText = null;
        }
        if (displayPin != null) {
            addRowToP2pDialog(group, getWifiString("wifi_p2p_show_pin_message"), displayPin);
        }

        AlertDialog dialog = getWifiAlertDialogBuilder("wifi_p2p_invitation_received_dialog")
                .setTitle(getWifiString("wifi_p2p_invitation_to_connect_title"))
                // Set the message to "" to allow us to modify it after building (b/36913966).
                .setMessage("")
                .setView(textEntryView)
                .setPositiveButton(getWifiString("accept"), (dialogPositive, which) -> {
                    String pin = null;
                    if (pinEditText != null) {
                        pin = pinEditText.getText().toString();
                    }
                    if (mIsVerboseLoggingEnabled) {
                        Log.v(TAG, "P2P Invitation Received Dialog id=" + dialogId
                                + " accepted with pin=" + pin);
                    }
                    getWifiManager().replyToP2pInvitationReceivedDialog(dialogId, true, pin);
                })
                .setNegativeButton(getWifiString("decline"), (dialogNegative, which) -> {
                    if (mIsVerboseLoggingEnabled) {
                        Log.v(TAG, "P2P Invitation Received dialog id=" + dialogId
                                + " declined.");
                    }
                    getWifiManager().replyToP2pInvitationReceivedDialog(dialogId, false, null);
                })
                .setOnCancelListener((dialogCancel) -> {
                    if (mIsVerboseLoggingEnabled) {
                        Log.v(TAG, "P2P Invitation Received dialog id=" + dialogId
                                + " cancelled.");
                    }
                    getWifiManager().replyToP2pInvitationReceivedDialog(dialogId, false, null);
                })
                .create();
        if (pinEditText != null) {
            dialog.getWindow().setSoftInputMode(
                    WindowManager.LayoutParams.SOFT_INPUT_STATE_ALWAYS_VISIBLE);
            dialog.setOnShowListener(dialogShow -> {
                Intent intent = mLaunchIntentsPerId.get(dialogId);
                if (intent != null) {
                    // Populate the pin EditText with the previous user input if we're recreating
                    // the dialog after a configuration change.
                    CharSequence previousPin =
                            intent.getCharSequenceExtra(EXTRA_DIALOG_P2P_PIN_INPUT);
                    if (previousPin != null) {
                        pinEditText.setText(previousPin);
                    }
                }
                if (getResources().getConfiguration().orientation
                        == Configuration.ORIENTATION_PORTRAIT
                        || (getResources().getConfiguration().screenLayout
                        & Configuration.SCREENLAYOUT_SIZE_MASK)
                        >= Configuration.SCREENLAYOUT_SIZE_LARGE) {
                    pinEditText.requestFocus();
                    pinEditText.setSelection(pinEditText.getText().length());
                }
                dialog.getButton(Dialog.BUTTON_POSITIVE).setEnabled(false);
            });
            pinEditText.addTextChangedListener(new TextWatcher() {
                @Override
                public void onTextChanged(CharSequence s, int start, int before, int count) {
                    // No-op.
                }

                @Override
                public void beforeTextChanged(CharSequence s, int start, int count, int after) {
                    // No-op.
                }

                @Override
                public void afterTextChanged(Editable s) {
                    Intent intent = mLaunchIntentsPerId.get(dialogId);
                    if (intent != null) {
                        // Store the current input in the Intent in case we need to reload from a
                        // configuration change.
                        intent.putExtra(EXTRA_DIALOG_P2P_PIN_INPUT, s);
                    }
                    if (s.length() == 4 || s.length() == 8) {
                        dialog.getButton(Dialog.BUTTON_POSITIVE).setEnabled(true);
                    } else {
                        dialog.getButton(Dialog.BUTTON_POSITIVE).setEnabled(false);
                    }
                }
            });
        } else {
            dialog.setOnShowListener(dialogShow -> {
                dialog.getButton(Dialog.BUTTON_NEGATIVE).requestFocus();
            });
        }
        if ((getResources().getConfiguration().uiMode & Configuration.UI_MODE_TYPE_APPLIANCE)
                == Configuration.UI_MODE_TYPE_APPLIANCE) {
            // For appliance devices, add a key listener which accepts.
            dialog.setOnKeyListener((dialogKey, keyCode, event) -> {
                if (keyCode == KeyEvent.KEYCODE_VOLUME_MUTE) {
                    // TODO: Plumb this response to framework.
                    dialog.dismiss();
                    return true;
                }
                return true;
            });
        }
        if (mIsVerboseLoggingEnabled) {
            Log.v(TAG, "Created P2P Invitation Received dialog."
                    + " id=" + dialogId
                    + " deviceName=" + deviceName
                    + " isPinRequested=" + isPinRequested
                    + " displayPin=" + displayPin);
        }
        return dialog;
    }

    /**
     * Helper method to add a row to a ViewGroup for a P2P Invitation Received/Sent Dialog.
     */
    private void addRowToP2pDialog(ViewGroup group, String name, String value) {
        View row = getWifiLayoutInflater()
                .inflate(getWifiLayoutId("wifi_p2p_dialog_row"), group, false);
        ((TextView) row.findViewById(getWifiViewId("name"))).setText(name);
        ((TextView) row.findViewById(getWifiViewId("value"))).setText(value);
        group.addView(row);
    }
}<|MERGE_RESOLUTION|>--- conflicted
+++ resolved
@@ -19,7 +19,10 @@
 import android.app.Activity;
 import android.app.AlertDialog;
 import android.app.Dialog;
+import android.content.BroadcastReceiver;
+import android.content.Context;
 import android.content.Intent;
+import android.content.IntentFilter;
 import android.content.res.Configuration;
 import android.icu.text.MessageFormat;
 import android.media.AudioManager;
@@ -32,6 +35,7 @@
 import android.os.CountDownTimer;
 import android.os.Handler;
 import android.os.Looper;
+import android.os.PowerManager;
 import android.os.SystemClock;
 import android.os.Vibrator;
 import android.text.Editable;
@@ -140,9 +144,32 @@
         return mWifiManager;
     }
 
+    private final BroadcastReceiver mBroadcastReceiver = new BroadcastReceiver() {
+        @Override
+        public void onReceive(Context context, Intent intent) {
+            if (intent.getAction() != Intent.ACTION_CLOSE_SYSTEM_DIALOGS) {
+                return;
+            }
+            PowerManager powerManager = context.getSystemService(PowerManager.class);
+            if (powerManager == null) {
+                return;
+            }
+            if (!powerManager.isInteractive()) {
+                // Ignore screen off case.
+                return;
+            }
+            // Cancel all dialogs for ACTION_CLOSE_SYSTEM_DIALOGS (e.g. Home button pressed).
+            for (int i = 0; i < mActiveDialogsPerId.size(); i++) {
+                mActiveDialogsPerId.get(i).cancel();
+            }
+        }
+    };
+
     @Override
     protected void onCreate(Bundle savedInstanceState) {
         super.onCreate(savedInstanceState);
+        registerReceiver(mBroadcastReceiver, new IntentFilter(Intent.ACTION_CLOSE_SYSTEM_DIALOGS),
+                RECEIVER_NOT_EXPORTED);
         requestWindowFeature(Window.FEATURE_NO_TITLE);
 
         mIsVerboseLoggingEnabled = getWifiManager().isVerboseLoggingEnabled();
@@ -222,8 +249,6 @@
     @Override
     protected void onStop() {
         super.onStop();
-<<<<<<< HEAD
-=======
         if (!isChangingConfigurations()) {
             if (!BuildCompat.isAtLeastU()) {
                 // Before U, we don't have INTERNAL_SYSTEM_WINDOW permission to always show at the
@@ -250,25 +275,13 @@
         }
         mActiveCountDownTimersPerId.clear();
     }
->>>>>>> af7d49cb
-
-        if (isChangingConfigurations()) {
-            // If we're stopping due to a configuration change, dismiss all the dialogs without
-            // removing it from mLaunchIntentsPerId to prevent window leaking. The dialogs will be
-            // recreated from mLaunchIntentsPerId in onStart().
-            for (int i = 0; i < mActiveDialogsPerId.size(); i++) {
-                Dialog dialog = mActiveDialogsPerId.valueAt(i);
-                // Set the dismiss listener to null to prevent removing the Intent from
-                // mLaunchIntentsPerId.
-                dialog.setOnDismissListener(null);
-                dialog.dismiss();
-            }
-            mActiveDialogsPerId.clear();
-            for (int i = 0; i < mActiveCountDownTimersPerId.size(); i++) {
-                mActiveCountDownTimersPerId.valueAt(i).cancel();
-            }
-            mActiveCountDownTimersPerId.clear();
-        }
+
+    @Override
+    protected void onDestroy() {
+        super.onDestroy();
+        unregisterReceiver(mBroadcastReceiver);
+        // We don't expect to be destroyed while dialogs are still up, but make sure to cancel them
+        // just in case.
         for (int i = 0; i < mActiveDialogsPerId.size(); i++) {
             mActiveDialogsPerId.get(i).cancel();
         }
@@ -366,12 +379,9 @@
         if (mGravity != Gravity.NO_GRAVITY) {
             dialog.getWindow().setGravity(mGravity);
         }
-<<<<<<< HEAD
-=======
         if (BuildCompat.isAtLeastU()) {
             dialog.getWindow().setType(WindowManager.LayoutParams.TYPE_SYSTEM_DIALOG);
         }
->>>>>>> af7d49cb
         mActiveDialogsPerId.put(dialogId, dialog);
         long timeoutMs = intent.getLongExtra(WifiManager.EXTRA_DIALOG_TIMEOUT_MS, 0);
         if (timeoutMs > 0) {
