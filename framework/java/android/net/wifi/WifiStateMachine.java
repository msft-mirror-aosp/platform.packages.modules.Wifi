/*
 * Copyright (C) 2010 The Android Open Source Project
 *
 * Licensed under the Apache License, Version 2.0 (the "License");
 * you may not use this file except in compliance with the License.
 * You may obtain a copy of the License at
 *
 *      http://www.apache.org/licenses/LICENSE-2.0
 *
 * Unless required by applicable law or agreed to in writing, software
 * distributed under the License is distributed on an "AS IS" BASIS,
 * WITHOUT WARRANTIES OR CONDITIONS OF ANY KIND, either express or implied.
 * See the License for the specific language governing permissions and
 * limitations under the License.
 */

package android.net.wifi;

import static android.net.wifi.WifiManager.WIFI_STATE_DISABLED;
import static android.net.wifi.WifiManager.WIFI_STATE_DISABLING;
import static android.net.wifi.WifiManager.WIFI_STATE_ENABLED;
import static android.net.wifi.WifiManager.WIFI_STATE_ENABLING;
import static android.net.wifi.WifiManager.WIFI_STATE_UNKNOWN;

/**
 * TODO: Add soft AP states as part of WIFI_STATE_XXX
 * Retain WIFI_STATE_ENABLING that indicates driver is loading
 * Add WIFI_STATE_AP_ENABLED to indicate soft AP has started
 * and WIFI_STATE_FAILED for failure
 * Deprecate WIFI_STATE_UNKNOWN
 *
 * Doing this will simplify the logic for sending broadcasts
 */
import static android.net.wifi.WifiManager.WIFI_AP_STATE_DISABLED;
import static android.net.wifi.WifiManager.WIFI_AP_STATE_DISABLING;
import static android.net.wifi.WifiManager.WIFI_AP_STATE_ENABLED;
import static android.net.wifi.WifiManager.WIFI_AP_STATE_ENABLING;
import static android.net.wifi.WifiManager.WIFI_AP_STATE_FAILED;

import android.app.AlarmManager;
import android.app.PendingIntent;
import android.app.backup.IBackupManager;
import android.bluetooth.BluetoothAdapter;
import android.content.BroadcastReceiver;
import android.content.Context;
import android.content.Intent;
import android.content.IntentFilter;
import android.net.ConnectivityManager;
import android.net.DhcpInfo;
import android.net.DhcpInfoInternal;
import android.net.DhcpStateMachine;
import android.net.InterfaceConfiguration;
import android.net.LinkAddress;
import android.net.LinkProperties;
import android.net.NetworkInfo;
import android.net.NetworkInfo.DetailedState;
import android.net.NetworkUtils;
import android.net.wifi.WpsResult.Status;
import android.os.Binder;
import android.os.IBinder;
import android.os.INetworkManagementService;
import android.os.Message;
import android.os.Messenger;
import android.os.PowerManager;
import android.os.Process;
import android.os.RemoteException;
import android.os.ServiceManager;
import android.os.SystemProperties;
import android.os.WorkSource;
import android.provider.Settings;
import android.util.EventLog;
import android.util.Log;
import android.util.LruCache;

import com.android.internal.app.IBatteryStats;
import com.android.internal.util.AsyncChannel;
import com.android.internal.util.Protocol;
import com.android.internal.util.State;
import com.android.internal.util.StateMachine;

import java.net.InetAddress;
import java.util.ArrayList;
import java.util.List;
import java.util.concurrent.atomic.AtomicInteger;
import java.util.regex.Pattern;

/**
 * Track the state of Wifi connectivity. All event handling is done here,
 * and all changes in connectivity state are initiated here.
 *
 * @hide
 */
public class WifiStateMachine extends StateMachine {

    private static final String TAG = "WifiStateMachine";
    private static final String NETWORKTYPE = "WIFI";
    private static final boolean DBG = false;

    /* TODO: fetch a configurable interface */
    private static final String SOFTAP_IFACE = "wl0.1";

    private WifiMonitor mWifiMonitor;
    private INetworkManagementService nwService;
    private ConnectivityManager mCm;

    /* Scan results handling */
    private List<ScanResult> mScanResults;
    private static final Pattern scanResultPattern = Pattern.compile("\t+");
    private static final int SCAN_RESULT_CACHE_SIZE = 80;
    private final LruCache<String, ScanResult> mScanResultCache;

    private String mInterfaceName;

    private int mLastSignalLevel = -1;
    private String mLastBssid;
    private int mLastNetworkId;
    private boolean mEnableRssiPolling = false;
    private boolean mEnableBackgroundScan = false;
    private int mRssiPollToken = 0;
    private int mReconnectCount = 0;
    private boolean mIsScanMode = false;
    private boolean mScanResultIsPending = false;

    private boolean mBluetoothConnectionActive = false;

    /**
     * Interval in milliseconds between polling for RSSI
     * and linkspeed information
     */
    private static final int POLL_RSSI_INTERVAL_MSECS = 3000;

    /**
     * Delay between supplicant restarts upon failure to establish connection
     */
    private static final int SUPPLICANT_RESTART_INTERVAL_MSECS = 5000;

    /**
     * Number of times we attempt to restart supplicant
     */
    private static final int SUPPLICANT_RESTART_TRIES = 5;

    private int mSupplicantRestartCount = 0;

    private LinkProperties mLinkProperties;

    // Wakelock held during wifi start/stop and driver load/unload
    private PowerManager.WakeLock mWakeLock;

    private Context mContext;

    private DhcpInfoInternal mDhcpInfoInternal;
    private WifiInfo mWifiInfo;
    private NetworkInfo mNetworkInfo;
    private SupplicantStateTracker mSupplicantStateTracker;
    private WpsStateMachine mWpsStateMachine;
    private DhcpStateMachine mDhcpStateMachine;

    private AlarmManager mAlarmManager;
    private PendingIntent mScanIntent;
    /* Tracks current frequency mode */
    private AtomicInteger mFrequencyBand = new AtomicInteger(WifiManager.WIFI_FREQUENCY_BAND_AUTO);

    // Channel for sending replies.
    private AsyncChannel mReplyChannel = new AsyncChannel();

    // Event log tags (must be in sync with event-log-tags)
    private static final int EVENTLOG_WIFI_STATE_CHANGED        = 50021;
    private static final int EVENTLOG_WIFI_EVENT_HANDLED        = 50022;
    private static final int EVENTLOG_SUPPLICANT_STATE_CHANGED  = 50023;

    /* The base for wifi message types */
    static final int BASE = Protocol.BASE_WIFI;
    /* Load the driver */
    static final int CMD_LOAD_DRIVER                      = BASE + 1;
    /* Unload the driver */
    static final int CMD_UNLOAD_DRIVER                    = BASE + 2;
    /* Indicates driver load succeeded */
    static final int CMD_LOAD_DRIVER_SUCCESS              = BASE + 3;
    /* Indicates driver load failed */
    static final int CMD_LOAD_DRIVER_FAILURE              = BASE + 4;
    /* Indicates driver unload succeeded */
    static final int CMD_UNLOAD_DRIVER_SUCCESS            = BASE + 5;
    /* Indicates driver unload failed */
    static final int CMD_UNLOAD_DRIVER_FAILURE            = BASE + 6;

    /* Start the supplicant */
    static final int CMD_START_SUPPLICANT                 = BASE + 11;
    /* Stop the supplicant */
    static final int CMD_STOP_SUPPLICANT                  = BASE + 12;
    /* Start the driver */
    static final int CMD_START_DRIVER                     = BASE + 13;
    /* Start the driver */
    static final int CMD_STOP_DRIVER                      = BASE + 14;
    /* Indicates Static IP succeded */
    static final int CMD_STATIC_IP_SUCCESS                = BASE + 15;
    /* Indicates Static IP failed */
    static final int CMD_STATIC_IP_FAILURE                = BASE + 16;

    /* Start the soft access point */
    static final int CMD_START_AP                         = BASE + 21;
    /* Stop the soft access point */
    static final int CMD_STOP_AP                          = BASE + 22;
    /* Set the soft access point configuration */
    static final int CMD_SET_AP_CONFIG                    = BASE + 23;
    /* Get the soft access point configuration */
    static final int CMD_GET_AP_CONFIG                    = BASE + 24;

    static final int CMD_BLUETOOTH_ADAPTER_STATE_CHANGE   = BASE + 25;

    /* Supplicant events */
    /* Connection to supplicant established */
    static final int SUP_CONNECTION_EVENT                 = BASE + 31;
    /* Connection to supplicant lost */
    static final int SUP_DISCONNECTION_EVENT              = BASE + 32;
    /* Driver start completed */
    static final int DRIVER_START_EVENT                   = BASE + 33;
    /* Driver stop completed */
    static final int DRIVER_STOP_EVENT                    = BASE + 34;
    /* Network connection completed */
    static final int NETWORK_CONNECTION_EVENT             = BASE + 36;
    /* Network disconnection completed */
    static final int NETWORK_DISCONNECTION_EVENT          = BASE + 37;
    /* Scan results are available */
    static final int SCAN_RESULTS_EVENT                   = BASE + 38;
    /* Supplicate state changed */
    static final int SUPPLICANT_STATE_CHANGE_EVENT        = BASE + 39;
    /* Password failure and EAP authentication failure */
    static final int AUTHENTICATION_FAILURE_EVENT         = BASE + 40;
    /* WPS overlap detected */
    static final int WPS_OVERLAP_EVENT                    = BASE + 41;


    /* Supplicant commands */
    /* Is supplicant alive ? */
    static final int CMD_PING_SUPPLICANT                  = BASE + 51;
    /* Add/update a network configuration */
    static final int CMD_ADD_OR_UPDATE_NETWORK            = BASE + 52;
    /* Delete a network */
    static final int CMD_REMOVE_NETWORK                   = BASE + 53;
    /* Enable a network. The device will attempt a connection to the given network. */
    static final int CMD_ENABLE_NETWORK                   = BASE + 54;
    /* Enable all networks */
    static final int CMD_ENABLE_ALL_NETWORKS              = BASE + 55;
    /* Disable a network. The device does not attempt a connection to the given network. */
    static final int CMD_DISABLE_NETWORK                  = BASE + 56;
    /* Blacklist network. De-prioritizes the given BSSID for connection. */
    static final int CMD_BLACKLIST_NETWORK                = BASE + 57;
    /* Clear the blacklist network list */
    static final int CMD_CLEAR_BLACKLIST                  = BASE + 58;
    /* Save configuration */
    static final int CMD_SAVE_CONFIG                      = BASE + 59;

    /* Supplicant commands after driver start*/
    /* Initiate a scan */
    static final int CMD_START_SCAN                       = BASE + 71;
    /* Set scan mode. CONNECT_MODE or SCAN_ONLY_MODE */
    static final int CMD_SET_SCAN_MODE                    = BASE + 72;
    /* Set scan type. SCAN_ACTIVE or SCAN_PASSIVE */
    static final int CMD_SET_SCAN_TYPE                    = BASE + 73;
    /* Disconnect from a network */
    static final int CMD_DISCONNECT                       = BASE + 74;
    /* Reconnect to a network */
    static final int CMD_RECONNECT                        = BASE + 75;
    /* Reassociate to a network */
    static final int CMD_REASSOCIATE                      = BASE + 76;
    /* Controls power mode and suspend mode optimizations
     *
     * When high perf mode is enabled, power mode is set to
     * POWER_MODE_ACTIVE and suspend mode optimizations are disabled
     *
     * When high perf mode is disabled, power mode is set to
     * POWER_MODE_AUTO and suspend mode optimizations are enabled
     *
     * Suspend mode optimizations include:
     * - packet filtering
     * - turn off roaming
     * - DTIM wake up settings
     */
    static final int CMD_SET_HIGH_PERF_MODE               = BASE + 77;
    /* Set the country code */
    static final int CMD_SET_COUNTRY_CODE                 = BASE + 80;
    /* Request connectivity manager wake lock before driver stop */
    static final int CMD_REQUEST_CM_WAKELOCK              = BASE + 81;
    /* Enables RSSI poll */
    static final int CMD_ENABLE_RSSI_POLL                 = BASE + 82;
    /* RSSI poll */
    static final int CMD_RSSI_POLL                        = BASE + 83;
    /* Set up packet filtering */
    static final int CMD_START_PACKET_FILTERING           = BASE + 84;
    /* Clear packet filter */
    static final int CMD_STOP_PACKET_FILTERING            = BASE + 85;
    /* Connect to a specified network (network id
     * or WifiConfiguration) This involves increasing
     * the priority of the network, enabling the network
     * (while disabling others) and issuing a reconnect.
     * Note that CMD_RECONNECT just does a reconnect to
     * an existing network. All the networks get enabled
     * upon a successful connection or a failure.
     */
    static final int CMD_CONNECT_NETWORK                  = BASE + 86;
    /* Save the specified network. This involves adding
     * an enabled network (if new) and updating the
     * config and issuing a save on supplicant config.
     */
    static final int CMD_SAVE_NETWORK                     = BASE + 87;
    /* Delete the specified network. This involves
     * removing the network and issuing a save on
     * supplicant config.
     */
    static final int CMD_FORGET_NETWORK                   = BASE + 88;
    /* Start Wi-Fi protected setup */
    static final int CMD_START_WPS                        = BASE + 89;
    /* Set the frequency band */
    static final int CMD_SET_FREQUENCY_BAND               = BASE + 90;
    /* Enable background scan for configured networks */
    static final int CMD_ENABLE_BACKGROUND_SCAN           = BASE + 91;

    /* Commands from/to the SupplicantStateTracker */
    /* Reset the supplicant state tracker */
    static final int CMD_RESET_SUPPLICANT_STATE           = BASE + 111;

    /* Commands/events reported by WpsStateMachine */
    /* Indicates the completion of WPS activity */
    static final int WPS_COMPLETED_EVENT                  = BASE + 121;
    /* Reset the WPS state machine */
    static final int CMD_RESET_WPS_STATE                  = BASE + 122;

    private static final int CONNECT_MODE   = 1;
    private static final int SCAN_ONLY_MODE = 2;

    private static final int SCAN_ACTIVE = 1;
    private static final int SCAN_PASSIVE = 2;

    private static final int SUCCESS = 1;
    private static final int FAILURE = -1;

    /**
     * The maximum number of times we will retry a connection to an access point
     * for which we have failed in acquiring an IP address from DHCP. A value of
     * N means that we will make N+1 connection attempts in all.
     * <p>
     * See {@link Settings.Secure#WIFI_MAX_DHCP_RETRY_COUNT}. This is the default
     * value if a Settings value is not present.
     */
    private static final int DEFAULT_MAX_DHCP_RETRIES = 9;

    static final int POWER_MODE_ACTIVE = 1;
    static final int POWER_MODE_AUTO = 0;

    /* Tracks the power mode for restoration after a DHCP request/renewal goes through */
    private int mPowerMode = POWER_MODE_AUTO;

    /**
     * See {@link Settings.Secure#WIFI_SCAN_INTERVAL_MS}. This is the default value if a
     * Settings.Secure value is not present.
     */
    private static final long DEFAULT_SCAN_INTERVAL_MS = 60 * 1000; /* 1 minute */

    private static final int MIN_RSSI = -200;
    private static final int MAX_RSSI = 256;

    /* Constants to indicate if soft ap is running or stopped */
    private static final int SOFT_AP_STOPPED = 0;
    private static final int SOFT_AP_RUNNING = 1;

    /* Default parent state */
    private State mDefaultState = new DefaultState();
    /* Temporary initial state */
    private State mInitialState = new InitialState();
    /* Unloading the driver */
    private State mDriverUnloadingState = new DriverUnloadingState();
    /* Loading the driver */
    private State mDriverUnloadedState = new DriverUnloadedState();
    /* Driver load/unload failed */
    private State mDriverFailedState = new DriverFailedState();
    /* Driver loading */
    private State mDriverLoadingState = new DriverLoadingState();
    /* Driver loaded */
    private State mDriverLoadedState = new DriverLoadedState();
    /* Driver loaded, waiting for supplicant to start */
    private State mSupplicantStartingState = new SupplicantStartingState();
    /* Driver loaded and supplicant ready */
    private State mSupplicantStartedState = new SupplicantStartedState();
    /* Waiting for supplicant to stop and monitor to exit */
    private State mSupplicantStoppingState = new SupplicantStoppingState();
    /* Driver start issued, waiting for completed event */
    private State mDriverStartingState = new DriverStartingState();
    /* Driver started */
    private State mDriverStartedState = new DriverStartedState();
    /* Driver stopping */
    private State mDriverStoppingState = new DriverStoppingState();
    /* Driver stopped */
    private State mDriverStoppedState = new DriverStoppedState();
    /* Scan for networks, no connection will be established */
    private State mScanModeState = new ScanModeState();
    /* Connecting to an access point */
    private State mConnectModeState = new ConnectModeState();
    /* Fetching IP after network connection (assoc+auth complete) */
    private State mConnectingState = new ConnectingState();
    /* Connected with IP addr */
    private State mConnectedState = new ConnectedState();
    /* disconnect issued, waiting for network disconnect confirmation */
    private State mDisconnectingState = new DisconnectingState();
    /* Network is not connected, supplicant assoc+auth is not complete */
    private State mDisconnectedState = new DisconnectedState();
    /* Waiting for WPS to be completed*/
    private State mWaitForWpsCompletionState = new WaitForWpsCompletionState();

    /* Soft Ap is running */
    private State mSoftApStartedState = new SoftApStartedState();


    /**
     * One of  {@link WifiManager#WIFI_STATE_DISABLED},
     *         {@link WifiManager#WIFI_STATE_DISABLING},
     *         {@link WifiManager#WIFI_STATE_ENABLED},
     *         {@link WifiManager#WIFI_STATE_ENABLING},
     *         {@link WifiManager#WIFI_STATE_UNKNOWN}
     *
     */
    private final AtomicInteger mWifiState = new AtomicInteger(WIFI_STATE_DISABLED);

    /**
     * One of  {@link WifiManager#WIFI_AP_STATE_DISABLED},
     *         {@link WifiManager#WIFI_AP_STATE_DISABLING},
     *         {@link WifiManager#WIFI_AP_STATE_ENABLED},
     *         {@link WifiManager#WIFI_AP_STATE_ENABLING},
     *         {@link WifiManager#WIFI_AP_STATE_FAILED}
     *
     */
    private final AtomicInteger mWifiApState = new AtomicInteger(WIFI_AP_STATE_DISABLED);

    private final AtomicInteger mLastEnableUid = new AtomicInteger(Process.myUid());
    private final AtomicInteger mLastApEnableUid = new AtomicInteger(Process.myUid());

    private static final int SCAN_REQUEST = 0;
    private static final String ACTION_START_SCAN =
        "com.android.server.WifiManager.action.START_SCAN";

    /**
     * Keep track of whether WIFI is running.
     */
    private boolean mIsRunning = false;

    /**
     * Keep track of whether we last told the battery stats we had started.
     */
    private boolean mReportedRunning = false;

    /**
     * Most recently set source of starting WIFI.
     */
    private final WorkSource mRunningWifiUids = new WorkSource();

    /**
     * The last reported UIDs that were responsible for starting WIFI.
     */
    private final WorkSource mLastRunningWifiUids = new WorkSource();

    private final IBatteryStats mBatteryStats;

    public WifiStateMachine(Context context, String wlanInterface) {
        super(TAG);

        mContext = context;
        mInterfaceName = wlanInterface;

        mNetworkInfo = new NetworkInfo(ConnectivityManager.TYPE_WIFI, 0, NETWORKTYPE, "");
        mBatteryStats = IBatteryStats.Stub.asInterface(ServiceManager.getService("batteryinfo"));

        IBinder b = ServiceManager.getService(Context.NETWORKMANAGEMENT_SERVICE);
        nwService = INetworkManagementService.Stub.asInterface(b);

        mWifiMonitor = new WifiMonitor(this);
        mDhcpInfoInternal = new DhcpInfoInternal();
        mWifiInfo = new WifiInfo();
        mSupplicantStateTracker = new SupplicantStateTracker(context, this, getHandler());
        mWpsStateMachine = new WpsStateMachine(context, this, getHandler());
        mLinkProperties = new LinkProperties();

        mNetworkInfo.setIsAvailable(false);
        mLinkProperties.clear();
        mLastBssid = null;
        mLastNetworkId = WifiConfiguration.INVALID_NETWORK_ID;
        mLastSignalLevel = -1;

        mAlarmManager = (AlarmManager)mContext.getSystemService(Context.ALARM_SERVICE);
        Intent scanIntent = new Intent(ACTION_START_SCAN, null);
        mScanIntent = PendingIntent.getBroadcast(mContext, SCAN_REQUEST, scanIntent, 0);

        mContext.registerReceiver(
            new BroadcastReceiver() {
                @Override
                public void onReceive(Context context, Intent intent) {

                    ArrayList<String> available = intent.getStringArrayListExtra(
                            ConnectivityManager.EXTRA_AVAILABLE_TETHER);
                    ArrayList<String> active = intent.getStringArrayListExtra(
                            ConnectivityManager.EXTRA_ACTIVE_TETHER);
                    updateTetherState(available, active);

                }
            },new IntentFilter(ConnectivityManager.ACTION_TETHER_STATE_CHANGED));

        mContext.registerReceiver(
                new BroadcastReceiver() {
                    @Override
                    public void onReceive(Context context, Intent intent) {
                        startScan(false);
                    }
                },
                new IntentFilter(ACTION_START_SCAN));

        mScanResultCache = new LruCache<String, ScanResult>(SCAN_RESULT_CACHE_SIZE);

        PowerManager powerManager = (PowerManager)mContext.getSystemService(Context.POWER_SERVICE);
        mWakeLock = powerManager.newWakeLock(PowerManager.PARTIAL_WAKE_LOCK, TAG);

        addState(mDefaultState);
            addState(mInitialState, mDefaultState);
            addState(mDriverUnloadingState, mDefaultState);
            addState(mDriverUnloadedState, mDefaultState);
                addState(mDriverFailedState, mDriverUnloadedState);
            addState(mDriverLoadingState, mDefaultState);
            addState(mDriverLoadedState, mDefaultState);
            addState(mSupplicantStartingState, mDefaultState);
            addState(mSupplicantStartedState, mDefaultState);
                addState(mDriverStartingState, mSupplicantStartedState);
                addState(mDriverStartedState, mSupplicantStartedState);
                    addState(mScanModeState, mDriverStartedState);
                    addState(mConnectModeState, mDriverStartedState);
                        addState(mConnectingState, mConnectModeState);
                        addState(mConnectedState, mConnectModeState);
                        addState(mDisconnectingState, mConnectModeState);
                        addState(mDisconnectedState, mConnectModeState);
                        addState(mWaitForWpsCompletionState, mConnectModeState);
                addState(mDriverStoppingState, mSupplicantStartedState);
                addState(mDriverStoppedState, mSupplicantStartedState);
            addState(mSupplicantStoppingState, mDefaultState);
            addState(mSoftApStartedState, mDefaultState);

        setInitialState(mInitialState);

        if (DBG) setDbg(true);

        //start the state machine
        start();
    }

    /*********************************************************
     * Methods exposed for public use
     ********************************************************/

    /**
     * TODO: doc
     */
    public boolean syncPingSupplicant(AsyncChannel channel) {
        Message resultMsg = channel.sendMessageSynchronously(CMD_PING_SUPPLICANT);
        boolean result = (resultMsg.arg1 != FAILURE);
        resultMsg.recycle();
        return result;
    }

    /**
     * TODO: doc
     */
    public void startScan(boolean forceActive) {
        sendMessage(obtainMessage(CMD_START_SCAN, forceActive ?
                SCAN_ACTIVE : SCAN_PASSIVE, 0));
    }

    /**
     * TODO: doc
     */
    public void setWifiEnabled(boolean enable) {
        mLastEnableUid.set(Binder.getCallingUid());
        if (enable) {
            /* Argument is the state that is entered prior to load */
            sendMessage(obtainMessage(CMD_LOAD_DRIVER, WIFI_STATE_ENABLING, 0));
            sendMessage(CMD_START_SUPPLICANT);
        } else {
            sendMessage(CMD_STOP_SUPPLICANT);
            /* Argument is the state that is entered upon success */
            sendMessage(obtainMessage(CMD_UNLOAD_DRIVER, WIFI_STATE_DISABLED, 0));
        }
    }

    /**
     * TODO: doc
     */
    public void setWifiApEnabled(WifiConfiguration wifiConfig, boolean enable) {
        mLastApEnableUid.set(Binder.getCallingUid());
        if (enable) {
            /* Argument is the state that is entered prior to load */
            sendMessage(obtainMessage(CMD_LOAD_DRIVER, WIFI_AP_STATE_ENABLING, 0));
            sendMessage(obtainMessage(CMD_START_AP, wifiConfig));
        } else {
            sendMessage(CMD_STOP_AP);
            /* Argument is the state that is entered upon success */
            sendMessage(obtainMessage(CMD_UNLOAD_DRIVER, WIFI_AP_STATE_DISABLED, 0));
        }
    }

    public void setWifiApConfiguration(WifiConfiguration config) {
        sendMessage(obtainMessage(CMD_SET_AP_CONFIG, config));
    }

    public WifiConfiguration syncGetWifiApConfiguration(AsyncChannel channel) {
        Message resultMsg = channel.sendMessageSynchronously(CMD_GET_AP_CONFIG);
        WifiConfiguration ret = (WifiConfiguration) resultMsg.obj;
        resultMsg.recycle();
        return ret;
    }

    /**
     * TODO: doc
     */
    public int syncGetWifiState() {
        return mWifiState.get();
    }

    /**
     * TODO: doc
     */
    public String syncGetWifiStateByName() {
        switch (mWifiState.get()) {
            case WIFI_STATE_DISABLING:
                return "disabling";
            case WIFI_STATE_DISABLED:
                return "disabled";
            case WIFI_STATE_ENABLING:
                return "enabling";
            case WIFI_STATE_ENABLED:
                return "enabled";
            case WIFI_STATE_UNKNOWN:
                return "unknown state";
            default:
                return "[invalid state]";
        }
    }

    /**
     * TODO: doc
     */
    public int syncGetWifiApState() {
        return mWifiApState.get();
    }

    /**
     * TODO: doc
     */
    public String syncGetWifiApStateByName() {
        switch (mWifiApState.get()) {
            case WIFI_AP_STATE_DISABLING:
                return "disabling";
            case WIFI_AP_STATE_DISABLED:
                return "disabled";
            case WIFI_AP_STATE_ENABLING:
                return "enabling";
            case WIFI_AP_STATE_ENABLED:
                return "enabled";
            case WIFI_AP_STATE_FAILED:
                return "failed";
            default:
                return "[invalid state]";
        }
    }

    /**
     * Get status information for the current connection, if any.
     * @return a {@link WifiInfo} object containing information about the current connection
     *
     */
    public WifiInfo syncRequestConnectionInfo() {
        return mWifiInfo;
    }

    public DhcpInfo syncGetDhcpInfo() {
        synchronized (mDhcpInfoInternal) {
            return mDhcpInfoInternal.makeDhcpInfo();
        }
    }

    /**
     * TODO: doc
     */
    public void setDriverStart(boolean enable) {
        if (enable) {
            sendMessage(CMD_START_DRIVER);
        } else {
            sendMessage(CMD_STOP_DRIVER);
        }
    }

    /**
     * TODO: doc
     */
    public void setScanOnlyMode(boolean enable) {
      if (enable) {
          sendMessage(obtainMessage(CMD_SET_SCAN_MODE, SCAN_ONLY_MODE, 0));
      } else {
          sendMessage(obtainMessage(CMD_SET_SCAN_MODE, CONNECT_MODE, 0));
      }
    }

    /**
     * TODO: doc
     */
    public void setScanType(boolean active) {
      if (active) {
          sendMessage(obtainMessage(CMD_SET_SCAN_TYPE, SCAN_ACTIVE, 0));
      } else {
          sendMessage(obtainMessage(CMD_SET_SCAN_TYPE, SCAN_PASSIVE, 0));
      }
    }

    /**
     * TODO: doc
     */
    public List<ScanResult> syncGetScanResultsList() {
        return mScanResults;
    }

    /**
     * Disconnect from Access Point
     */
    public void disconnectCommand() {
        sendMessage(CMD_DISCONNECT);
    }

    /**
     * Initiate a reconnection to AP
     */
    public void reconnectCommand() {
        sendMessage(CMD_RECONNECT);
    }

    /**
     * Initiate a re-association to AP
     */
    public void reassociateCommand() {
        sendMessage(CMD_REASSOCIATE);
    }

    /**
     * Add a network synchronously
     *
     * @return network id of the new network
     */
    public int syncAddOrUpdateNetwork(AsyncChannel channel, WifiConfiguration config) {
        Message resultMsg = channel.sendMessageSynchronously(CMD_ADD_OR_UPDATE_NETWORK, config);
        int result = resultMsg.arg1;
        resultMsg.recycle();
        return result;
    }

    public List<WifiConfiguration> syncGetConfiguredNetworks() {
        return WifiConfigStore.getConfiguredNetworks();
    }

    /**
     * Delete a network
     *
     * @param networkId id of the network to be removed
     */
    public boolean syncRemoveNetwork(AsyncChannel channel, int networkId) {
        Message resultMsg = channel.sendMessageSynchronously(CMD_REMOVE_NETWORK, networkId);
        boolean result = (resultMsg.arg1 != FAILURE);
        resultMsg.recycle();
        return result;
    }

    /**
     * Enable a network
     *
     * @param netId network id of the network
     * @param disableOthers true, if all other networks have to be disabled
     * @return {@code true} if the operation succeeds, {@code false} otherwise
     */
    public boolean syncEnableNetwork(AsyncChannel channel, int netId, boolean disableOthers) {
        Message resultMsg = channel.sendMessageSynchronously(CMD_ENABLE_NETWORK, netId,
                disableOthers ? 1 : 0);
        boolean result = (resultMsg.arg1 != FAILURE);
        resultMsg.recycle();
        return result;
    }

    /**
     * Disable a network
     *
     * @param netId network id of the network
     * @return {@code true} if the operation succeeds, {@code false} otherwise
     */
    public boolean syncDisableNetwork(AsyncChannel channel, int netId) {
        Message resultMsg = channel.sendMessageSynchronously(CMD_DISABLE_NETWORK, netId);
        boolean result = (resultMsg.arg1 != FAILURE);
        resultMsg.recycle();
        return result;
    }

    /**
     * Blacklist a BSSID. This will avoid the AP if there are
     * alternate APs to connect
     *
     * @param bssid BSSID of the network
     */
    public void addToBlacklist(String bssid) {
        sendMessage(obtainMessage(CMD_BLACKLIST_NETWORK, bssid));
    }

    /**
     * Clear the blacklist list
     *
     */
    public void clearBlacklist() {
        sendMessage(obtainMessage(CMD_CLEAR_BLACKLIST));
    }

    public void connectNetwork(int netId) {
        sendMessage(obtainMessage(CMD_CONNECT_NETWORK, netId, 0));
    }

    public void connectNetwork(WifiConfiguration wifiConfig) {
        /* arg1 is used to indicate netId, force a netId value of
         * WifiConfiguration.INVALID_NETWORK_ID when we are passing
         * a configuration since the default value of 0 is a valid netId
         */
        sendMessage(obtainMessage(CMD_CONNECT_NETWORK, WifiConfiguration.INVALID_NETWORK_ID,
                0, wifiConfig));
    }

    public void saveNetwork(WifiConfiguration wifiConfig) {
        sendMessage(obtainMessage(CMD_SAVE_NETWORK, wifiConfig));
    }

    public void forgetNetwork(int netId) {
        sendMessage(obtainMessage(CMD_FORGET_NETWORK, netId, 0));
    }

    public void startWps(Messenger replyTo, WpsConfiguration config) {
        Message msg = obtainMessage(CMD_START_WPS, config);
        msg.replyTo = replyTo;
        sendMessage(msg);
    }

    public void enableRssiPolling(boolean enabled) {
       sendMessage(obtainMessage(CMD_ENABLE_RSSI_POLL, enabled ? 1 : 0, 0));
    }

    public void enableBackgroundScan(boolean enabled) {
       sendMessage(obtainMessage(CMD_ENABLE_BACKGROUND_SCAN, enabled ? 1 : 0, 0));
    }

    public void enableAllNetworks() {
        sendMessage(CMD_ENABLE_ALL_NETWORKS);
    }

    /**
     * Start packet filtering
     */
    public void startPacketFiltering() {
        sendMessage(CMD_START_PACKET_FILTERING);
    }

    /**
     * Stop packet filtering
     */
    public void stopPacketFiltering() {
        sendMessage(CMD_STOP_PACKET_FILTERING);
    }

    /**
     * Set high performance mode of operation.
     * Enabling would set active power mode and disable suspend optimizations;
     * disabling would set auto power mode and enable suspend optimizations
     * @param enable true if enable, false otherwise
     */
    public void setHighPerfModeEnabled(boolean enable) {
        sendMessage(obtainMessage(CMD_SET_HIGH_PERF_MODE, enable ? 1 : 0, 0));
    }

    /**
     * Set the country code
     * @param countryCode following ISO 3166 format
     * @param persist {@code true} if the setting should be remembered.
     */
    public void setCountryCode(String countryCode, boolean persist) {
        if (persist) {
            Settings.Secure.putString(mContext.getContentResolver(),
                    Settings.Secure.WIFI_COUNTRY_CODE,
                    countryCode);
        }
        sendMessage(obtainMessage(CMD_SET_COUNTRY_CODE, countryCode));
    }

    /**
     * Set the operational frequency band
     * @param band
     * @param persist {@code true} if the setting should be remembered.
     */
    public void setFrequencyBand(int band, boolean persist) {
        if (persist) {
            Settings.Secure.putInt(mContext.getContentResolver(),
                    Settings.Secure.WIFI_FREQUENCY_BAND,
                    band);
        }
        sendMessage(obtainMessage(CMD_SET_FREQUENCY_BAND, band, 0));
    }

    /**
     * Returns the operational frequency band
     */
    public int getFrequencyBand() {
        return mFrequencyBand.get();
    }

    /**
     * Returns the wifi configuration file
     */
    public String getConfigFile() {
        return WifiConfigStore.getConfigFile();
    }

    /**
     * Send a message indicating bluetooth adapter connection state changed
     */
    public void sendBluetoothAdapterStateChange(int state) {
        sendMessage(obtainMessage(CMD_BLUETOOTH_ADAPTER_STATE_CHANGE, state, 0));
    }

    /**
     * Save configuration on supplicant
     *
     * @return {@code true} if the operation succeeds, {@code false} otherwise
     *
     * TODO: deprecate this
     */
    public boolean syncSaveConfig(AsyncChannel channel) {
        Message resultMsg = channel.sendMessageSynchronously(CMD_SAVE_CONFIG);
        boolean result = (resultMsg.arg1 != FAILURE);
        resultMsg.recycle();
        return result;
    }

    /**
     * Request a wakelock with connectivity service to
     * keep the device awake until we hand-off from wifi
     * to an alternate network
     */
    public void requestCmWakeLock() {
        sendMessage(CMD_REQUEST_CM_WAKELOCK);
    }

    public void updateBatteryWorkSource(WorkSource newSource) {
        synchronized (mRunningWifiUids) {
            try {
                if (newSource != null) {
                    mRunningWifiUids.set(newSource);
                }
                if (mIsRunning) {
                    if (mReportedRunning) {
                        // If the work source has changed since last time, need
                        // to remove old work from battery stats.
                        if (mLastRunningWifiUids.diff(mRunningWifiUids)) {
                            mBatteryStats.noteWifiRunningChanged(mLastRunningWifiUids,
                                    mRunningWifiUids);
                            mLastRunningWifiUids.set(mRunningWifiUids);
                        }
                    } else {
                        // Now being started, report it.
                        mBatteryStats.noteWifiRunning(mRunningWifiUids);
                        mLastRunningWifiUids.set(mRunningWifiUids);
                        mReportedRunning = true;
                    }
                } else {
                    if (mReportedRunning) {
                        // Last reported we were running, time to stop.
                        mBatteryStats.noteWifiStopped(mLastRunningWifiUids);
                        mLastRunningWifiUids.clear();
                        mReportedRunning = false;
                    }
                }
                mWakeLock.setWorkSource(newSource);
            } catch (RemoteException ignore) {
            }
        }
    }

    @Override
    public String toString() {
        StringBuffer sb = new StringBuffer();
        String LS = System.getProperty("line.separator");
        sb.append("current HSM state: ").append(getCurrentState().getName()).append(LS);
        sb.append("mLinkProperties ").append(mLinkProperties).append(LS);
        sb.append("mWifiInfo ").append(mWifiInfo).append(LS);
        sb.append("mDhcpInfoInternal ").append(mDhcpInfoInternal).append(LS);
        sb.append("mNetworkInfo ").append(mNetworkInfo).append(LS);
        sb.append("mLastSignalLevel ").append(mLastSignalLevel).append(LS);
        sb.append("mLastBssid ").append(mLastBssid).append(LS);
        sb.append("mLastNetworkId ").append(mLastNetworkId).append(LS);
        sb.append("mReconnectCount ").append(mReconnectCount).append(LS);
        sb.append("mIsScanMode ").append(mIsScanMode).append(LS);
        sb.append("Supplicant status").append(LS)
                .append(WifiNative.statusCommand()).append(LS).append(LS);

        sb.append(WifiConfigStore.dump());
        return sb.toString();
    }

    /*********************************************************
     * Internal private functions
     ********************************************************/

    private void updateTetherState(ArrayList<String> available, ArrayList<String> tethered) {

        boolean wifiTethered = false;
        boolean wifiAvailable = false;

        IBinder b = ServiceManager.getService(Context.NETWORKMANAGEMENT_SERVICE);
        INetworkManagementService service = INetworkManagementService.Stub.asInterface(b);

        if (mCm == null) {
            mCm = (ConnectivityManager) mContext.getSystemService(Context.CONNECTIVITY_SERVICE);
        }

        String[] wifiRegexs = mCm.getTetherableWifiRegexs();

        for (String intf : available) {
            for (String regex : wifiRegexs) {
                if (intf.matches(regex)) {

                    InterfaceConfiguration ifcg = null;
                    try {
                        ifcg = service.getInterfaceConfig(intf);
                        if (ifcg != null) {
                            /* IP/netmask: 192.168.43.1/255.255.255.0 */
                            ifcg.addr = new LinkAddress(NetworkUtils.numericToInetAddress(
                                    "192.168.43.1"), 24);
                            ifcg.interfaceFlags = "[up]";

                            service.setInterfaceConfig(intf, ifcg);
                        }
                    } catch (Exception e) {
                        Log.e(TAG, "Error configuring interface " + intf + ", :" + e);
                        setWifiApEnabled(null, false);
                        return;
                    }

                    if(mCm.tether(intf) != ConnectivityManager.TETHER_ERROR_NO_ERROR) {
                        Log.e(TAG, "Error tethering on " + intf);
                        setWifiApEnabled(null, false);
                        return;
                    }
                    break;
                }
            }
        }
    }

    /**
     * Set the country code from the system setting value, if any.
     */
    private void setCountryCode() {
        String countryCode = Settings.Secure.getString(mContext.getContentResolver(),
                Settings.Secure.WIFI_COUNTRY_CODE);
        if (countryCode != null && !countryCode.isEmpty()) {
            setCountryCode(countryCode, false);
        } else {
            //use driver default
        }
    }

    /**
     * Set the frequency band from the system setting value, if any.
     */
    private void setFrequencyBand() {
        int band = Settings.Secure.getInt(mContext.getContentResolver(),
                Settings.Secure.WIFI_FREQUENCY_BAND, WifiManager.WIFI_FREQUENCY_BAND_AUTO);
        setFrequencyBand(band, false);
    }

    private void setWifiState(int wifiState) {
        final int previousWifiState = mWifiState.get();

        try {
            if (wifiState == WIFI_STATE_ENABLED) {
                mBatteryStats.noteWifiOn();
            } else if (wifiState == WIFI_STATE_DISABLED) {
                mBatteryStats.noteWifiOff();
            }
        } catch (RemoteException e) {
            Log.e(TAG, "Failed to note battery stats in wifi");
        }

        mWifiState.set(wifiState);

        if (DBG) Log.d(TAG, "setWifiState: " + syncGetWifiStateByName());

        final Intent intent = new Intent(WifiManager.WIFI_STATE_CHANGED_ACTION);
        intent.addFlags(Intent.FLAG_RECEIVER_REGISTERED_ONLY_BEFORE_BOOT);
        intent.putExtra(WifiManager.EXTRA_WIFI_STATE, wifiState);
        intent.putExtra(WifiManager.EXTRA_PREVIOUS_WIFI_STATE, previousWifiState);
        mContext.sendStickyBroadcast(intent);
    }

    private void setWifiApState(int wifiApState) {
        final int previousWifiApState = mWifiApState.get();

        try {
            if (wifiApState == WIFI_AP_STATE_ENABLED) {
                mBatteryStats.noteWifiOn();
            } else if (wifiApState == WIFI_AP_STATE_DISABLED) {
                mBatteryStats.noteWifiOff();
            }
        } catch (RemoteException e) {
            Log.d(TAG, "Failed to note battery stats in wifi");
        }

        // Update state
        mWifiApState.set(wifiApState);

        if (DBG) Log.d(TAG, "setWifiApState: " + syncGetWifiApStateByName());

        final Intent intent = new Intent(WifiManager.WIFI_AP_STATE_CHANGED_ACTION);
        intent.addFlags(Intent.FLAG_RECEIVER_REGISTERED_ONLY_BEFORE_BOOT);
        intent.putExtra(WifiManager.EXTRA_WIFI_AP_STATE, wifiApState);
        intent.putExtra(WifiManager.EXTRA_PREVIOUS_WIFI_AP_STATE, previousWifiApState);
        mContext.sendStickyBroadcast(intent);
    }

    /**
     * Parse the scan result line passed to us by wpa_supplicant (helper).
     * @param line the line to parse
     * @return the {@link ScanResult} object
     */
    private ScanResult parseScanResult(String line) {
        ScanResult scanResult = null;
        if (line != null) {
            /*
             * Cache implementation (LinkedHashMap) is not synchronized, thus,
             * must synchronized here!
             */
            synchronized (mScanResultCache) {
                String[] result = scanResultPattern.split(line);
                if (3 <= result.length && result.length <= 5) {
                    String bssid = result[0];
                    // bssid | frequency | level | flags | ssid
                    int frequency;
                    int level;
                    try {
                        frequency = Integer.parseInt(result[1]);
                        level = Integer.parseInt(result[2]);
                        /* some implementations avoid negative values by adding 256
                         * so we need to adjust for that here.
                         */
                        if (level > 0) level -= 256;
                    } catch (NumberFormatException e) {
                        frequency = 0;
                        level = 0;
                    }

                    /*
                     * The formatting of the results returned by
                     * wpa_supplicant is intended to make the fields
                     * line up nicely when printed,
                     * not to make them easy to parse. So we have to
                     * apply some heuristics to figure out which field
                     * is the SSID and which field is the flags.
                     */
                    String ssid;
                    String flags;
                    if (result.length == 4) {
                        if (result[3].charAt(0) == '[') {
                            flags = result[3];
                            ssid = "";
                        } else {
                            flags = "";
                            ssid = result[3];
                        }
                    } else if (result.length == 5) {
                        flags = result[3];
                        ssid = result[4];
                    } else {
                        // Here, we must have 3 fields: no flags and ssid
                        // set
                        flags = "";
                        ssid = "";
                    }

                    // bssid + ssid is the hash key
                    String key = bssid + ssid;
                    scanResult = mScanResultCache.get(key);
                    if (scanResult != null) {
                        scanResult.level = level;
                        scanResult.SSID = ssid;
                        scanResult.capabilities = flags;
                        scanResult.frequency = frequency;
                    } else {
                        // Do not add scan results that have no SSID set
                        if (0 < ssid.trim().length()) {
                            scanResult =
                                new ScanResult(
                                    ssid, bssid, flags, level, frequency);
                            mScanResultCache.put(key, scanResult);
                        }
                    }
                } else {
                    Log.w(TAG, "Misformatted scan result text with " +
                          result.length + " fields: " + line);
                }
            }
        }

        return scanResult;
    }

    /**
     * scanResults input format
     * 00:bb:cc:dd:cc:ee       2427    166     [WPA-EAP-TKIP][WPA2-EAP-CCMP]   Net1
     * 00:bb:cc:dd:cc:ff       2412    165     [WPA-EAP-TKIP][WPA2-EAP-CCMP]   Net2
     */
    private void setScanResults(String scanResults) {
        if (scanResults == null) {
            return;
        }

        List<ScanResult> scanList = new ArrayList<ScanResult>();

        int lineCount = 0;

        int scanResultsLen = scanResults.length();
        // Parse the result string, keeping in mind that the last line does
        // not end with a newline.
        for (int lineBeg = 0, lineEnd = 0; lineEnd <= scanResultsLen; ++lineEnd) {
            if (lineEnd == scanResultsLen || scanResults.charAt(lineEnd) == '\n') {
                ++lineCount;

                if (lineCount == 1) {
                    lineBeg = lineEnd + 1;
                    continue;
                }
                if (lineEnd > lineBeg) {
                    String line = scanResults.substring(lineBeg, lineEnd);
                    ScanResult scanResult = parseScanResult(line);
                    if (scanResult != null) {
                        scanList.add(scanResult);
                    } else {
                        //TODO: hidden network handling
                    }
                }
                lineBeg = lineEnd + 1;
            }
        }

        mScanResults = scanList;
    }

    private String fetchSSID() {
        String status = WifiNative.statusCommand();
        if (status == null) {
            return null;
        }
        // extract ssid from a series of "name=value"
        String[] lines = status.split("\n");
        for (String line : lines) {
            String[] prop = line.split(" *= *");
            if (prop.length < 2) continue;
            String name = prop[0];
            String value = prop[1];
            if (name.equalsIgnoreCase("ssid")) return value;
        }
        return null;
    }

    /*
     * Fetch RSSI and linkspeed on current connection
     */
    private void fetchRssiAndLinkSpeedNative() {
        int newRssi = WifiNative.getRssiCommand();
        if (newRssi != -1 && MIN_RSSI < newRssi && newRssi < MAX_RSSI) { // screen out invalid values
            /* some implementations avoid negative values by adding 256
             * so we need to adjust for that here.
             */
            if (newRssi > 0) newRssi -= 256;
            mWifiInfo.setRssi(newRssi);
            /*
             * Rather then sending the raw RSSI out every time it
             * changes, we precalculate the signal level that would
             * be displayed in the status bar, and only send the
             * broadcast if that much more coarse-grained number
             * changes. This cuts down greatly on the number of
             * broadcasts, at the cost of not mWifiInforming others
             * interested in RSSI of all the changes in signal
             * level.
             */
            // TODO: The second arg to the call below needs to be a symbol somewhere, but
            // it's actually the size of an array of icons that's private
            // to StatusBar Policy.
            int newSignalLevel = WifiManager.calculateSignalLevel(newRssi, 4);
            if (newSignalLevel != mLastSignalLevel) {
                sendRssiChangeBroadcast(newRssi);
            }
            mLastSignalLevel = newSignalLevel;
        } else {
            mWifiInfo.setRssi(MIN_RSSI);
        }
        int newLinkSpeed = WifiNative.getLinkSpeedCommand();
        if (newLinkSpeed != -1) {
            mWifiInfo.setLinkSpeed(newLinkSpeed);
        }
    }

    private void setHighPerfModeEnabledNative(boolean enable) {
        if(!WifiNative.setSuspendOptimizationsCommand(!enable)) {
            Log.e(TAG, "set suspend optimizations failed!");
        }
        if (enable) {
            if (!WifiNative.setPowerModeCommand(POWER_MODE_ACTIVE)) {
                Log.e(TAG, "set power mode active failed!");
            }
        } else {
            if (!WifiNative.setPowerModeCommand(POWER_MODE_AUTO)) {
                Log.e(TAG, "set power mode auto failed!");
            }
        }
    }

    private void configureLinkProperties() {
        if (WifiConfigStore.isUsingStaticIp(mLastNetworkId)) {
            mLinkProperties = WifiConfigStore.getLinkProperties(mLastNetworkId);
        } else {
            synchronized (mDhcpInfoInternal) {
                mLinkProperties = mDhcpInfoInternal.makeLinkProperties();
            }
            mLinkProperties.setHttpProxy(WifiConfigStore.getProxyProperties(mLastNetworkId));
        }
        mLinkProperties.setInterfaceName(mInterfaceName);
        Log.d(TAG, "netId=" + mLastNetworkId  + " Link configured: " + mLinkProperties.toString());
    }

    private int getMaxDhcpRetries() {
        return Settings.Secure.getInt(mContext.getContentResolver(),
                                      Settings.Secure.WIFI_MAX_DHCP_RETRY_COUNT,
                                      DEFAULT_MAX_DHCP_RETRIES);
    }

    private void sendScanResultsAvailableBroadcast() {
        Intent intent = new Intent(WifiManager.SCAN_RESULTS_AVAILABLE_ACTION);
        intent.addFlags(Intent.FLAG_RECEIVER_REGISTERED_ONLY_BEFORE_BOOT);
        mContext.sendBroadcast(intent);
    }

    private void sendRssiChangeBroadcast(final int newRssi) {
        Intent intent = new Intent(WifiManager.RSSI_CHANGED_ACTION);
        intent.addFlags(Intent.FLAG_RECEIVER_REGISTERED_ONLY_BEFORE_BOOT);
        intent.putExtra(WifiManager.EXTRA_NEW_RSSI, newRssi);
        mContext.sendBroadcast(intent);
    }

    private void sendNetworkStateChangeBroadcast(String bssid) {
        Intent intent = new Intent(WifiManager.NETWORK_STATE_CHANGED_ACTION);
        intent.addFlags(Intent.FLAG_RECEIVER_REGISTERED_ONLY_BEFORE_BOOT
                | Intent.FLAG_RECEIVER_REPLACE_PENDING);
        intent.putExtra(WifiManager.EXTRA_NETWORK_INFO, mNetworkInfo);
        intent.putExtra(WifiManager.EXTRA_LINK_PROPERTIES, new LinkProperties (mLinkProperties));
        if (bssid != null)
            intent.putExtra(WifiManager.EXTRA_BSSID, bssid);
        mContext.sendStickyBroadcast(intent);
    }

    private void sendErrorBroadcast(int errorCode) {
        Intent intent = new Intent(WifiManager.ERROR_ACTION);
        intent.addFlags(Intent.FLAG_RECEIVER_REGISTERED_ONLY_BEFORE_BOOT);
        intent.putExtra(WifiManager.EXTRA_ERROR_CODE, errorCode);
        mContext.sendBroadcast(intent);
    }

    private void sendLinkConfigurationChangedBroadcast() {
        Intent intent = new Intent(WifiManager.LINK_CONFIGURATION_CHANGED_ACTION);
        intent.addFlags(Intent.FLAG_RECEIVER_REGISTERED_ONLY_BEFORE_BOOT);
        intent.putExtra(WifiManager.EXTRA_LINK_PROPERTIES, new LinkProperties(mLinkProperties));
        mContext.sendBroadcast(intent);
    }

    private void sendSupplicantConnectionChangedBroadcast(boolean connected) {
        Intent intent = new Intent(WifiManager.SUPPLICANT_CONNECTION_CHANGE_ACTION);
        intent.addFlags(Intent.FLAG_RECEIVER_REGISTERED_ONLY_BEFORE_BOOT);
        intent.putExtra(WifiManager.EXTRA_SUPPLICANT_CONNECTED, connected);
        mContext.sendBroadcast(intent);
    }

    /**
     * Record the detailed state of a network.
     * @param state the new @{code DetailedState}
     */
    private void setNetworkDetailedState(NetworkInfo.DetailedState state) {
        Log.d(TAG, "setDetailed state, old ="
                + mNetworkInfo.getDetailedState() + " and new state=" + state);
        if (state != mNetworkInfo.getDetailedState()) {
            mNetworkInfo.setDetailedState(state, null, null);
        }
    }

    private DetailedState getNetworkDetailedState() {
        return mNetworkInfo.getDetailedState();
    }

    /**
     * Resets the Wi-Fi Connections by clearing any state, resetting any sockets
     * using the interface, stopping DHCP & disabling interface
     */
    private void handleNetworkDisconnect() {
        Log.d(TAG, "Reset connections and stopping DHCP");

        /*
         * stop DHCP
         */
       NetworkUtils.resetConnections(mInterfaceName);

        if (mDhcpStateMachine != null) {
            mDhcpStateMachine.sendMessage(DhcpStateMachine.CMD_STOP_DHCP);
            mDhcpStateMachine.quit();
            mDhcpStateMachine = null;
        }

        /* Disable interface */
        NetworkUtils.disableInterface(mInterfaceName);

        /* Reset data structures */
        mWifiInfo.setInetAddress(null);
        mWifiInfo.setBSSID(null);
        mWifiInfo.setSSID(null);
        mWifiInfo.setNetworkId(WifiConfiguration.INVALID_NETWORK_ID);
        mWifiInfo.setRssi(MIN_RSSI);
        mWifiInfo.setLinkSpeed(-1);

        /* send event to CM & network change broadcast */
        setNetworkDetailedState(DetailedState.DISCONNECTED);
        sendNetworkStateChangeBroadcast(mLastBssid);

        /* Clear network properties */
        mLinkProperties.clear();
        /* Clear IP settings if the network used DHCP */
        if (!WifiConfigStore.isUsingStaticIp(mLastNetworkId)) {
            WifiConfigStore.clearIpConfiguration(mLastNetworkId);
        }

        mLastBssid= null;
        mLastNetworkId = WifiConfiguration.INVALID_NETWORK_ID;
    }

<<<<<<< HEAD
   private boolean startSoftApWithConfig(WifiConfiguration config, int currentStatus) {
=======
    void handlePreDhcpSetup() {
        if (!mBluetoothConnectionActive) {
            /*
             * There are problems setting the Wi-Fi driver's power
             * mode to active when bluetooth coexistence mode is
             * enabled or sense.
             * <p>
             * We set Wi-Fi to active mode when
             * obtaining an IP address because we've found
             * compatibility issues with some routers with low power
             * mode.
             * <p>
             * In order for this active power mode to properly be set,
             * we disable coexistence mode until we're done with
             * obtaining an IP address.  One exception is if we
             * are currently connected to a headset, since disabling
             * coexistence would interrupt that connection.
             */
            // Disable the coexistence mode
            WifiNative.setBluetoothCoexistenceModeCommand(
                    WifiNative.BLUETOOTH_COEXISTENCE_MODE_DISABLED);
        }

        mPowerMode =  WifiNative.getPowerModeCommand();
        if (mPowerMode < 0) {
            // Handle the case where supplicant driver does not support
            // getPowerModeCommand.
            mPowerMode = WifiStateMachine.POWER_MODE_AUTO;
        }
        if (mPowerMode != WifiStateMachine.POWER_MODE_ACTIVE) {
            WifiNative.setPowerModeCommand(WifiStateMachine.POWER_MODE_ACTIVE);
        }
    }


    void handlePostDhcpSetup() {
        /* restore power mode */
        WifiNative.setPowerModeCommand(mPowerMode);

        // Set the coexistence mode back to its default value
        WifiNative.setBluetoothCoexistenceModeCommand(
                WifiNative.BLUETOOTH_COEXISTENCE_MODE_SENSE);
    }

    private void handleSuccessfulIpConfiguration(DhcpInfoInternal dhcpInfoInternal) {
        synchronized (mDhcpInfoInternal) {
            mDhcpInfoInternal = dhcpInfoInternal;
        }
        mLastSignalLevel = -1; // force update of signal strength
        WifiConfigStore.setIpConfiguration(mLastNetworkId, dhcpInfoInternal);
        InetAddress addr = NetworkUtils.numericToInetAddress(dhcpInfoInternal.ipAddress);
        mWifiInfo.setInetAddress(addr);
        if (getNetworkDetailedState() == DetailedState.CONNECTED) {
            //DHCP renewal in connected state
            LinkProperties linkProperties = dhcpInfoInternal.makeLinkProperties();
            linkProperties.setHttpProxy(WifiConfigStore.getProxyProperties(mLastNetworkId));
            linkProperties.setInterfaceName(mInterfaceName);
            if (!linkProperties.equals(mLinkProperties)) {
                Log.d(TAG, "Link configuration changed for netId: " + mLastNetworkId
                    + " old: " + mLinkProperties + "new: " + linkProperties);
                NetworkUtils.resetConnections(mInterfaceName);
                mLinkProperties = linkProperties;
                sendLinkConfigurationChangedBroadcast();
            }
        } else {
            configureLinkProperties();
            setNetworkDetailedState(DetailedState.CONNECTED);
            sendNetworkStateChangeBroadcast(mLastBssid);
        }
    }

    private void handleFailedIpConfiguration() {
        Log.e(TAG, "IP configuration failed");

        mWifiInfo.setInetAddress(null);
        /**
         * If we've exceeded the maximum number of retries for DHCP
         * to a given network, disable the network
         */
        if (++mReconnectCount > getMaxDhcpRetries()) {
            Log.e(TAG, "Failed " +
                    mReconnectCount + " times, Disabling " + mLastNetworkId);
            WifiConfigStore.disableNetwork(mLastNetworkId);
            mReconnectCount = 0;
        }

        /* DHCP times out after about 30 seconds, we do a
         * disconnect and an immediate reconnect to try again
         */
        WifiNative.disconnectCommand();
        WifiNative.reconnectCommand();
    }

    private boolean startSoftApWithConfig(WifiConfiguration config, int currentStatus) {
>>>>>>> b376ca80
        if (config == null) {
            config = WifiApConfigStore.getApConfiguration();
        } else {
            WifiApConfigStore.setApConfiguration(config);
        }
        try {
            if (currentStatus == SOFT_AP_STOPPED) {
                nwService.startAccessPoint(config, mInterfaceName, SOFTAP_IFACE);
            } else if (currentStatus == SOFT_AP_RUNNING) {
                nwService.setAccessPoint(config, mInterfaceName, SOFTAP_IFACE);
            }
        } catch (Exception e) {
            Log.e(TAG, "Exception in softap start " + e);
            try {
                nwService.stopAccessPoint();
                nwService.startAccessPoint(config, mInterfaceName, SOFTAP_IFACE);
            } catch (Exception ee) {
                Log.e(TAG, "Exception during softap restart : " + ee);
                return false;
            }
        }
        return true;
    }


    /*********************************************************
     * Notifications from WifiMonitor
     ********************************************************/

    /**
     * Stores supplicant state change information passed from WifiMonitor
     */
    static class StateChangeResult {
        StateChangeResult(int networkId, String BSSID, SupplicantState state) {
            this.state = state;
            this.BSSID = BSSID;
            this.networkId = networkId;
        }
        int networkId;
        String BSSID;
        SupplicantState state;
    }

    /**
     * Send the tracker a notification that a user provided
     * configuration caused authentication failure - this could
     * be a password failure or a EAP authentication failure
     */
    void notifyAuthenticationFailure() {
        sendMessage(AUTHENTICATION_FAILURE_EVENT);
    }

    /**
     * Send a notification that the supplicant has detected overlapped
     * WPS sessions
     */
    void notifyWpsOverlap() {
        sendMessage(WPS_OVERLAP_EVENT);
    }

    /**
     * Send the tracker a notification that a connection to the supplicant
     * daemon has been established.
     */
    void notifySupplicantConnection() {
        sendMessage(SUP_CONNECTION_EVENT);
    }

    /**
     * Send the tracker a notification that connection to the supplicant
     * daemon is lost
     */
    void notifySupplicantLost() {
        sendMessage(SUP_DISCONNECTION_EVENT);
    }

    /**
     * Send the tracker a notification that the state of Wifi connectivity
     * has changed.
     * @param networkId the configured network on which the state change occurred
     * @param newState the new network state
     * @param BSSID when the new state is {@link DetailedState#CONNECTED
     * NetworkInfo.DetailedState.CONNECTED},
     * this is the MAC address of the access point. Otherwise, it
     * is {@code null}.
     */
    void notifyNetworkStateChange(DetailedState newState, String BSSID, int networkId) {
        if (newState == NetworkInfo.DetailedState.CONNECTED) {
            sendMessage(obtainMessage(NETWORK_CONNECTION_EVENT, networkId, 0, BSSID));
        } else {
            sendMessage(obtainMessage(NETWORK_DISCONNECTION_EVENT, networkId, 0, BSSID));
        }
    }

    /**
     * Send the tracker a notification that the state of the supplicant
     * has changed.
     * @param networkId the configured network on which the state change occurred
     * @param newState the new {@code SupplicantState}
     */
    void notifySupplicantStateChange(int networkId, String BSSID, SupplicantState newState) {
        sendMessage(obtainMessage(SUPPLICANT_STATE_CHANGE_EVENT,
                new StateChangeResult(networkId, BSSID, newState)));
    }

    /**
     * Send the tracker a notification that a scan has completed, and results
     * are available.
     */
    void notifyScanResultsAvailable() {
        /**
         * Switch scan mode over to passive.
         * Turning off scan-only mode happens only in "Connect" mode
         */
        setScanType(false);
        sendMessage(SCAN_RESULTS_EVENT);
    }

    void notifyDriverStarted() {
        sendMessage(DRIVER_START_EVENT);
    }

    void notifyDriverStopped() {
        sendMessage(DRIVER_STOP_EVENT);
    }

    void notifyDriverHung() {
        setWifiEnabled(false);
        setWifiEnabled(true);
    }

    /********************************************************
     * HSM states
     *******************************************************/

    class DefaultState extends State {
        @Override
        public boolean processMessage(Message message) {
            if (DBG) Log.d(TAG, getName() + message.toString() + "\n");
            switch (message.what) {
                case CMD_BLUETOOTH_ADAPTER_STATE_CHANGE:
                    mBluetoothConnectionActive = (message.arg1 !=
                            BluetoothAdapter.STATE_DISCONNECTED);
                    break;
                    /* Synchronous call returns */
                case CMD_PING_SUPPLICANT:
                case CMD_ENABLE_NETWORK:
                case CMD_DISABLE_NETWORK:
                case CMD_ADD_OR_UPDATE_NETWORK:
                case CMD_REMOVE_NETWORK:
                case CMD_SAVE_CONFIG:
                    mReplyChannel.replyToMessage(message, message.what, FAILURE);
                    break;
                case CMD_ENABLE_RSSI_POLL:
                    mEnableRssiPolling = (message.arg1 == 1);
                    break;
                case CMD_ENABLE_BACKGROUND_SCAN:
                    mEnableBackgroundScan = (message.arg1 == 1);
                    break;
                case CMD_SET_AP_CONFIG:
                    WifiApConfigStore.setApConfiguration((WifiConfiguration) message.obj);
                    break;
                case CMD_GET_AP_CONFIG:
                    WifiConfiguration config = WifiApConfigStore.getApConfiguration();
                    mReplyChannel.replyToMessage(message, message.what, config);
                    break;
                    /* Discard */
                case CMD_LOAD_DRIVER:
                case CMD_UNLOAD_DRIVER:
                case CMD_START_SUPPLICANT:
                case CMD_STOP_SUPPLICANT:
                case CMD_START_DRIVER:
                case CMD_STOP_DRIVER:
                case CMD_START_AP:
                case CMD_STOP_AP:
                case CMD_START_SCAN:
                case CMD_DISCONNECT:
                case CMD_RECONNECT:
                case CMD_REASSOCIATE:
                case SUP_CONNECTION_EVENT:
                case SUP_DISCONNECTION_EVENT:
                case DRIVER_START_EVENT:
                case DRIVER_STOP_EVENT:
                case NETWORK_CONNECTION_EVENT:
                case NETWORK_DISCONNECTION_EVENT:
                case SCAN_RESULTS_EVENT:
                case SUPPLICANT_STATE_CHANGE_EVENT:
                case AUTHENTICATION_FAILURE_EVENT:
                case WPS_OVERLAP_EVENT:
                case CMD_BLACKLIST_NETWORK:
                case CMD_CLEAR_BLACKLIST:
                case CMD_SET_SCAN_MODE:
                case CMD_SET_SCAN_TYPE:
                case CMD_SET_HIGH_PERF_MODE:
                case CMD_SET_COUNTRY_CODE:
                case CMD_SET_FREQUENCY_BAND:
                case CMD_REQUEST_CM_WAKELOCK:
                case CMD_CONNECT_NETWORK:
                case CMD_SAVE_NETWORK:
                case CMD_FORGET_NETWORK:
                case CMD_RSSI_POLL:
                case CMD_ENABLE_ALL_NETWORKS:
                case DhcpStateMachine.CMD_PRE_DHCP_ACTION:
                case DhcpStateMachine.CMD_POST_DHCP_ACTION:
                    break;
                case CMD_START_WPS:
                    /* Return failure when the state machine cannot handle WPS initiation*/
                    mReplyChannel.replyToMessage(message, WifiManager.CMD_WPS_COMPLETED,
                                new WpsResult(Status.FAILURE));
                    break;
                default:
                    Log.e(TAG, "Error! unhandled message" + message);
                    break;
            }
            return HANDLED;
        }
    }

    class InitialState extends State {
        @Override
        //TODO: could move logging into a common class
        public void enter() {
            if (DBG) Log.d(TAG, getName() + "\n");
            // [31-8] Reserved for future use
            // [7 - 0] HSM state change
            // 50021 wifi_state_changed (custom|1|5)
            EventLog.writeEvent(EVENTLOG_WIFI_STATE_CHANGED, getName());

            WifiApConfigStore.initialize(mContext);

            if (WifiNative.isDriverLoaded()) {
                transitionTo(mDriverLoadedState);
            }
            else {
                transitionTo(mDriverUnloadedState);
            }
        }
    }

    class DriverLoadingState extends State {
        @Override
        public void enter() {
            if (DBG) Log.d(TAG, getName() + "\n");
            EventLog.writeEvent(EVENTLOG_WIFI_STATE_CHANGED, getName());

            final Message message = new Message();
            message.copyFrom(getCurrentMessage());
            /* TODO: add a timeout to fail when driver load is hung.
             * Similarly for driver unload.
             */
            new Thread(new Runnable() {
                public void run() {
                    mWakeLock.acquire();
                    //enabling state
                    switch(message.arg1) {
                        case WIFI_STATE_ENABLING:
                            setWifiState(WIFI_STATE_ENABLING);
                            break;
                        case WIFI_AP_STATE_ENABLING:
                            setWifiApState(WIFI_AP_STATE_ENABLING);
                            break;
                    }

                    if(WifiNative.loadDriver()) {
                        Log.d(TAG, "Driver load successful");
                        sendMessage(CMD_LOAD_DRIVER_SUCCESS);
                    } else {
                        Log.e(TAG, "Failed to load driver!");
                        switch(message.arg1) {
                            case WIFI_STATE_ENABLING:
                                setWifiState(WIFI_STATE_UNKNOWN);
                                break;
                            case WIFI_AP_STATE_ENABLING:
                                setWifiApState(WIFI_AP_STATE_FAILED);
                                break;
                        }
                        sendMessage(CMD_LOAD_DRIVER_FAILURE);
                    }
                    mWakeLock.release();
                }
            }).start();
        }

        @Override
        public boolean processMessage(Message message) {
            if (DBG) Log.d(TAG, getName() + message.toString() + "\n");
            switch (message.what) {
                case CMD_LOAD_DRIVER_SUCCESS:
                    transitionTo(mDriverLoadedState);
                    break;
                case CMD_LOAD_DRIVER_FAILURE:
                    transitionTo(mDriverFailedState);
                    break;
                case CMD_LOAD_DRIVER:
                case CMD_UNLOAD_DRIVER:
                case CMD_START_SUPPLICANT:
                case CMD_STOP_SUPPLICANT:
                case CMD_START_AP:
                case CMD_STOP_AP:
                case CMD_START_DRIVER:
                case CMD_STOP_DRIVER:
                case CMD_SET_SCAN_MODE:
                case CMD_SET_SCAN_TYPE:
                case CMD_SET_HIGH_PERF_MODE:
                case CMD_SET_COUNTRY_CODE:
                case CMD_SET_FREQUENCY_BAND:
                case CMD_START_PACKET_FILTERING:
                case CMD_STOP_PACKET_FILTERING:
                    deferMessage(message);
                    break;
                default:
                    return NOT_HANDLED;
            }
            EventLog.writeEvent(EVENTLOG_WIFI_EVENT_HANDLED, message.what);
            return HANDLED;
        }
    }

    class DriverLoadedState extends State {
        @Override
        public void enter() {
            if (DBG) Log.d(TAG, getName() + "\n");
            EventLog.writeEvent(EVENTLOG_WIFI_STATE_CHANGED, getName());
        }
        @Override
        public boolean processMessage(Message message) {
            if (DBG) Log.d(TAG, getName() + message.toString() + "\n");
            switch(message.what) {
                case CMD_UNLOAD_DRIVER:
                    transitionTo(mDriverUnloadingState);
                    break;
                case CMD_START_SUPPLICANT:
                    if(WifiNative.startSupplicant()) {
                        Log.d(TAG, "Supplicant start successful");
                        mWifiMonitor.startMonitoring();
                        transitionTo(mSupplicantStartingState);
                    } else {
                        Log.e(TAG, "Failed to start supplicant!");
                        sendMessage(obtainMessage(CMD_UNLOAD_DRIVER, WIFI_STATE_UNKNOWN, 0));
                    }
                    break;
                case CMD_START_AP:
                    if (startSoftApWithConfig((WifiConfiguration) message.obj, SOFT_AP_STOPPED)) {
                        Log.d(TAG, "Soft AP start successful");
                        setWifiApState(WIFI_AP_STATE_ENABLED);
                        transitionTo(mSoftApStartedState);
                    } else {
                        Log.d(TAG, "Soft AP start failed");
                        sendMessage(obtainMessage(CMD_UNLOAD_DRIVER, WIFI_AP_STATE_FAILED, 0));
                    }
                    break;
                default:
                    return NOT_HANDLED;
            }
            EventLog.writeEvent(EVENTLOG_WIFI_EVENT_HANDLED, message.what);
            return HANDLED;
        }
    }

    class DriverUnloadingState extends State {
        @Override
        public void enter() {
            if (DBG) Log.d(TAG, getName() + "\n");
            EventLog.writeEvent(EVENTLOG_WIFI_STATE_CHANGED, getName());

            final Message message = new Message();
            message.copyFrom(getCurrentMessage());
            new Thread(new Runnable() {
                public void run() {
                    if (DBG) Log.d(TAG, getName() + message.toString() + "\n");
                    mWakeLock.acquire();
                    if(WifiNative.unloadDriver()) {
                        Log.d(TAG, "Driver unload successful");
                        sendMessage(CMD_UNLOAD_DRIVER_SUCCESS);

                        switch(message.arg1) {
                            case WIFI_STATE_DISABLED:
                            case WIFI_STATE_UNKNOWN:
                                setWifiState(message.arg1);
                                break;
                            case WIFI_AP_STATE_DISABLED:
                            case WIFI_AP_STATE_FAILED:
                                setWifiApState(message.arg1);
                                break;
                        }
                    } else {
                        Log.e(TAG, "Failed to unload driver!");
                        sendMessage(CMD_UNLOAD_DRIVER_FAILURE);

                        switch(message.arg1) {
                            case WIFI_STATE_DISABLED:
                            case WIFI_STATE_UNKNOWN:
                                setWifiState(WIFI_STATE_UNKNOWN);
                                break;
                            case WIFI_AP_STATE_DISABLED:
                            case WIFI_AP_STATE_FAILED:
                                setWifiApState(WIFI_AP_STATE_FAILED);
                                break;
                        }
                    }
                    mWakeLock.release();
                }
            }).start();
        }

        @Override
        public boolean processMessage(Message message) {
            if (DBG) Log.d(TAG, getName() + message.toString() + "\n");
            switch (message.what) {
                case CMD_UNLOAD_DRIVER_SUCCESS:
                    transitionTo(mDriverUnloadedState);
                    break;
                case CMD_UNLOAD_DRIVER_FAILURE:
                    transitionTo(mDriverFailedState);
                    break;
                case CMD_LOAD_DRIVER:
                case CMD_UNLOAD_DRIVER:
                case CMD_START_SUPPLICANT:
                case CMD_STOP_SUPPLICANT:
                case CMD_START_AP:
                case CMD_STOP_AP:
                case CMD_START_DRIVER:
                case CMD_STOP_DRIVER:
                case CMD_SET_SCAN_MODE:
                case CMD_SET_SCAN_TYPE:
                case CMD_SET_HIGH_PERF_MODE:
                case CMD_SET_COUNTRY_CODE:
                case CMD_SET_FREQUENCY_BAND:
                case CMD_START_PACKET_FILTERING:
                case CMD_STOP_PACKET_FILTERING:
                    deferMessage(message);
                    break;
                default:
                    return NOT_HANDLED;
            }
            EventLog.writeEvent(EVENTLOG_WIFI_EVENT_HANDLED, message.what);
            return HANDLED;
        }
    }

    class DriverUnloadedState extends State {
        @Override
        public void enter() {
            if (DBG) Log.d(TAG, getName() + "\n");
            EventLog.writeEvent(EVENTLOG_WIFI_STATE_CHANGED, getName());
        }
        @Override
        public boolean processMessage(Message message) {
            if (DBG) Log.d(TAG, getName() + message.toString() + "\n");
            switch (message.what) {
                case CMD_LOAD_DRIVER:
                    transitionTo(mDriverLoadingState);
                    break;
                default:
                    return NOT_HANDLED;
            }
            EventLog.writeEvent(EVENTLOG_WIFI_EVENT_HANDLED, message.what);
            return HANDLED;
        }
    }

    class DriverFailedState extends State {
        @Override
        public void enter() {
            Log.e(TAG, getName() + "\n");
            EventLog.writeEvent(EVENTLOG_WIFI_STATE_CHANGED, getName());
        }
        @Override
        public boolean processMessage(Message message) {
            if (DBG) Log.d(TAG, getName() + message.toString() + "\n");
            return NOT_HANDLED;
        }
    }


    class SupplicantStartingState extends State {
        @Override
        public void enter() {
            if (DBG) Log.d(TAG, getName() + "\n");
            EventLog.writeEvent(EVENTLOG_WIFI_STATE_CHANGED, getName());
        }
        @Override
        public boolean processMessage(Message message) {
            if (DBG) Log.d(TAG, getName() + message.toString() + "\n");
            switch(message.what) {
                case SUP_CONNECTION_EVENT:
                    Log.d(TAG, "Supplicant connection established");
                    setWifiState(WIFI_STATE_ENABLED);
                    mSupplicantRestartCount = 0;
                    /* Reset the supplicant state to indicate the supplicant
                     * state is not known at this time */
                    mSupplicantStateTracker.sendMessage(CMD_RESET_SUPPLICANT_STATE);
                    mWpsStateMachine.sendMessage(CMD_RESET_WPS_STATE);
                    /* Initialize data structures */
                    mLastBssid = null;
                    mLastNetworkId = WifiConfiguration.INVALID_NETWORK_ID;
                    mLastSignalLevel = -1;

                    mWifiInfo.setMacAddress(WifiNative.getMacAddressCommand());

                    WifiConfigStore.initialize(mContext);

                    //TODO: initialize and fix multicast filtering
                    //mWM.initializeMulticastFiltering();

                    sendSupplicantConnectionChangedBroadcast(true);
                    transitionTo(mDriverStartedState);
                    break;
                case SUP_DISCONNECTION_EVENT:
                    if (++mSupplicantRestartCount <= SUPPLICANT_RESTART_TRIES) {
                        Log.e(TAG, "Failed to setup control channel, restart supplicant");
                        WifiNative.killSupplicant();
                        transitionTo(mDriverLoadedState);
                        sendMessageDelayed(CMD_START_SUPPLICANT, SUPPLICANT_RESTART_INTERVAL_MSECS);
                    } else {
                        mSupplicantRestartCount = 0;
                        Log.e(TAG, "Failed " + mSupplicantRestartCount +
                                " times to start supplicant, unload driver");
                        transitionTo(mDriverLoadedState);
                        sendMessage(obtainMessage(CMD_UNLOAD_DRIVER, WIFI_STATE_UNKNOWN, 0));
                    }
                    break;
                case CMD_LOAD_DRIVER:
                case CMD_UNLOAD_DRIVER:
                case CMD_START_SUPPLICANT:
                case CMD_STOP_SUPPLICANT:
                case CMD_START_AP:
                case CMD_STOP_AP:
                case CMD_START_DRIVER:
                case CMD_STOP_DRIVER:
                case CMD_SET_SCAN_MODE:
                case CMD_SET_SCAN_TYPE:
                case CMD_SET_HIGH_PERF_MODE:
                case CMD_SET_COUNTRY_CODE:
                case CMD_SET_FREQUENCY_BAND:
                case CMD_START_PACKET_FILTERING:
                case CMD_STOP_PACKET_FILTERING:
                    deferMessage(message);
                    break;
                default:
                    return NOT_HANDLED;
            }
            EventLog.writeEvent(EVENTLOG_WIFI_EVENT_HANDLED, message.what);
            return HANDLED;
        }
    }

    class SupplicantStartedState extends State {
        @Override
        public void enter() {
            if (DBG) Log.d(TAG, getName() + "\n");
            EventLog.writeEvent(EVENTLOG_WIFI_STATE_CHANGED, getName());
            /* Initialize for connect mode operation at start */
            mIsScanMode = false;
            /* Wifi is available as long as we have a connection to supplicant */
            mNetworkInfo.setIsAvailable(true);
        }
        @Override
        public boolean processMessage(Message message) {
            if (DBG) Log.d(TAG, getName() + message.toString() + "\n");
            WifiConfiguration config;
            boolean eventLoggingEnabled = true;
            switch(message.what) {
                case CMD_STOP_SUPPLICANT:   /* Supplicant stopped by user */
                    Log.d(TAG, "stopping supplicant");
                    if (!WifiNative.stopSupplicant()) {
                        Log.e(TAG, "Failed to stop supplicant, issue kill");
                        WifiNative.killSupplicant();
                    }
                    mNetworkInfo.setIsAvailable(false);
                    handleNetworkDisconnect();
                    setWifiState(WIFI_STATE_DISABLING);
                    sendSupplicantConnectionChangedBroadcast(false);
                    mSupplicantStateTracker.sendMessage(CMD_RESET_SUPPLICANT_STATE);
                    mWpsStateMachine.sendMessage(CMD_RESET_WPS_STATE);
                    transitionTo(mSupplicantStoppingState);
                    break;
                case SUP_DISCONNECTION_EVENT:  /* Supplicant connection lost */
                    Log.e(TAG, "Connection lost, restart supplicant");
                    WifiNative.killSupplicant();
                    WifiNative.closeSupplicantConnection();
                    mNetworkInfo.setIsAvailable(false);
                    handleNetworkDisconnect();
                    sendSupplicantConnectionChangedBroadcast(false);
                    mSupplicantStateTracker.sendMessage(CMD_RESET_SUPPLICANT_STATE);
                    mWpsStateMachine.sendMessage(CMD_RESET_WPS_STATE);
                    transitionTo(mDriverLoadedState);
                    sendMessageDelayed(CMD_START_SUPPLICANT, SUPPLICANT_RESTART_INTERVAL_MSECS);
                    break;
                case SCAN_RESULTS_EVENT:
                    eventLoggingEnabled = false;
                    setScanResults(WifiNative.scanResultsCommand());
                    sendScanResultsAvailableBroadcast();
                    mScanResultIsPending = false;
                    break;
                case CMD_PING_SUPPLICANT:
                    boolean ok = WifiNative.pingCommand();
                    mReplyChannel.replyToMessage(message, message.what, ok ? SUCCESS : FAILURE);
                    break;
                case CMD_ADD_OR_UPDATE_NETWORK:
                    config = (WifiConfiguration) message.obj;
                    mReplyChannel.replyToMessage(message, CMD_ADD_OR_UPDATE_NETWORK,
                            WifiConfigStore.addOrUpdateNetwork(config));
                    break;
                case CMD_REMOVE_NETWORK:
                    ok = WifiConfigStore.removeNetwork(message.arg1);
                    mReplyChannel.replyToMessage(message, message.what, ok ? SUCCESS : FAILURE);
                    break;
                case CMD_ENABLE_NETWORK:
                    ok = WifiConfigStore.enableNetwork(message.arg1, message.arg2 == 1);
                    mReplyChannel.replyToMessage(message, message.what, ok ? SUCCESS : FAILURE);
                    break;
                case CMD_ENABLE_ALL_NETWORKS:
                    WifiConfigStore.enableAllNetworks();
                    break;
                case CMD_DISABLE_NETWORK:
                    ok = WifiConfigStore.disableNetwork(message.arg1);
                    mReplyChannel.replyToMessage(message, message.what, ok ? SUCCESS : FAILURE);
                    break;
                case CMD_BLACKLIST_NETWORK:
                    WifiNative.addToBlacklistCommand((String)message.obj);
                    break;
                case CMD_CLEAR_BLACKLIST:
                    WifiNative.clearBlacklistCommand();
                    break;
                case CMD_SAVE_CONFIG:
                    ok = WifiConfigStore.saveConfig();
                    mReplyChannel.replyToMessage(message, CMD_SAVE_CONFIG, ok ? SUCCESS : FAILURE);

                    // Inform the backup manager about a data change
                    IBackupManager ibm = IBackupManager.Stub.asInterface(
                            ServiceManager.getService(Context.BACKUP_SERVICE));
                    if (ibm != null) {
                        try {
                            ibm.dataChanged("com.android.providers.settings");
                        } catch (Exception e) {
                            // Try again later
                        }
                    }
                    break;
                    /* Cannot start soft AP while in client mode */
                case CMD_START_AP:
                    Log.d(TAG, "Failed to start soft AP with a running supplicant");
                    setWifiApState(WIFI_AP_STATE_FAILED);
                    break;
                case CMD_SET_SCAN_MODE:
                    mIsScanMode = (message.arg1 == SCAN_ONLY_MODE);
                    break;
                case CMD_SAVE_NETWORK:
                    config = (WifiConfiguration) message.obj;
                    WifiConfigStore.saveNetwork(config);
                    break;
                case CMD_FORGET_NETWORK:
                    WifiConfigStore.forgetNetwork(message.arg1);
                    break;
                default:
                    return NOT_HANDLED;
            }
            if (eventLoggingEnabled) {
                EventLog.writeEvent(EVENTLOG_WIFI_EVENT_HANDLED, message.what);
            }
            return HANDLED;
        }

        @Override
        public void exit() {
            mNetworkInfo.setIsAvailable(false);
        }
    }

    class SupplicantStoppingState extends State {
        @Override
        public void enter() {
            if (DBG) Log.d(TAG, getName() + "\n");
            EventLog.writeEvent(EVENTLOG_WIFI_STATE_CHANGED, getName());
        }
        @Override
        public boolean processMessage(Message message) {
            if (DBG) Log.d(TAG, getName() + message.toString() + "\n");
            switch(message.what) {
                case SUP_CONNECTION_EVENT:
                    Log.e(TAG, "Supplicant connection received while stopping");
                    break;
                case SUP_DISCONNECTION_EVENT:
                    Log.d(TAG, "Supplicant connection lost");
                    WifiNative.closeSupplicantConnection();
                    transitionTo(mDriverLoadedState);
                    break;
                case CMD_LOAD_DRIVER:
                case CMD_UNLOAD_DRIVER:
                case CMD_START_SUPPLICANT:
                case CMD_STOP_SUPPLICANT:
                case CMD_START_AP:
                case CMD_STOP_AP:
                case CMD_START_DRIVER:
                case CMD_STOP_DRIVER:
                case CMD_SET_SCAN_MODE:
                case CMD_SET_SCAN_TYPE:
                case CMD_SET_HIGH_PERF_MODE:
                case CMD_SET_COUNTRY_CODE:
                case CMD_SET_FREQUENCY_BAND:
                case CMD_START_PACKET_FILTERING:
                case CMD_STOP_PACKET_FILTERING:
                    deferMessage(message);
                    break;
                default:
                    return NOT_HANDLED;
            }
            EventLog.writeEvent(EVENTLOG_WIFI_EVENT_HANDLED, message.what);
            return HANDLED;
        }
    }

    class DriverStartingState extends State {
        @Override
        public void enter() {
            if (DBG) Log.d(TAG, getName() + "\n");
            EventLog.writeEvent(EVENTLOG_WIFI_STATE_CHANGED, getName());
        }
        @Override
        public boolean processMessage(Message message) {
            if (DBG) Log.d(TAG, getName() + message.toString() + "\n");
            switch(message.what) {
                case DRIVER_START_EVENT:
                    transitionTo(mDriverStartedState);
                    break;
                    /* Queue driver commands & connection events */
                case CMD_START_DRIVER:
                case CMD_STOP_DRIVER:
                case SUPPLICANT_STATE_CHANGE_EVENT:
                case NETWORK_CONNECTION_EVENT:
                case NETWORK_DISCONNECTION_EVENT:
                case AUTHENTICATION_FAILURE_EVENT:
                case WPS_OVERLAP_EVENT:
                case CMD_SET_SCAN_TYPE:
                case CMD_SET_HIGH_PERF_MODE:
                case CMD_SET_COUNTRY_CODE:
                case CMD_SET_FREQUENCY_BAND:
                case CMD_START_PACKET_FILTERING:
                case CMD_STOP_PACKET_FILTERING:
                case CMD_START_SCAN:
                case CMD_DISCONNECT:
                case CMD_REASSOCIATE:
                case CMD_RECONNECT:
                    deferMessage(message);
                    break;
                default:
                    return NOT_HANDLED;
            }
            EventLog.writeEvent(EVENTLOG_WIFI_EVENT_HANDLED, message.what);
            return HANDLED;
        }
    }

    class DriverStartedState extends State {
        @Override
        public void enter() {
            if (DBG) Log.d(TAG, getName() + "\n");
            EventLog.writeEvent(EVENTLOG_WIFI_STATE_CHANGED, getName());

            mIsRunning = true;
            updateBatteryWorkSource(null);

            /**
             * Enable bluetooth coexistence scan mode when bluetooth connection is active.
             * When this mode is on, some of the low-level scan parameters used by the
             * driver are changed to reduce interference with bluetooth
             */
            WifiNative.setBluetoothCoexistenceScanModeCommand(mBluetoothConnectionActive);
            /* set country code */
            setCountryCode();
            /* set frequency band of operation */
            setFrequencyBand();
            /* initialize network state */
            setNetworkDetailedState(DetailedState.DISCONNECTED);

            if (mIsScanMode) {
                WifiNative.setScanResultHandlingCommand(SCAN_ONLY_MODE);
                WifiNative.disconnectCommand();
                transitionTo(mScanModeState);
            } else {
                WifiNative.setScanResultHandlingCommand(CONNECT_MODE);
                WifiNative.reconnectCommand();
                transitionTo(mDisconnectedState);
            }
        }
        @Override
        public boolean processMessage(Message message) {
            if (DBG) Log.d(TAG, getName() + message.toString() + "\n");
            boolean eventLoggingEnabled = true;
            switch(message.what) {
                case CMD_SET_SCAN_TYPE:
                    if (message.arg1 == SCAN_ACTIVE) {
                        WifiNative.setScanModeCommand(true);
                    } else {
                        WifiNative.setScanModeCommand(false);
                    }
                    break;
                case CMD_START_SCAN:
                    eventLoggingEnabled = false;
                    WifiNative.scanCommand(message.arg1 == SCAN_ACTIVE);
                    mScanResultIsPending = true;
                    break;
                case CMD_SET_HIGH_PERF_MODE:
                    setHighPerfModeEnabledNative(message.arg1 == 1);
                    break;
                case CMD_SET_COUNTRY_CODE:
                    String country = (String) message.obj;
                    Log.d(TAG, "set country code " + country);
                    if (!WifiNative.setCountryCodeCommand(country.toUpperCase())) {
                        Log.e(TAG, "Failed to set country code " + country);
                    }
                    break;
                case CMD_SET_FREQUENCY_BAND:
                    int band =  message.arg1;
                    Log.d(TAG, "set frequency band " + band);
                    if (WifiNative.setBandCommand(band)) {
                        mFrequencyBand.set(band);
                        //Fetch the latest scan results when frequency band is set
                        startScan(true);
                    } else {
                        Log.e(TAG, "Failed to set frequency band " + band);
                    }
                    break;
                case CMD_BLUETOOTH_ADAPTER_STATE_CHANGE:
                    mBluetoothConnectionActive = (message.arg1 !=
                            BluetoothAdapter.STATE_DISCONNECTED);
                    WifiNative.setBluetoothCoexistenceScanModeCommand(mBluetoothConnectionActive);
                    break;
                case CMD_STOP_DRIVER:
                    mWakeLock.acquire();
                    WifiNative.stopDriverCommand();
                    transitionTo(mDriverStoppingState);
                    mWakeLock.release();
                    break;
                case CMD_START_PACKET_FILTERING:
                    WifiNative.startPacketFiltering();
                    break;
                case CMD_STOP_PACKET_FILTERING:
                    WifiNative.stopPacketFiltering();
                    break;
                default:
                    return NOT_HANDLED;
            }
            if (eventLoggingEnabled) {
                EventLog.writeEvent(EVENTLOG_WIFI_EVENT_HANDLED, message.what);
            }
            return HANDLED;
        }
        @Override
        public void exit() {
            if (DBG) Log.d(TAG, getName() + "\n");
            mIsRunning = false;
            updateBatteryWorkSource(null);
            mScanResults = null;
        }
    }

    class DriverStoppingState extends State {
        @Override
        public void enter() {
            if (DBG) Log.d(TAG, getName() + "\n");
            EventLog.writeEvent(EVENTLOG_WIFI_STATE_CHANGED, getName());
        }
        @Override
        public boolean processMessage(Message message) {
            if (DBG) Log.d(TAG, getName() + message.toString() + "\n");
            switch(message.what) {
                case DRIVER_STOP_EVENT:
                    transitionTo(mDriverStoppedState);
                    break;
                    /* Queue driver commands */
                case CMD_START_DRIVER:
                case CMD_STOP_DRIVER:
                case CMD_SET_SCAN_TYPE:
                case CMD_SET_HIGH_PERF_MODE:
                case CMD_SET_COUNTRY_CODE:
                case CMD_SET_FREQUENCY_BAND:
                case CMD_START_PACKET_FILTERING:
                case CMD_STOP_PACKET_FILTERING:
                case CMD_START_SCAN:
                case CMD_DISCONNECT:
                case CMD_REASSOCIATE:
                case CMD_RECONNECT:
                    deferMessage(message);
                    break;
                default:
                    return NOT_HANDLED;
            }
            EventLog.writeEvent(EVENTLOG_WIFI_EVENT_HANDLED, message.what);
            return HANDLED;
        }
    }

    class DriverStoppedState extends State {
        @Override
        public void enter() {
            if (DBG) Log.d(TAG, getName() + "\n");
            EventLog.writeEvent(EVENTLOG_WIFI_STATE_CHANGED, getName());
        }
        @Override
        public boolean processMessage(Message message) {
            if (DBG) Log.d(TAG, getName() + message.toString() + "\n");
            switch (message.what) {
                case CMD_START_DRIVER:
                    mWakeLock.acquire();
                    WifiNative.startDriverCommand();
                    transitionTo(mDriverStartingState);
                    mWakeLock.release();
                    break;
                default:
                    return NOT_HANDLED;
            }
            EventLog.writeEvent(EVENTLOG_WIFI_EVENT_HANDLED, message.what);
            return HANDLED;
        }
    }

    class ScanModeState extends State {
        @Override
        public void enter() {
            if (DBG) Log.d(TAG, getName() + "\n");
            EventLog.writeEvent(EVENTLOG_WIFI_STATE_CHANGED, getName());
        }
        @Override
        public boolean processMessage(Message message) {
            if (DBG) Log.d(TAG, getName() + message.toString() + "\n");
            switch(message.what) {
                case CMD_SET_SCAN_MODE:
                    if (message.arg1 == SCAN_ONLY_MODE) {
                        /* Ignore */
                        return HANDLED;
                    } else {
                        WifiNative.setScanResultHandlingCommand(message.arg1);
                        WifiNative.reconnectCommand();
                        mIsScanMode = false;
                        transitionTo(mDisconnectedState);
                    }
                    break;
                    /* Ignore */
                case CMD_DISCONNECT:
                case CMD_RECONNECT:
                case CMD_REASSOCIATE:
                case SUPPLICANT_STATE_CHANGE_EVENT:
                case NETWORK_CONNECTION_EVENT:
                case NETWORK_DISCONNECTION_EVENT:
                    break;
                default:
                    return NOT_HANDLED;
            }
            EventLog.writeEvent(EVENTLOG_WIFI_EVENT_HANDLED, message.what);
            return HANDLED;
        }
    }

    class ConnectModeState extends State {
        @Override
        public void enter() {
            if (DBG) Log.d(TAG, getName() + "\n");
            EventLog.writeEvent(EVENTLOG_WIFI_STATE_CHANGED, getName());
        }
        @Override
        public boolean processMessage(Message message) {
            if (DBG) Log.d(TAG, getName() + message.toString() + "\n");
            StateChangeResult stateChangeResult;
            switch(message.what) {
                case AUTHENTICATION_FAILURE_EVENT:
                    mSupplicantStateTracker.sendMessage(AUTHENTICATION_FAILURE_EVENT);
                    break;
                case WPS_OVERLAP_EVENT:
                    /* We just need to broadcast the error */
                    sendErrorBroadcast(WifiManager.WPS_OVERLAP_ERROR);
                    break;
                case SUPPLICANT_STATE_CHANGE_EVENT:
                    stateChangeResult = (StateChangeResult) message.obj;
                    SupplicantState state = stateChangeResult.state;
                    // Supplicant state change
                    // [31-13] Reserved for future use
                    // [8 - 0] Supplicant state (as defined in SupplicantState.java)
                    // 50023 supplicant_state_changed (custom|1|5)
                    EventLog.writeEvent(EVENTLOG_SUPPLICANT_STATE_CHANGED, state.ordinal());
                    mWifiInfo.setSupplicantState(state);
                    // Network id is only valid when we start connecting
                    if (SupplicantState.isConnecting(state)) {
                        mWifiInfo.setNetworkId(stateChangeResult.networkId);
                    } else {
                        mWifiInfo.setNetworkId(WifiConfiguration.INVALID_NETWORK_ID);
                    }

                    if (state == SupplicantState.ASSOCIATING) {
                        /* BSSID is valid only in ASSOCIATING state */
                        mWifiInfo.setBSSID(stateChangeResult.BSSID);
                    }

                    mSupplicantStateTracker.sendMessage(Message.obtain(message));
                    mWpsStateMachine.sendMessage(Message.obtain(message));
                    break;
                    /* Do a redundant disconnect without transition */
                case CMD_DISCONNECT:
                    WifiNative.disconnectCommand();
                    break;
                case CMD_RECONNECT:
                    WifiNative.reconnectCommand();
                    break;
                case CMD_REASSOCIATE:
                    WifiNative.reassociateCommand();
                    break;
                case CMD_CONNECT_NETWORK:
                    int netId = message.arg1;
                    WifiConfiguration config = (WifiConfiguration) message.obj;

                    /* We connect to a specific network by issuing a select
                     * to the WifiConfigStore. This enables the network,
                     * while disabling all other networks in the supplicant.
                     * Disabling a connected network will cause a disconnection
                     * from the network. A reconnectCommand() will then initiate
                     * a connection to the enabled network.
                     */
                    if (config != null) {
                        WifiConfigStore.selectNetwork(config);
                    } else {
                        WifiConfigStore.selectNetwork(netId);
                    }

                    /* The state tracker handles enabling networks upon completion/failure */
                    mSupplicantStateTracker.sendMessage(CMD_CONNECT_NETWORK);

                    WifiNative.reconnectCommand();

                    /* Expect a disconnection from the old connection */
                    transitionTo(mDisconnectingState);
                    break;
                case CMD_START_WPS:
                    mWpsStateMachine.sendMessage(Message.obtain(message));
                    transitionTo(mWaitForWpsCompletionState);
                    break;
                case SCAN_RESULTS_EVENT:
                    /* Set the scan setting back to "connect" mode */
                    WifiNative.setScanResultHandlingCommand(CONNECT_MODE);
                    /* Handle scan results */
                    return NOT_HANDLED;
                case NETWORK_CONNECTION_EVENT:
                    Log.d(TAG,"Network connection established");
                    mLastNetworkId = message.arg1;
                    mLastBssid = (String) message.obj;

                    //TODO: make supplicant modification to push this in events
                    mWifiInfo.setSSID(fetchSSID());
                    mWifiInfo.setBSSID(mLastBssid);
                    mWifiInfo.setNetworkId(mLastNetworkId);
                    /* send event to CM & network change broadcast */
                    setNetworkDetailedState(DetailedState.OBTAINING_IPADDR);
                    sendNetworkStateChangeBroadcast(mLastBssid);
                    transitionTo(mConnectingState);
                    break;
                case NETWORK_DISCONNECTION_EVENT:
                    Log.d(TAG,"Network connection lost");
                    handleNetworkDisconnect();
                    transitionTo(mDisconnectedState);
                    break;
                default:
                    return NOT_HANDLED;
            }
            EventLog.writeEvent(EVENTLOG_WIFI_EVENT_HANDLED, message.what);
            return HANDLED;
        }
    }

<<<<<<< HEAD
    class ConnectingState extends State {
        boolean mModifiedBluetoothCoexistenceMode;
        int mPowerMode;
        boolean mUseStaticIp;
        Thread mDhcpThread;
=======
    class ConnectingState extends HierarchicalState {
>>>>>>> b376ca80

        @Override
        public void enter() {
            if (DBG) Log.d(TAG, getName() + "\n");
            EventLog.writeEvent(EVENTLOG_WIFI_STATE_CHANGED, getName());

             if (!WifiConfigStore.isUsingStaticIp(mLastNetworkId)) {
                //start DHCP
                mDhcpStateMachine = DhcpStateMachine.makeDhcpStateMachine(
                        mContext, WifiStateMachine.this, mInterfaceName);
                mDhcpStateMachine.registerForPreDhcpNotification();
                mDhcpStateMachine.sendMessage(DhcpStateMachine.CMD_START_DHCP);
            } else {
                DhcpInfoInternal dhcpInfoInternal = WifiConfigStore.getIpConfiguration(
                        mLastNetworkId);
                IBinder b = ServiceManager.getService(Context.NETWORKMANAGEMENT_SERVICE);
                INetworkManagementService netd = INetworkManagementService.Stub.asInterface(b);
                InterfaceConfiguration ifcg = new InterfaceConfiguration();
                ifcg.addr = dhcpInfoInternal.makeLinkAddress();
                ifcg.interfaceFlags = "[up]";
                try {
                    netd.setInterfaceConfig(mInterfaceName, ifcg);
                    Log.v(TAG, "Static IP configuration succeeded");
                    sendMessage(CMD_STATIC_IP_SUCCESS, dhcpInfoInternal);
                } catch (RemoteException re) {
                    Log.v(TAG, "Static IP configuration failed: " + re);
                    sendMessage(CMD_STATIC_IP_FAILURE);
                } catch (IllegalStateException e) {
                    Log.v(TAG, "Static IP configuration failed: " + e);
                    sendMessage(CMD_STATIC_IP_FAILURE);
                }
            }
         }
      @Override
      public boolean processMessage(Message message) {
          if (DBG) Log.d(TAG, getName() + message.toString() + "\n");

          switch(message.what) {
              case DhcpStateMachine.CMD_PRE_DHCP_ACTION:
                  handlePreDhcpSetup();
                  mDhcpStateMachine.sendMessage(DhcpStateMachine.CMD_PRE_DHCP_ACTION_COMPLETE);
                  break;
              case DhcpStateMachine.CMD_POST_DHCP_ACTION:
                  handlePostDhcpSetup();
                  if (message.arg1 == DhcpStateMachine.DHCP_SUCCESS) {
                      handleSuccessfulIpConfiguration((DhcpInfoInternal) message.obj);
                      transitionTo(mConnectedState);
                  } else if (message.arg1 == DhcpStateMachine.DHCP_FAILURE) {
                      handleFailedIpConfiguration();
                      transitionTo(mDisconnectingState);
                  }
                  break;
              case CMD_STATIC_IP_SUCCESS:
                  handleSuccessfulIpConfiguration((DhcpInfoInternal) message.obj);
                  transitionTo(mConnectedState);
                  break;
              case CMD_STATIC_IP_FAILURE:
                  handleFailedIpConfiguration();
                  transitionTo(mDisconnectingState);
                  break;
              case CMD_DISCONNECT:
                  WifiNative.disconnectCommand();
                  transitionTo(mDisconnectingState);
                  break;
                  /* Ignore connection to same network */
              case CMD_CONNECT_NETWORK:
                  int netId = message.arg1;
                  if (mWifiInfo.getNetworkId() == netId) {
                      break;
                  }
                  return NOT_HANDLED;
              case CMD_SAVE_NETWORK:
                  deferMessage(message);
                  break;
                  /* Ignore */
              case NETWORK_CONNECTION_EVENT:
                  break;
              case CMD_STOP_DRIVER:
                  sendMessage(CMD_DISCONNECT);
                  deferMessage(message);
                  break;
              case CMD_SET_SCAN_MODE:
                  if (message.arg1 == SCAN_ONLY_MODE) {
                      sendMessage(CMD_DISCONNECT);
                      deferMessage(message);
                  }
                  break;
                  /* Defer scan when IP is being fetched */
              case CMD_START_SCAN:
                  deferMessage(message);
                  break;
                  /* Defer any power mode changes since we must keep active power mode at DHCP */
              case CMD_SET_HIGH_PERF_MODE:
                  deferMessage(message);
                  break;
              default:
                return NOT_HANDLED;
          }
          EventLog.writeEvent(EVENTLOG_WIFI_EVENT_HANDLED, message.what);
          return HANDLED;
      }
    }

    class ConnectedState extends State {
        @Override
        public void enter() {
            if (DBG) Log.d(TAG, getName() + "\n");
            EventLog.writeEvent(EVENTLOG_WIFI_STATE_CHANGED, getName());
            mRssiPollToken++;
            if (mEnableRssiPolling) {
                sendMessage(obtainMessage(WifiStateMachine.CMD_RSSI_POLL, mRssiPollToken, 0));
            }
        }
        @Override
        public boolean processMessage(Message message) {
            if (DBG) Log.d(TAG, getName() + message.toString() + "\n");
            boolean eventLoggingEnabled = true;
            switch (message.what) {
              case DhcpStateMachine.CMD_PRE_DHCP_ACTION:
                  handlePreDhcpSetup();
                  mDhcpStateMachine.sendMessage(DhcpStateMachine.CMD_PRE_DHCP_ACTION_COMPLETE);
                  break;
              case DhcpStateMachine.CMD_POST_DHCP_ACTION:
                  handlePostDhcpSetup();
                  if (message.arg1 == DhcpStateMachine.DHCP_SUCCESS) {
                      handleSuccessfulIpConfiguration((DhcpInfoInternal) message.obj);
                  } else if (message.arg1 == DhcpStateMachine.DHCP_FAILURE) {
                      handleFailedIpConfiguration();
                      transitionTo(mDisconnectingState);
                  }
                  break;
                case CMD_DISCONNECT:
                    WifiNative.disconnectCommand();
                    transitionTo(mDisconnectingState);
                    break;
                case CMD_STOP_DRIVER:
                    sendMessage(CMD_DISCONNECT);
                    deferMessage(message);
                    break;
                case CMD_REQUEST_CM_WAKELOCK:
                    if (mCm == null) {
                        mCm = (ConnectivityManager)mContext.getSystemService(
                                Context.CONNECTIVITY_SERVICE);
                    }
                    mCm.requestNetworkTransitionWakelock(TAG);
                    break;
                case CMD_SET_SCAN_MODE:
                    if (message.arg1 == SCAN_ONLY_MODE) {
                        sendMessage(CMD_DISCONNECT);
                        deferMessage(message);
                    }
                    break;
                case CMD_START_SCAN:
                    eventLoggingEnabled = false;
                    /* When the network is connected, re-scanning can trigger
                     * a reconnection. Put it in scan-only mode during scan.
                     * When scan results are received, the mode is switched
                     * back to CONNECT_MODE.
                     */
                    WifiNative.setScanResultHandlingCommand(SCAN_ONLY_MODE);
                    /* Have the parent state handle the rest */
                    return NOT_HANDLED;
                    /* Ignore connection to same network */
                case CMD_CONNECT_NETWORK:
                    int netId = message.arg1;
                    if (mWifiInfo.getNetworkId() == netId) {
                        break;
                    }
                    return NOT_HANDLED;
                case CMD_SAVE_NETWORK:
                    WifiConfiguration config = (WifiConfiguration) message.obj;
                    NetworkUpdateResult result = WifiConfigStore.saveNetwork(config);
                    if (mWifiInfo.getNetworkId() == result.getNetworkId()) {
                        if (result.hasIpChanged()) {
                            Log.d(TAG,"Reconfiguring IP on connection");
                            transitionTo(mConnectingState);
                        }
                        if (result.hasProxyChanged()) {
                            Log.d(TAG,"Reconfiguring proxy on connection");
                            configureLinkProperties();
                            sendLinkConfigurationChangedBroadcast();
                        }
                    }
                    break;
                    /* Ignore */
                case NETWORK_CONNECTION_EVENT:
                    break;
                case CMD_RSSI_POLL:
                    eventLoggingEnabled = false;
                    if (message.arg1 == mRssiPollToken) {
                        // Get Info and continue polling
                        fetchRssiAndLinkSpeedNative();
                        sendMessageDelayed(obtainMessage(WifiStateMachine.CMD_RSSI_POLL,
                                mRssiPollToken, 0), POLL_RSSI_INTERVAL_MSECS);
                    } else {
                        // Polling has completed
                    }
                    break;
                case CMD_ENABLE_RSSI_POLL:
                    mEnableRssiPolling = (message.arg1 == 1);
                    mRssiPollToken++;
                    if (mEnableRssiPolling) {
                        // first poll
                        fetchRssiAndLinkSpeedNative();
                        sendMessageDelayed(obtainMessage(WifiStateMachine.CMD_RSSI_POLL,
                                mRssiPollToken, 0), POLL_RSSI_INTERVAL_MSECS);
                    }
                    break;
                default:
                    return NOT_HANDLED;
            }
            if (eventLoggingEnabled) {
                EventLog.writeEvent(EVENTLOG_WIFI_EVENT_HANDLED, message.what);
            }
            return HANDLED;
        }
        @Override
        public void exit() {
            /* If a scan result is pending in connected state, the supplicant
             * is in SCAN_ONLY_MODE. Restore CONNECT_MODE on exit
             */
            if (mScanResultIsPending) {
                WifiNative.setScanResultHandlingCommand(CONNECT_MODE);
            }
        }
    }

    class DisconnectingState extends State {
        @Override
        public void enter() {
            if (DBG) Log.d(TAG, getName() + "\n");
            EventLog.writeEvent(EVENTLOG_WIFI_STATE_CHANGED, getName());
        }
        @Override
        public boolean processMessage(Message message) {
            if (DBG) Log.d(TAG, getName() + message.toString() + "\n");
            switch (message.what) {
                case CMD_STOP_DRIVER: /* Stop driver only after disconnect handled */
                    deferMessage(message);
                    break;
                case CMD_SET_SCAN_MODE:
                    if (message.arg1 == SCAN_ONLY_MODE) {
                        deferMessage(message);
                    }
                    break;
                    /* Handle in  DisconnectedState */
                case SUPPLICANT_STATE_CHANGE_EVENT:
                    deferMessage(message);
                    break;
                default:
                    return NOT_HANDLED;
            }
            EventLog.writeEvent(EVENTLOG_WIFI_EVENT_HANDLED, message.what);
            return HANDLED;
        }
    }

    class DisconnectedState extends State {
        private boolean mAlarmEnabled = false;
        private long mScanIntervalMs;

        private void setScanAlarm(boolean enabled) {
            if (enabled == mAlarmEnabled) return;
            if (enabled) {
                mAlarmManager.setRepeating(AlarmManager.RTC_WAKEUP,
                        System.currentTimeMillis() + mScanIntervalMs,
                        mScanIntervalMs,
                        mScanIntent);

                mAlarmEnabled = true;
            } else {
                mAlarmManager.cancel(mScanIntent);
                mAlarmEnabled = false;
            }
        }

        @Override
        public void enter() {
            if (DBG) Log.d(TAG, getName() + "\n");
            EventLog.writeEvent(EVENTLOG_WIFI_STATE_CHANGED, getName());

            mScanIntervalMs = Settings.Secure.getLong(mContext.getContentResolver(),
                    Settings.Secure.WIFI_SCAN_INTERVAL_MS, DEFAULT_SCAN_INTERVAL_MS);
            /*
             * We initiate background scanning if it is enabled, otherwise we
             * initiate an infrequent scan that wakes up the device to ensure
             * a user connects to an access point on the move
             */
            if (mEnableBackgroundScan) {
                /* If a regular scan result is pending, do not initiate background
                 * scan until the scan results are returned. This is needed because
                 * initiating a background scan will cancel the regular scan and
                 * scan results will not be returned until background scanning is
                 * cleared
                 */
                if (!mScanResultIsPending) {
                    WifiNative.enableBackgroundScan(true);
                }
            } else {
                setScanAlarm(true);
            }
        }
        @Override
        public boolean processMessage(Message message) {
            if (DBG) Log.d(TAG, getName() + message.toString() + "\n");
            switch (message.what) {
                case CMD_SET_SCAN_MODE:
                    if (message.arg1 == SCAN_ONLY_MODE) {
                        WifiNative.setScanResultHandlingCommand(message.arg1);
                        //Supplicant disconnect to prevent further connects
                        WifiNative.disconnectCommand();
                        mIsScanMode = true;
                        transitionTo(mScanModeState);
                    }
                    break;
                case CMD_ENABLE_BACKGROUND_SCAN:
                    mEnableBackgroundScan = (message.arg1 == 1);
                    if (mEnableBackgroundScan) {
                        WifiNative.enableBackgroundScan(true);
                        setScanAlarm(false);
                    } else {
                        WifiNative.enableBackgroundScan(false);
                        setScanAlarm(true);
                    }
                    break;
                    /* Ignore network disconnect */
                case NETWORK_DISCONNECTION_EVENT:
                    break;
                case SUPPLICANT_STATE_CHANGE_EVENT:
                    StateChangeResult stateChangeResult = (StateChangeResult) message.obj;
                    setNetworkDetailedState(WifiInfo.getDetailedStateOf(stateChangeResult.state));
                    /* DriverStartedState does the rest of the handling */
                    return NOT_HANDLED;
                case CMD_START_SCAN:
                    /* Disable background scan temporarily during a regular scan */
                    if (mEnableBackgroundScan) {
                        WifiNative.enableBackgroundScan(false);
                    }
                    /* Handled in parent state */
                    return NOT_HANDLED;
                case SCAN_RESULTS_EVENT:
                    /* Re-enable background scan when a pending scan result is received */
                    if (mEnableBackgroundScan && mScanResultIsPending) {
                        WifiNative.enableBackgroundScan(true);
                    }
                    /* Handled in parent state */
                    return NOT_HANDLED;
                default:
                    return NOT_HANDLED;
            }
            EventLog.writeEvent(EVENTLOG_WIFI_EVENT_HANDLED, message.what);
            return HANDLED;
        }

        @Override
        public void exit() {
            /* No need for a background scan upon exit from a disconnected state */
            if (mEnableBackgroundScan) {
                WifiNative.enableBackgroundScan(false);
            }
            setScanAlarm(false);
        }
    }

    class WaitForWpsCompletionState extends State {
        @Override
        public void enter() {
            if (DBG) Log.d(TAG, getName() + "\n");
            EventLog.writeEvent(EVENTLOG_WIFI_STATE_CHANGED, getName());
        }
        @Override
        public boolean processMessage(Message message) {
            if (DBG) Log.d(TAG, getName() + message.toString() + "\n");
            switch (message.what) {
                /* Defer all commands that can cause connections to a different network
                 * or put the state machine out of connect mode
                 */
                case CMD_STOP_DRIVER:
                case CMD_SET_SCAN_MODE:
                case CMD_CONNECT_NETWORK:
                case CMD_ENABLE_NETWORK:
                case CMD_RECONNECT:
                case CMD_REASSOCIATE:
                case NETWORK_CONNECTION_EVENT: /* Handled after IP & proxy update */
                    deferMessage(message);
                    break;
                case NETWORK_DISCONNECTION_EVENT:
                    Log.d(TAG,"Network connection lost");
                    handleNetworkDisconnect();
                    break;
                case WPS_COMPLETED_EVENT:
                    /* we are still disconnected until we see a network connection
                     * notification */
                    transitionTo(mDisconnectedState);
                    break;
                default:
                    return NOT_HANDLED;
            }
            EventLog.writeEvent(EVENTLOG_WIFI_EVENT_HANDLED, message.what);
            return HANDLED;
        }
    }

    class SoftApStartedState extends State {
        @Override
        public void enter() {
            if (DBG) Log.d(TAG, getName() + "\n");
            EventLog.writeEvent(EVENTLOG_WIFI_STATE_CHANGED, getName());
        }
        @Override
        public boolean processMessage(Message message) {
            if (DBG) Log.d(TAG, getName() + message.toString() + "\n");
            switch(message.what) {
                case CMD_STOP_AP:
                    Log.d(TAG,"Stopping Soft AP");
                    setWifiApState(WIFI_AP_STATE_DISABLING);

                    if (mCm == null) {
                        mCm = (ConnectivityManager) mContext.getSystemService(
                                Context.CONNECTIVITY_SERVICE);
                    }
                    if (mCm.untether(SOFTAP_IFACE) != ConnectivityManager.TETHER_ERROR_NO_ERROR) {
                        Log.e(TAG, "Untether initiate failed!");
                    }
                    try {
                        nwService.stopAccessPoint();
                    } catch(Exception e) {
                        Log.e(TAG, "Exception in stopAccessPoint()");
                    }
                    transitionTo(mDriverLoadedState);
                    break;
                case CMD_START_AP:
                    Log.d(TAG,"SoftAP set on a running access point");
                    if (startSoftApWithConfig((WifiConfiguration) message.obj, SOFT_AP_RUNNING)) {
                        Log.d(TAG, "Soft AP start successful");
                        setWifiApState(WIFI_AP_STATE_ENABLED);
                        transitionTo(mSoftApStartedState);
                    } else {
                        Log.d(TAG, "Soft AP start failed");
                        sendMessage(obtainMessage(CMD_UNLOAD_DRIVER, WIFI_AP_STATE_FAILED, 0));
                    }
                    break;
                /* Fail client mode operation when soft AP is enabled */
                case CMD_START_SUPPLICANT:
                    Log.e(TAG,"Cannot start supplicant with a running soft AP");
                    setWifiState(WIFI_STATE_UNKNOWN);
                    break;
                default:
                    return NOT_HANDLED;
            }
            EventLog.writeEvent(EVENTLOG_WIFI_EVENT_HANDLED, message.what);
            return HANDLED;
        }
    }
}<|MERGE_RESOLUTION|>--- conflicted
+++ resolved
@@ -1449,9 +1449,6 @@
         mLastNetworkId = WifiConfiguration.INVALID_NETWORK_ID;
     }
 
-<<<<<<< HEAD
-   private boolean startSoftApWithConfig(WifiConfiguration config, int currentStatus) {
-=======
     void handlePreDhcpSetup() {
         if (!mBluetoothConnectionActive) {
             /*
@@ -1546,7 +1543,6 @@
     }
 
     private boolean startSoftApWithConfig(WifiConfiguration config, int currentStatus) {
->>>>>>> b376ca80
         if (config == null) {
             config = WifiApConfigStore.getApConfiguration();
         } else {
@@ -2615,15 +2611,7 @@
         }
     }
 
-<<<<<<< HEAD
     class ConnectingState extends State {
-        boolean mModifiedBluetoothCoexistenceMode;
-        int mPowerMode;
-        boolean mUseStaticIp;
-        Thread mDhcpThread;
-=======
-    class ConnectingState extends HierarchicalState {
->>>>>>> b376ca80
 
         @Override
         public void enter() {
