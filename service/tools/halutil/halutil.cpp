#include <errno.h>
#include <stdint.h>
#include <stdlib.h>
#include <string.h>

#include "wifi_hal.h"

#define LOG_TAG  "WifiHAL"

#include <utils/Log.h>
#include <inttypes.h>
#include <sys/socket.h>
#include <linux/if.h>
#include <ctype.h>
#include <stdarg.h>
<<<<<<< HEAD
#include "wifi_hal_stub.h"
=======
#include <semaphore.h>

>>>>>>> bed4746c
pthread_mutex_t printMutex;

static wifi_hal_fn hal_fn;
int init_wifi_hal_func_table(wifi_hal_fn *hal_fn) {
    if (hal_fn == NULL) {
        return -1;
    }
    hal_fn->wifi_initialize = wifi_initialize_stub;
    hal_fn->wifi_cleanup = wifi_cleanup_stub;
    hal_fn->wifi_event_loop = wifi_event_loop_stub;
    hal_fn->wifi_get_error_info = wifi_get_error_info_stub;
    hal_fn->wifi_get_supported_feature_set = wifi_get_supported_feature_set_stub;
    hal_fn->wifi_get_concurrency_matrix = wifi_get_concurrency_matrix_stub;
    hal_fn->wifi_set_scanning_mac_oui =  wifi_set_scanning_mac_oui_stub;
    hal_fn->wifi_get_supported_channels = wifi_get_supported_channels_stub;
    hal_fn->wifi_is_epr_supported = wifi_is_epr_supported_stub;
    hal_fn->wifi_get_ifaces = wifi_get_ifaces_stub;
    hal_fn->wifi_get_iface_name = wifi_get_iface_name_stub;
    hal_fn->wifi_reset_iface_event_handler = wifi_reset_iface_event_handler_stub;
    hal_fn->wifi_start_gscan = wifi_start_gscan_stub;
    hal_fn->wifi_stop_gscan = wifi_stop_gscan_stub;
    hal_fn->wifi_get_cached_gscan_results = wifi_get_cached_gscan_results_stub;
    hal_fn->wifi_set_bssid_hotlist = wifi_set_bssid_hotlist_stub;
    hal_fn->wifi_reset_bssid_hotlist = wifi_reset_bssid_hotlist_stub;
    hal_fn->wifi_set_significant_change_handler = wifi_set_significant_change_handler_stub;
    hal_fn->wifi_reset_significant_change_handler = wifi_reset_significant_change_handler_stub;
    hal_fn->wifi_get_gscan_capabilities = wifi_get_gscan_capabilities_stub;
    hal_fn->wifi_set_link_stats = wifi_set_link_stats_stub;
    hal_fn->wifi_get_link_stats = wifi_get_link_stats_stub;
    hal_fn->wifi_clear_link_stats = wifi_clear_link_stats_stub;
    hal_fn->wifi_get_valid_channels = wifi_get_valid_channels_stub;
    hal_fn->wifi_rtt_range_request = wifi_rtt_range_request_stub;
    hal_fn->wifi_rtt_range_cancel = wifi_rtt_range_cancel_stub;
    hal_fn->wifi_get_rtt_capabilities = wifi_get_rtt_capabilities_stub;
    hal_fn->wifi_set_nodfs_flag = wifi_set_nodfs_flag_stub;
    hal_fn->wifi_start_logging = wifi_start_logging_stub;
    hal_fn->wifi_set_epno_list = wifi_set_epno_list_stub;
    hal_fn->wifi_set_country_code = wifi_set_country_code_stub;

    return 0;
}

void printMsg(const char *fmt, ...)
{
    pthread_mutex_lock(&printMutex);
    va_list l;
    va_start(l, fmt);

    vprintf(fmt, l);
    va_end(l);
    pthread_mutex_unlock(&printMutex);
}

template<typename T, unsigned N>
unsigned countof(T (&rgt)[N]) {
    return N;
}

template<typename T>
T min(const T& t1, const T& t2) {
    return (t1 < t2) ? t1 : t2;
}

#define	NBBY    8  /* number of bits/byte */

/* Bit map related macros. */
#define setbit(a,i) ((a)[(i)/NBBY] |= 1<<((i)%NBBY))
#define clrbit(a,i) ((a)[(i)/NBBY] &= ~(1<<((i)%NBBY)))
#define isset(a,i)  ((a)[(i)/NBBY] & (1<<((i)%NBBY)))
#define isclr(a,i)  (((a)[(i)/NBBY] & (1<<((i)%NBBY))) == 0)
#define CEIL(x, y)  (((x) + ((y) - 1)) / (y))

/* TLV defines */
#define TLV_TAG_OFF     0   /* tag offset */
#define TLV_LEN_OFF     1   /* length offset */
#define TLV_HDR_LEN     2   /* header length */
#define TLV_BODY_OFF    2   /* body offset */
#define TLV_BODY_LEN_MAX 255  /* max body length */


/* Information Element IDs */
#define WIFI_EID_SSID 0
#define WIFI_EID_SUPP_RATES 1
#define WIFI_EID_FH_PARAMS 2
#define WIFI_EID_DS_PARAMS 3
#define WIFI_EID_CF_PARAMS 4
#define WIFI_EID_TIM 5
#define WIFI_EID_IBSS_PARAMS 6
#define WIFI_EID_COUNTRY 7
#define WIFI_EID_BSS_LOAD 11
#define WIFI_EID_CHALLENGE 16
/* EIDs defined by IEEE 802.11h - START */
#define WIFI_EID_PWR_CONSTRAINT 32
#define WIFI_EID_PWR_CAPABILITY 33
#define WIFI_EID_TPC_REQUEST 34
#define WIFI_EID_TPC_REPORT 35
#define WIFI_EID_SUPPORTED_CHANNELS 36
#define WIFI_EID_CHANNEL_SWITCH 37
#define WIFI_EID_MEASURE_REQUEST 38
#define WIFI_EID_MEASURE_REPORT 39
#define WIFI_EID_QUITE 40
#define WIFI_EID_IBSS_DFS 41
/* EIDs defined by IEEE 802.11h - END */
#define WIFI_EID_ERP_INFO 42
#define WIFI_EID_HT_CAP 45
#define WIFI_EID_QOS 46
#define WIFI_EID_RSN 48
#define WIFI_EID_EXT_SUPP_RATES 50
#define WIFI_EID_NEIGHBOR_REPORT 52
#define WIFI_EID_MOBILITY_DOMAIN 54
#define WIFI_EID_FAST_BSS_TRANSITION 55
#define WIFI_EID_TIMEOUT_INTERVAL 56
#define WIFI_EID_RIC_DATA 57
#define WIFI_EID_SUPPORTED_OPERATING_CLASSES 59
#define WIFI_EID_HT_OPERATION 61
#define WIFI_EID_SECONDARY_CHANNEL_OFFSET 62
#define WIFI_EID_WAPI 68
#define WIFI_EID_TIME_ADVERTISEMENT 69
#define WIFI_EID_20_40_BSS_COEXISTENCE 72
#define WIFI_EID_20_40_BSS_INTOLERANT 73
#define WIFI_EID_OVERLAPPING_BSS_SCAN_PARAMS 74
#define WIFI_EID_MMIE 76
#define WIFI_EID_SSID_LIST 84
#define WIFI_EID_BSS_MAX_IDLE_PERIOD 90
#define WIFI_EID_TFS_REQ 91
#define WIFI_EID_TFS_RESP 92
#define WIFI_EID_WNMSLEEP 93
#define WIFI_EID_TIME_ZONE 98
#define WIFI_EID_LINK_ID 101
#define WIFI_EID_INTERWORKING 107
#define WIFI_EID_ADV_PROTO 108
#define WIFI_EID_QOS_MAP_SET 110
#define WIFI_EID_ROAMING_CONSORTIUM 111
#define WIFI_EID_EXT_CAPAB 127
#define WIFI_EID_CCKM 156
#define WIFI_EID_VHT_CAP 191
#define WIFI_EID_VHT_OPERATION 192
#define WIFI_EID_VHT_EXTENDED_BSS_LOAD 193
#define WIFI_EID_VHT_WIDE_BW_CHSWITCH  194
#define WIFI_EID_VHT_TRANSMIT_POWER_ENVELOPE 195
#define WIFI_EID_VHT_CHANNEL_SWITCH_WRAPPER 196
#define WIFI_EID_VHT_AID 197
#define WIFI_EID_VHT_QUIET_CHANNEL 198
#define WIFI_EID_VHT_OPERATING_MODE_NOTIFICATION 199
#define WIFI_EID_VENDOR_SPECIFIC 221


/* Extended capabilities IE bitfields */
/* 20/40 BSS Coexistence Management support bit position */
#define DOT11_EXT_CAP_OBSS_COEX_MGMT        0
/* Extended Channel Switching support bit position */
#define DOT11_EXT_CAP_EXT_CHAN_SWITCHING    2
/* scheduled PSMP support bit position */
#define DOT11_EXT_CAP_SPSMP         6
/*  Flexible Multicast Service */
#define DOT11_EXT_CAP_FMS           11
/* proxy ARP service support bit position */
#define DOT11_EXT_CAP_PROXY_ARP     12
/* Civic Location */
#define DOT11_EXT_CAP_CIVIC_LOC     14
/* Geospatial Location */
#define DOT11_EXT_CAP_LCI           15
/* Traffic Filter Service */
#define DOT11_EXT_CAP_TFS           16
/* WNM-Sleep Mode */
#define DOT11_EXT_CAP_WNM_SLEEP	    17
/* TIM Broadcast service */
#define DOT11_EXT_CAP_TIMBC         18
/* BSS Transition Management support bit position */
#define DOT11_EXT_CAP_BSSTRANS_MGMT 19
/* Direct Multicast Service */
#define DOT11_EXT_CAP_DMS           26
/* Interworking support bit position */
#define DOT11_EXT_CAP_IW            31
/* QoS map support bit position */
#define DOT11_EXT_CAP_QOS_MAP       32
/* service Interval granularity bit position and mask */
#define DOT11_EXT_CAP_SI            41
#define DOT11_EXT_CAP_SI_MASK       0x0E
/* WNM notification */
#define DOT11_EXT_CAP_WNM_NOTIF     46
/* Operating mode notification - VHT (11ac D3.0 - 8.4.2.29) */
#define DOT11_EXT_CAP_OPER_MODE_NOTIF  62
/* Fine timing measurement - D3.0 */
#define DOT11_EXT_CAP_FTM_RESPONDER    70
#define DOT11_EXT_CAP_FTM_INITIATOR	   71 /* tentative 11mcd3.0 */

#define DOT11_EXT_CH_MASK   0x03 /* extension channel mask */
#define DOT11_EXT_CH_UPPER  0x01 /* ext. ch. on upper sb */
#define DOT11_EXT_CH_LOWER  0x03 /* ext. ch. on lower sb */
#define DOT11_EXT_CH_NONE   0x00 /* no extension ch.  */

enum vht_op_chan_width {
    VHT_OP_CHAN_WIDTH_20_40	= 0,
    VHT_OP_CHAN_WIDTH_80	= 1,
    VHT_OP_CHAN_WIDTH_160	= 2,
    VHT_OP_CHAN_WIDTH_80_80	= 3
};
/**
 * Channel Factor for the starting frequence of 2.4 GHz channels.
 * The value corresponds to 2407 MHz.
 */
#define CHAN_FACTOR_2_4_G 4814 /* 2.4 GHz band, 2407 MHz */

/**
 * Channel Factor for the starting frequence of 5 GHz channels.
 * The value corresponds to 5000 MHz.
 */
#define CHAN_FACTOR_5_G 10000 /* 5 GHz band, 5000 MHz */


/* ************* HT definitions. ************* */
#define MCSSET_LEN 16       /* 16-bits per 8-bit set to give 128-bits bitmap of MCS Index */
#define MAX_MCS_NUM (128)   /* max mcs number = 128 */

struct ht_op_ie {
    u8  ctl_ch;         /* control channel number */
    u8  chan_info;      /* ext ch,rec. ch. width, RIFS support */
    u16 opmode;         /* operation mode */
    u16 misc_bits;      /* misc bits */
    u8  basic_mcs[MCSSET_LEN];  /* required MCS set */
} __attribute__ ((packed));
struct vht_op_ie {
    u8  chan_width;
    u8  chan1;
    u8  chan2;
    u16 supp_mcs; /* same def as above in vht cap */
} __attribute__ ((packed));

#define EVENT_BUF_SIZE 2048
#define MAX_CH_BUF_SIZE  64
#define MAX_FEATURE_SET  8
#define HOTLIST_LOST_WINDOW  5

static wifi_handle halHandle;
static wifi_interface_handle *ifaceHandles;
static wifi_interface_handle wlan0Handle;
static wifi_interface_handle p2p0Handle;
static int numIfaceHandles;
static int cmdId = 0;
static int ioctl_sock = 0;
static int max_event_wait = 5;
static int stest_max_ap = 10;
static int stest_base_period = 5000;
static int stest_threshold_percent = 80;
static int stest_threshold_num_scans = 10;
static int swctest_rssi_sample_size =  3;
static int swctest_rssi_lost_ap =  3;
static int swctest_rssi_min_breaching =  2;
static int swctest_rssi_ch_threshold =  1;
static int htest_low_threshold =  90;
static int htest_high_threshold =  10;


// RTT related to configuration
#define FILE_NAME_LEN 128
#define MAX_SSID_LEN (32 + 1)
/* 18-bytes of Ethernet address buffer length */
#define ETHER_ADDR_STR_LEN	18

#define DEFAULT_RTT_FILE "/data/rtt-ap.list"
static int rtt_from_file = 0;
static int rtt_to_file = 0;
static wifi_band band = WIFI_BAND_UNSPECIFIED;
static int max_ap = 256; // the maximum count of  ap for RTT test
static char rtt_aplist[FILE_NAME_LEN] = DEFAULT_RTT_FILE;
struct rtt_params {
    u32 interval;
    u32 num_burst;
    u32 num_frames_per_burst;
    u32 num_retries_per_ftm;
    u32 num_retries_per_ftmr;
    u32 burst_timeout;
    u8 LCI_request;
    u8 LCR_request;
};
struct rtt_params default_rtt_param = {0,0,0,0,0,0,0,0};

mac_addr hotlist_bssids[16];
unsigned char mac_oui[3];
wifi_epno_network epno_ssid[32];
int channel_list[16];
int num_hotlist_bssids = 0;
int num_channels = 0;
int num_epno_ssids = -1;

#define EPNO_HIDDEN               (1 << 0)
#define EPNO_A_BAND_TRIG          (1 << 1)
#define EPNO_BG_BAND_TRIG         (1 << 2)
#define EPNO_ABG_BAND_TRIG        (EPNO_A_BAND_TRIG | EPNO_BG_BAND_TRIG)

void parseMacAddress(const char *str, mac_addr addr);

int linux_set_iface_flags(int sock, const char *ifname, int dev_up)
{
    struct ifreq ifr;
    int ret;

    printMsg("setting interface %s flags (%s)\n", ifname, dev_up ? "UP" : "DOWN");

    if (sock < 0) {
        printMsg("Bad socket: %d\n", sock);
        return -1;
    }

    memset(&ifr, 0, sizeof(ifr));
    strlcpy(ifr.ifr_name, ifname, IFNAMSIZ);

    printMsg("reading old value\n");

    if (ioctl(sock, SIOCGIFFLAGS, &ifr) != 0) {
        ret = errno ? -errno : -999;
        printMsg("Could not read interface %s flags: %d\n", ifname, errno);
        return ret;
    } else {
        printMsg("writing new value\n");
    }

    if (dev_up) {
        if (ifr.ifr_flags & IFF_UP) {
            printMsg("interface %s is already up\n", ifname);
            return 0;
        }
        ifr.ifr_flags |= IFF_UP;
    } else {
        if (!(ifr.ifr_flags & IFF_UP)) {
            printMsg("interface %s is already down\n", ifname);
            return 0;
        }
        ifr.ifr_flags &= ~IFF_UP;
    }

    if (ioctl(sock, SIOCSIFFLAGS, &ifr) != 0) {
      ret = -errno;
      printMsg("Could not set interface %s flags \n", ifname);
      return ret;
    }else {
        printMsg("set interface %s flags (%s)\n", ifname, dev_up ? "UP" : "DOWN");
        printMsg("Could not set interface %s flags \n", ifname);
        return ret;
    }
    printMsg("Done\n");
    return 0;
}


static int init() {
    if(init_wifi_hal_func_table(&hal_fn) != 0 ) {
        ALOGD("Can not initialize the basic function pointer table");
        return -1;
    }

    wifi_error res = init_wifi_vendor_hal_func_table(&hal_fn);
    if (res != WIFI_SUCCESS) {
        ALOGD("Can not initialize the vendor function pointer table");
        return -1;
    }

    ioctl_sock = socket(PF_INET, SOCK_DGRAM, 0);
    if (ioctl_sock < 0) {
        printMsg("Bad socket: %d\n", ioctl_sock);
        return errno;
    } else {
        printMsg("Good socket: %d\n", ioctl_sock);
    }

    int ret = linux_set_iface_flags(ioctl_sock, "wlan0", 1);
    if (ret < 0) {
        return ret;
    }

    res = hal_fn.wifi_initialize(&halHandle);
    if (res < 0) {
        return res;
    }

    res = hal_fn.wifi_get_ifaces(halHandle, &numIfaceHandles, &ifaceHandles);
    if (res < 0) {
        return res;
    }

    char buf[EVENT_BUF_SIZE];
    for (int i = 0; i < numIfaceHandles; i++) {
        if (hal_fn.wifi_get_iface_name(ifaceHandles[i], buf, sizeof(buf)) == WIFI_SUCCESS) {
            if (strcmp(buf, "wlan0") == 0) {
                printMsg("found interface %s\n", buf);
                wlan0Handle = ifaceHandles[i];
            } else if (strcmp(buf, "p2p0") == 0) {
                printMsg("found interface %s\n", buf);
                p2p0Handle = ifaceHandles[i];
            }
        }
    }

    return res;
}

static void cleaned_up_handler(wifi_handle handle) {
    printMsg("HAL cleaned up handler\n");
    halHandle = NULL;
    ifaceHandles = NULL;
}

static void cleanup() {
    printMsg("cleaning up HAL\n");
    hal_fn.wifi_cleanup(halHandle, cleaned_up_handler);
}

sem_t event_thread_mutex;

static void *eventThreadFunc(void *context) {

    printMsg("starting wifi event loop\n");
<<<<<<< HEAD
    hal_fn.wifi_event_loop(halHandle);
=======
    sem_post( &event_thread_mutex );
    wifi_event_loop(halHandle);
>>>>>>> bed4746c
    printMsg("out of wifi event loop\n");

    return NULL;
}


static int getNewCmdId() {
    return cmdId++;
}

/* -------------------------------------------  */
/* helpers                                      */
/* -------------------------------------------  */

void printScanHeader() {
    printMsg("SSID\t\t\t\t\tBSSID\t\t  RSSI\tchannel\ttimestamp\tRTT\tRTT SD\n");
    printMsg("----\t\t\t\t\t-----\t\t  ----\t-------\t---------\t---\t------\n");
}

void printScanResult(wifi_scan_result result) {

    printMsg("%-32s\t", result.ssid);

    printMsg("%02x:%02x:%02x:%02x:%02x:%02x ", result.bssid[0], result.bssid[1],
            result.bssid[2], result.bssid[3], result.bssid[4], result.bssid[5]);

    printMsg("%d\t", result.rssi);
    printMsg("%d\t", result.channel);
    printMsg("%lld\t", result.ts);
    printMsg("%lld\t", result.rtt);
    printMsg("%lld\n", result.rtt_sd);
}

void printSignificantChangeResult(wifi_significant_change_result *res) {

    wifi_significant_change_result &result = *res;
    printMsg("%02x:%02x:%02x:%02x:%02x:%02x ", result.bssid[0], result.bssid[1],
            result.bssid[2], result.bssid[3], result.bssid[4], result.bssid[5]);

    printMsg("%d\t", result.channel);

    for (int i = 0; i < result.num_rssi; i++) {
        printMsg("%d,", result.rssi[i]);
    }
    printMsg("\n");
}

void printScanCapabilities(wifi_gscan_capabilities capabilities)
{
    printMsg("Scan Capabililites\n");
    printMsg("  max_scan_cache_size = %d\n", capabilities.max_scan_cache_size);
    printMsg("  max_scan_buckets = %d\n", capabilities.max_scan_buckets);
    printMsg("  max_ap_cache_per_scan = %d\n", capabilities.max_ap_cache_per_scan);
    printMsg("  max_rssi_sample_size = %d\n", capabilities.max_rssi_sample_size);
    printMsg("  max_scan_reporting_threshold = %d\n", capabilities.max_scan_reporting_threshold);
    printMsg("  max_hotlist_bssids = %d\n", capabilities.max_hotlist_bssids);
    printMsg("  max_significant_wifi_change_aps = %d\n",
            capabilities.max_significant_wifi_change_aps);
    printMsg("  max_number_epno_networks = %d\n", capabilities.max_number_epno_networks);
}


/* -------------------------------------------  */
/* commands and events                          */
/* -------------------------------------------  */

typedef enum {
    EVENT_TYPE_SCAN_RESULTS_AVAILABLE = 1000,
    EVENT_TYPE_HOTLIST_AP_FOUND = 1001,
    EVENT_TYPE_SIGNIFICANT_WIFI_CHANGE = 1002,
    EVENT_TYPE_RTT_RESULTS = 1003,
    EVENT_TYPE_SCAN_COMPLETE = 1004,
    EVENT_TYPE_HOTLIST_AP_LOST = 1005,
    EVENT_TYPE_EPNO_SSID = 1006
} EventType;

typedef struct {
    int type;
    char buf[256];
} EventInfo;

const int MAX_EVENTS_IN_CACHE = 256;
EventInfo eventCache[256];
int eventsInCache = 0;
pthread_cond_t eventCacheCondition;
pthread_mutex_t eventCacheMutex;

void putEventInCache(int type, const char *msg) {
    pthread_mutex_lock(&eventCacheMutex);
    if (eventsInCache + 1 < MAX_EVENTS_IN_CACHE) {
        eventCache[eventsInCache].type = type;
        strcpy(eventCache[eventsInCache].buf, msg);
        eventsInCache++;
        pthread_cond_signal(&eventCacheCondition);
        //printf("put new event in cache; size = %d\n", eventsInCache);
    } else {
        printf("Too many events in the cache\n");
    }
    pthread_mutex_unlock(&eventCacheMutex);
}

void getEventFromCache(EventInfo& info) {
    pthread_mutex_lock(&eventCacheMutex);
    while (true) {
        if (eventsInCache > 0) {
            //printf("found an event in cache; size = %d\n", eventsInCache);
            info.type = eventCache[0].type;
            strcpy(info.buf, eventCache[0].buf);
            eventsInCache--;
            memmove(&eventCache[0], &eventCache[1], sizeof(EventInfo) * eventsInCache);
            pthread_mutex_unlock(&eventCacheMutex);
            return;
        } else {
            pthread_cond_wait(&eventCacheCondition, &eventCacheMutex);
            //printf("pthread_cond_wait unblocked ...\n");
        }
    }
}

int numScanResultsAvailable = 0;
static void onScanResultsAvailable(wifi_request_id id, unsigned num_results) {
    printMsg("Received scan results available event\n");
    numScanResultsAvailable = num_results;
    putEventInCache(EVENT_TYPE_SCAN_RESULTS_AVAILABLE, "New scan results are available");
}

static void on_scan_event(wifi_scan_event event, unsigned status) {
    if (event == WIFI_SCAN_BUFFER_FULL) {
        printMsg("Received scan complete event - WIFI_SCAN_BUFFER_FULL \n");
    } else if(event == WIFI_SCAN_COMPLETE) {
        printMsg("Received scan complete event  - WIFI_SCAN_COMPLETE\n");
    }
}

static int scanCmdId;
static int hotlistCmdId;
static int significantChangeCmdId;
static int rttCmdId;
static int epnoCmdId;

static bool startScan( void (*pfnOnResultsAvailable)(wifi_request_id, unsigned),
        int max_ap_per_scan, int base_period, int threshold_percent, int threshold_num_scans) {

    /* Get capabilties */
    wifi_gscan_capabilities capabilities;
    int result = hal_fn.wifi_get_gscan_capabilities(wlan0Handle, &capabilities);
    if (result < 0) {
        printMsg("failed to get scan capabilities - %d\n", result);
        printMsg("trying scan anyway ..\n");
    } else {
        printScanCapabilities(capabilities);
    }

    wifi_scan_cmd_params params;
    memset(&params, 0, sizeof(params));

    if(num_channels > 0){
        params.max_ap_per_scan = max_ap_per_scan;
        params.base_period = base_period;                      // 5 second by default
        params.report_threshold_percent = threshold_percent;
        params.report_threshold_num_scans = threshold_num_scans;
        params.num_buckets = 1;

        params.buckets[0].bucket = 0;
        params.buckets[0].band = WIFI_BAND_UNSPECIFIED;
        params.buckets[0].period = base_period;
        params.buckets[0].num_channels = num_channels;

        for(int i = 0; i < num_channels; i++){
            params.buckets[0].channels[i].channel = channel_list[i];
        }

    } else {

        /* create a schedule to scan channels 1, 6, 11 every 5 second and
         * scan 36, 40, 44, 149, 153, 157, 161 165 every 10 second */

        params.max_ap_per_scan = max_ap_per_scan;
        params.base_period = base_period;                      // 5 second
        params.report_threshold_percent = threshold_percent;
        params.report_threshold_num_scans = threshold_num_scans;
        params.num_buckets = 3;

        params.buckets[0].bucket = 0;
        params.buckets[0].band = WIFI_BAND_UNSPECIFIED;
        params.buckets[0].period = 5000;                // 5 second
        params.buckets[0].report_events = 0;
        params.buckets[0].num_channels = 2;

        params.buckets[0].channels[0].channel = 2412;
        params.buckets[0].channels[1].channel = 2437;

        params.buckets[1].bucket = 1;
        params.buckets[1].band = WIFI_BAND_A;
        params.buckets[1].period = 10000;               // 10 second
        params.buckets[1].report_events = 1;
        params.buckets[1].num_channels = 8;   // driver should ignore list since band is specified


        params.buckets[1].channels[0].channel = 5180;
        params.buckets[1].channels[1].channel = 5200;
        params.buckets[1].channels[2].channel = 5220;
        params.buckets[1].channels[3].channel = 5745;
        params.buckets[1].channels[4].channel = 5765;
        params.buckets[1].channels[5].channel = 5785;
        params.buckets[1].channels[6].channel = 5805;
        params.buckets[1].channels[7].channel = 5825;

        params.buckets[2].bucket = 2;
        params.buckets[2].band = WIFI_BAND_UNSPECIFIED;
        params.buckets[2].period = 15000;                // 15 second
        params.buckets[2].report_events = 2;
        params.buckets[2].num_channels = 1;

        params.buckets[2].channels[0].channel = 2462;

    }

    wifi_scan_result_handler handler;
    memset(&handler, 0, sizeof(handler));
    handler.on_scan_results_available = pfnOnResultsAvailable;
    handler.on_scan_event = on_scan_event;

    scanCmdId = getNewCmdId();
    printMsg("Starting scan --->\n");
    return hal_fn.wifi_start_gscan(scanCmdId, wlan0Handle, params, handler) == WIFI_SUCCESS;
}

static void stopScan() {
    wifi_request_id id = scanCmdId;
    if (id == 0)
        id = -1;

    hal_fn.wifi_stop_gscan(id, wlan0Handle);
    scanCmdId = 0;
}

wifi_scan_result **saved_scan_results;
unsigned max_saved_scan_results;
unsigned num_saved_scan_results;

static void on_single_shot_scan_event(wifi_scan_event event, unsigned status) {
    if (event == WIFI_SCAN_BUFFER_FULL) {
        printMsg("Received scan complete event - WIFI_SCAN_BUFFER_FULL \n");
    } else if(event == WIFI_SCAN_COMPLETE) {
        printMsg("Received scan complete event  - WIFI_SCAN_COMPLETE\n");
        putEventInCache(EVENT_TYPE_SCAN_COMPLETE, "One scan completed");
    }
}

static void on_full_scan_result(wifi_request_id id, wifi_scan_result *r) {
    if (num_saved_scan_results < max_saved_scan_results) {
        int alloc_len = offsetof(wifi_scan_result, ie_data) + r->ie_length;
        wifi_scan_result **result = &(saved_scan_results[num_saved_scan_results]);
        *result = (wifi_scan_result *)malloc(alloc_len);
        memcpy(*result, r, alloc_len);
        num_saved_scan_results++;
    }
}

static int scanOnce(wifi_band band, wifi_scan_result **results, int num_results) {

    saved_scan_results = results;
    max_saved_scan_results = num_results;
    num_saved_scan_results = 0;

    wifi_scan_cmd_params params;
    memset(&params, 0, sizeof(params));

    params.max_ap_per_scan = 10;
    params.base_period = 5000;                        // 5 second by default
    params.report_threshold_percent = 90;
    params.report_threshold_num_scans = 1;
    params.num_buckets = 1;

    params.buckets[0].bucket = 0;
    params.buckets[0].band = band;
    params.buckets[0].period = 5000;                  // 5 second
    params.buckets[0].report_events = 2;              // REPORT_EVENTS_AFTER_EACH_SCAN
    params.buckets[0].num_channels = 0;

    wifi_scan_result_handler handler;
    memset(&handler, 0, sizeof(handler));
    handler.on_scan_results_available = NULL;
    handler.on_scan_event = on_single_shot_scan_event;
    handler.on_full_scan_result = on_full_scan_result;

    int scanCmdId = getNewCmdId();
    printMsg("Starting scan --->\n");
    if (hal_fn.wifi_start_gscan(scanCmdId, wlan0Handle, params, handler) == WIFI_SUCCESS) {
        int events = 0;
        while (true) {
            EventInfo info;
            memset(&info, 0, sizeof(info));
            getEventFromCache(info);
            if (info.type == EVENT_TYPE_SCAN_RESULTS_AVAILABLE
                    || info.type == EVENT_TYPE_SCAN_COMPLETE) {
                int retrieved_num_results = num_saved_scan_results;
                if (retrieved_num_results == 0) {
                    printMsg("fetched 0 scan results, waiting for more..\n");
                    continue;
                } else {
                    printMsg("fetched %d scan results\n", retrieved_num_results);

                    printMsg("Scan once completed, stopping scan\n");
                    hal_fn.wifi_stop_gscan(scanCmdId, wlan0Handle);
                    saved_scan_results = NULL;
                    max_saved_scan_results = 0;
                    num_saved_scan_results = 0;
                    return retrieved_num_results;
                }
            }
        }
    } else {
        return 0;
    }
}

static void retrieveScanResults() {

    int num_results = 64;
    wifi_cached_scan_results results[64];
    memset(results, 0, sizeof(wifi_cached_scan_results) * num_results);
    printMsg("Retrieve Scan results available -->\n");
    int result = hal_fn.wifi_get_cached_gscan_results(wlan0Handle, 1, num_results, results, &num_results);
    if (result < 0) {
        printMsg("failed to fetch scan results : %d\n", result);
        return;
    } else {
        printMsg("fetched %d scan results\n", num_results);
    }

    printScanHeader();
    for (int i = 0; i < num_results; i++) {
        printMsg("ScanId = %d, Flags = %x, num results = %d\n",
            results[i].scan_id, results[i].flags, results[i].num_results);
        for (int j = 0; j < results[i].num_results; j++) {
            printScanResult(results[i].results[j]);
        }
        printMsg("\n");
    }
}


static int compareScanResultsByRssi(const void *p1, const void *p2) {
    const wifi_scan_result *result1 = *(const wifi_scan_result **)(p1);
    const wifi_scan_result *result2 = *(const wifi_scan_result **)(p2);

    /* RSSI is -ve, so lower one wins */
    if (result1->rssi < result2->rssi) {
        return 1;
    } else if (result1->rssi == result2->rssi) {
        return 0;
    } else {
        return -1;
    }
}

static void sortScanResultsByRssi(wifi_scan_result **results, int num_results) {
    qsort(results, num_results, sizeof(wifi_scan_result*), &compareScanResultsByRssi);
}

static int removeDuplicateScanResults(wifi_scan_result **results, int num) {
    /* remove duplicates by BSSID */
    int num_results = num;
    wifi_scan_result *tmp;
    for (int i = 0; i < num_results; i++) {
        for (int j = i + 1; j < num_results; ) {
            if (memcmp((*results[i]).bssid, (*results[j]).bssid, sizeof(mac_addr)) == 0) {
                int num_to_move = num_results - j - 1;
                tmp = results[j];
                memmove(&results[j], &results[j+1], num_to_move * sizeof(wifi_scan_result *));
                free(tmp);
                num_results--;
            } else {
                j++;
            }
        }
    }
    return num_results;
}

static void onRTTResults (wifi_request_id id, unsigned num_results, wifi_rtt_result *result[]) {

    printMsg("RTT results\n");
    wifi_rtt_result *rtt_result;
    mac_addr addr = {0};
    for (unsigned i = 0; i < num_results; i++) {
        rtt_result = result[i];
        if (memcmp(addr, rtt_result->addr, sizeof(mac_addr))) {
            printMsg("Target mac : %02x:%02x:%02x:%02x:%02x:%02x\n",
                    rtt_result->addr[0],
                    rtt_result->addr[1],
                    rtt_result->addr[2],
                    rtt_result->addr[3],
                    rtt_result->addr[4],
                    rtt_result->addr[5]);
            memcpy(addr, rtt_result->addr, sizeof(mac_addr));
        }
        printMsg("\tburst_num : %d, measurement_number : %d, success_number : %d\n"
                "\tnumber_per_burst_peer : %d, status : %d, retry_after_duration : %d s\n"
                "\trssi : %d dbm, rx_rate : %d Kbps, rtt : %llu ns, rtt_sd : %llu\n"
                "\tdistance : %d cm, burst_duration : %d ms\n",
                rtt_result->burst_num, rtt_result->measurement_number,
                rtt_result->success_number, rtt_result->number_per_burst_peer,
                rtt_result->status, rtt_result->retry_after_duration,
                rtt_result->rssi, rtt_result->rx_rate.bitrate * 100,
                rtt_result->rtt/10, rtt_result->rtt_sd, rtt_result->distance, rtt_result->burst_duration);
    }

    putEventInCache(EVENT_TYPE_RTT_RESULTS, "RTT results");
}

static void onHotlistAPFound(wifi_request_id id, unsigned num_results, wifi_scan_result *results) {

    printMsg("Found hotlist APs\n");
    for (unsigned i = 0; i < num_results; i++) {
        printScanResult(results[i]);
    }
    putEventInCache(EVENT_TYPE_HOTLIST_AP_FOUND, "Found a hotlist AP");
}

static void onHotlistAPLost(wifi_request_id id, unsigned num_results, wifi_scan_result *results) {

    printMsg("Lost hotlist APs\n");
    for (unsigned i = 0; i < num_results; i++) {
        printScanResult(results[i]);
    }
    putEventInCache(EVENT_TYPE_HOTLIST_AP_LOST, "Lost event Hotlist APs");
}

static void onePnoSsidFound(wifi_request_id id, unsigned num_results, wifi_scan_result *results) {

    printMsg("Found ePNO SSID\n");
    for (unsigned i = 0; i < num_results; i++) {
        printMsg("SSID %s, channel %d, rssi %d\n", results[i].ssid,
            results[i].channel, (signed char)results[i].rssi);
    }
    putEventInCache(EVENT_TYPE_EPNO_SSID, "Found ePNO SSID");
}

static const u8 *bss_get_ie(u8 id, const char* ie, const s32 ie_len)
{
    const u8 *end, *pos;

    pos = (const u8 *)ie;
    end = pos + ie_len;

    while (pos + 1 < end) {
        if (pos + 2 + pos[1] > end)
            break;
        if (pos[0] == id)
            return pos;
        pos += 2 + pos[1];
    }

    return NULL;
}
static bool is11mcAP(const char* ie, const s32 ie_len)
{
    const u8 *ext_cap_ie, *ptr_ie;
    u8 ext_cap_length = 0;
    ptr_ie = bss_get_ie(WIFI_EID_EXT_CAPAB, ie, ie_len);
    if (ptr_ie) {
        ext_cap_length = *(ptr_ie + TLV_LEN_OFF);
        ext_cap_ie = ptr_ie + TLV_BODY_OFF;
        if ((ext_cap_length >= CEIL(DOT11_EXT_CAP_FTM_RESPONDER, NBBY)) &&
                (isset(ext_cap_ie, DOT11_EXT_CAP_FTM_RESPONDER) ||
                 isset(ext_cap_ie, DOT11_EXT_CAP_FTM_INITIATOR))) {
            return true;
        }
    }
    return false;
}

int channel2mhz(uint ch)
{
    int freq;
    int start_factor = (ch > 14)? CHAN_FACTOR_5_G : CHAN_FACTOR_2_4_G;
    if ((start_factor == CHAN_FACTOR_2_4_G && (ch < 1 || ch > 14)) ||
            (ch > 200))
        freq = -1;
    else if ((start_factor == CHAN_FACTOR_2_4_G) && (ch == 14))
        freq = 2484;
    else
        freq = ch * 5 + start_factor / 2;

    return freq;
}

struct ht_op_ie *read_ht_oper_ie(const char* ie, const s32 ie_len)
{
    const u8 *ptr_ie;
    ptr_ie = bss_get_ie(WIFI_EID_HT_OPERATION, ie, ie_len);
    if (ptr_ie) {
        return (struct ht_op_ie *)(ptr_ie + TLV_BODY_OFF);
    }
    return NULL;
}

struct vht_op_ie *read_vht_oper_ie(const char* ie, const s32 ie_len)
{
    const u8 *ptr_ie;
    ptr_ie = bss_get_ie(WIFI_EID_VHT_OPERATION, ie, ie_len);
    if (ptr_ie) {
        return (struct vht_op_ie *)(ptr_ie + TLV_BODY_OFF);
    }
    return NULL;
}
wifi_channel_info get_channel_of_ie(const char* ie, const s32 ie_len)
{
    struct vht_op_ie *vht_op;
    struct ht_op_ie *ht_op;
    const u8 *ptr_ie;
    wifi_channel_info chan_info;
    vht_op = read_vht_oper_ie(ie, ie_len);
    if ((vht_op = read_vht_oper_ie(ie, ie_len)) &&
            (ht_op = read_ht_oper_ie(ie, ie_len))) {
        /* VHT mode */
        if (vht_op->chan_width == VHT_OP_CHAN_WIDTH_80) {
            chan_info.width = WIFI_CHAN_WIDTH_80;
            /* primary channel */
            chan_info.center_freq = channel2mhz(ht_op->ctl_ch);
            /* center frequency */
            chan_info.center_freq0 = channel2mhz(vht_op->chan1);
			return chan_info;
		}
	}
	if (ht_op = read_ht_oper_ie(ie, ie_len)){
		/* HT mode */
		/* control channel */
		chan_info.center_freq = channel2mhz(ht_op->ctl_ch);
		chan_info.width = WIFI_CHAN_WIDTH_20;
		switch (ht_op->chan_info & DOT11_EXT_CH_MASK) {
			chan_info.center_freq = channel2mhz(ht_op->ctl_ch);
			case DOT11_EXT_CH_UPPER:
				chan_info.width = WIFI_CHAN_WIDTH_40;
				break;
			case DOT11_EXT_CH_LOWER:
				chan_info.width = WIFI_CHAN_WIDTH_40;
				break;
			case DOT11_EXT_CH_NONE:
				break;
		}
	} else {
		chan_info.width = WIFI_CHAN_WIDTH_20;
		ptr_ie = bss_get_ie(WIFI_EID_DS_PARAMS, ie, ie_len);
		if (ptr_ie) {
			chan_info.center_freq = channel2mhz(ptr_ie[TLV_BODY_OFF]);
		}
	}
	return chan_info;
}

static void testRTT()
{
    wifi_scan_result *results[max_ap];
    wifi_scan_result *scan_param;
    u32 num_ap = 0;
    /* Run by a provided rtt-ap-list file */
    FILE* w_fp = NULL;
    wifi_rtt_config params[max_ap];
    if (!rtt_from_file) {
        /* band filter for a specific band */
        if (band == WIFI_BAND_UNSPECIFIED)
            band = WIFI_BAND_ABG;
        int num_results = scanOnce(band, results, max_ap);
        if (num_results == 0) {
            printMsg("RTT aborted because of no scan results\n");
            return;
        } else {
            printMsg("Retrieved %d scan results\n", num_results);
        }

        num_results = removeDuplicateScanResults(results, num_results);

        sortScanResultsByRssi(results, num_results);
        printMsg("Sorted scan results -\n");
        for (int i = 0; i < num_results; i++) {
            printScanResult(*results[i]);
        }
        if (rtt_to_file) {
            /* Write a RTT AP list to a file */
            w_fp = fopen(rtt_aplist, "w");
            if (w_fp == NULL) {
                printMsg("failed to open the file : %s\n", rtt_aplist);
                return;
            }
            fprintf(w_fp, "|SSID|BSSID|Primary Freq|Center Freq|Channel BW(0=20MHZ,1=40MZ,2=80MHZ)"
                    "|rtt_type(1=1WAY,2=2WAY,3=auto)|Peer Type(STA=0, AP=1)|burst interval|"
                    "Num of Burst|FTM retry count|FTMR retry count|LCI|LCR|Burst Timeout|\n");
        }
        for (int i = 0; i < min(num_results, max_ap); i++) {
            scan_param = results[i];
            if(is11mcAP(&scan_param->ie_data[0], scan_param->ie_length)) {
                memcpy(params[num_ap].addr, scan_param->bssid, sizeof(mac_addr));
                mac_addr &addr = params[num_ap].addr;
                printMsg("Adding %s(%02x:%02x:%02x:%02x:%02x:%02x) on Freq (%d) for 11mc RTT\n",
                        scan_param->ssid, addr[0], addr[1],
                        addr[2], addr[3], addr[4], addr[5],
                        scan_param->channel);
                params[num_ap].type = RTT_TYPE_2_SIDED;
                params[num_ap].channel = get_channel_of_ie(&scan_param->ie_data[0],
                        scan_param->ie_length);
                params[num_ap].peer = WIFI_PEER_AP;
                params[num_ap].num_burst = default_rtt_param.num_burst;
                params[num_ap].num_frames_per_burst = default_rtt_param.num_frames_per_burst;
                params[num_ap].num_retries_per_measurement_frame =
                    default_rtt_param.num_retries_per_ftm;
                params[num_ap].num_retries_per_ftmr = default_rtt_param.num_retries_per_ftmr;
                params[num_ap].interval = default_rtt_param.interval;
                params[num_ap].burst_timeout = default_rtt_param.burst_timeout;
                params[num_ap].LCI_request = default_rtt_param.LCI_request;
                params[num_ap].LCR_request = default_rtt_param.LCR_request;
                if (rtt_to_file) {
                    fprintf(w_fp, "%s %02x:%02x:%02x:%02x:%02x:%02x %d %d %d %d %d %d %d %d %d %d %d %d %d\n", scan_param->ssid,
                            params[num_ap].addr[0], params[num_ap].addr[1], params[num_ap].addr[2], params[num_ap].addr[3],
                            params[num_ap].addr[4], params[num_ap].addr[5],params[num_ap].channel.center_freq,
                            params[num_ap].channel.center_freq0, params[num_ap].channel.width, params[num_ap].type,params[num_ap].peer,
                            params[num_ap].interval, params[num_ap].num_burst, params[num_ap].num_frames_per_burst,
                            params[num_ap].num_retries_per_measurement_frame, params[num_ap].num_retries_per_ftmr,
                            params[num_ap].LCI_request, params[num_ap].LCR_request, params[num_ap].burst_timeout);
                }
                num_ap++;
            } else {
                /* legacy AP */
            }
        }
        /* free the results data */
        for (int i = 0; i < num_results; i++) {
            free(results[i]);
            results[i] = NULL;
        }
        if (w_fp)
            fclose(w_fp);
    } else {
        /* Run by a provided rtt-ap-list file */
        FILE* fp;
        char bssid[ETHER_ADDR_STR_LEN];
        char ssid[MAX_SSID_LEN];
        char first_char;
        memset(bssid, 0, sizeof(bssid));
        memset(ssid, 0, sizeof(ssid));
        /* Read a RTT AP list from a file */
        fp = fopen(rtt_aplist, "r");
        if (fp == NULL) {
            printMsg("\nRTT AP list file does not exist on %s.\n"
                    "Please specify correct full path or use default one, %s, \n"
                    "  by following order in file, such as:\n"
                    "|SSID|BSSID|Center Freq|Freq0|Channel BW(0=20MHZ,1=40MZ,2=80MHZ)|"
                    "RTT_Type(1=1WAY,2=2WAY,3=auto)|Peer Type(STA=0, AP=1)|Burst Interval|"
                    "No of Burst|No of FTM Burst|FTM Retry Count|FTMR Retry Count|LCI|LCR|"
                    "Burst Timeout|Preamble|\n",
                    rtt_aplist, DEFAULT_RTT_FILE);
            return;
        }
        printMsg("    %-16s%-20s%-8s%-14s%-12s%-10s%-10s%-16s%-10s%-14s%-11s%-12s%-5s%-5s%-15s%-10s\n",
                "SSID", "BSSID", "c_Freq", "c_Freq0", "Bandwidth", "RTT_Type", "RTT_Peer",
                "Burst_Interval", "No_Burst", "No_FTM_Burst", "FTM_Retry",
                "FTMR_Retry", "LCI", "LCR", "Burst_Timeout", "Preamble");
        int i = 0;
        while (!feof(fp)) {
            if ((fscanf(fp, "%c", &first_char) == 1) && (first_char != '|')) {
                fseek(fp, -1, SEEK_CUR);
                fscanf(fp, "%s %s %u %u %u %u %u %u %u %u %u %u %hhu %hhu %u\n",
                        ssid, bssid, (unsigned int*)&params[i].channel.center_freq,
                        (unsigned int*)&params[i].channel.center_freq0,
                        (unsigned int*)&params[i].channel.width,
                        (unsigned int*)&params[i].type, (unsigned int*)&params[i].peer,
                        &params[i].interval, &params[i].num_burst,
                        &params[i].num_frames_per_burst,
                        &params[i].num_retries_per_measurement_frame,
                        &params[i].num_retries_per_ftmr,
                        (unsigned char*)&params[i].LCI_request,
                        (unsigned char*)&params[i].LCR_request,
                        (unsigned int*)&params[i].burst_timeout);

                parseMacAddress(bssid, params[i].addr);

                printMsg("[%d] %-16s%-20s%-8u%-14u%-12d%-10d%-10u%-16u%-10u%-14u%-11u%-12u%-5hhu%-5hhu%-15u%-10hhu\n",
                        i+1, ssid, bssid, params[i].channel.center_freq,
                        params[i].channel.center_freq0, params[i].channel.width,
                        params[i].type, params[i].peer, params[i].interval,
                        params[i].num_burst, params[i].num_frames_per_burst,
                        params[i].num_retries_per_measurement_frame,
                        params[i].num_retries_per_ftmr, params[i].LCI_request,
                        params[i].LCR_request, params[i].burst_timeout, params[i].preamble);

                i++;
            } else {
                /* Ignore the rest of the line. */
                fscanf(fp, "%*[^\n]");
                fscanf(fp, "\n");
            }
        }
        num_ap = i;
        fclose(fp);
        fp = NULL;
    }

    wifi_rtt_event_handler handler;
    handler.on_rtt_results = &onRTTResults;
    if (!rtt_to_file) {
        if (num_ap) {
            printMsg("Configuring RTT for %d APs\n", num_ap);
            int result = hal_fn.wifi_rtt_range_request(rttCmdId, wlan0Handle, num_ap, params, handler);
            if (result == WIFI_SUCCESS) {
                printMsg("\nWaiting for RTT results\n");
                while (true) {
                    EventInfo info;
                    memset(&info, 0, sizeof(info));
                    getEventFromCache(info);
                    if (info.type == EVENT_TYPE_RTT_RESULTS) {
                        break;
                    }
                }
            } else {
                printMsg("Could not set setRTTAPs : %d\n", result);
            }
        } else {
            printMsg("no candidate for RTT\n");
        }
    } else {
        printMsg("written AP info into file %s successfully\n", rtt_aplist);
    }
}
static void getRTTCapability()
{
	int ret;
	wifi_rtt_capabilities rtt_capability;
	ret = hal_fn.wifi_get_rtt_capabilities(wlan0Handle, &rtt_capability);
	if (ret == WIFI_SUCCESS) {
		printMsg("Supported Capabilites of RTT :\n");
		if (rtt_capability.rtt_one_sided_supported)
			printMsg("One side RTT is supported\n");
		if (rtt_capability.rtt_ftm_supported)
			printMsg("FTM(11mc) RTT is supported\n");
		if (rtt_capability.lci_support)
			printMsg("LCI is supported\n");
		if (rtt_capability.lcr_support)
			printMsg("LCR is supported\n");
		if (rtt_capability.bw_support) {
			printMsg("BW(%s %s %s %s) are supported\n",
				(rtt_capability.bw_support & BW_20_SUPPORT) ? "20MHZ" : "",
				(rtt_capability.bw_support & BW_40_SUPPORT) ? "40MHZ" : "",
				(rtt_capability.bw_support & BW_80_SUPPORT) ? "80MHZ" : "",
				(rtt_capability.bw_support & BW_160_SUPPORT) ? "160MHZ" : "");
		}
		if (rtt_capability.preamble_support) {
			printMsg("Preamble(%s %s %s) are supported\n",
				(rtt_capability.preamble_support & PREAMBLE_LEGACY) ? "Legacy" : "",
				(rtt_capability.preamble_support & PREAMBLE_HT) ? "HT" : "",
				(rtt_capability.preamble_support & PREAMBLE_VHT) ? "VHT" : "");

		}
	} else {
		printMsg("Could not get the rtt capabilities : %d\n", ret);
	}

}

static int GetCachedGScanResults(int max, wifi_scan_result *results, int *num)
{
    int num_results = 64;
    wifi_cached_scan_results results2[64];
    memset(results2, 0, sizeof(wifi_cached_scan_results) * num_results);
    int result =hal_fn.wifi_get_cached_gscan_results(wlan0Handle, 1, num_results, results2, &num_results);
    if (result < 0) {
        printMsg("failed to fetch scan results : %d\n", result);
        return result;
    } else {
        printMsg("fetched %d scan data\n", num_results);
    }

    *num = 0;
    for (int i = 0; i < num_results; i++) {
        for (int j = 0; j < results2[i].num_results; j++, (*num)++) {
            memcpy(&(results[*num]), &(results2[i].results[j]), sizeof(wifi_scan_result));
        }
    }
    return result;
}


static wifi_error setHotlistAPsUsingScanResult(wifi_bssid_hotlist_params *params)
{
    printMsg("testHotlistAPs Scan started, waiting for event ...\n");
    EventInfo info;
    memset(&info, 0, sizeof(info));
    getEventFromCache(info);

    wifi_scan_result results[256];
    memset(results, 0, sizeof(wifi_scan_result) * 256);

    printMsg("Retrieving scan results for Hotlist AP setting\n");
    int num_results = 256;
    int result = GetCachedGScanResults(num_results, results, &num_results);
    if (result < 0) {
        printMsg("failed to fetch scan results : %d\n", result);
        return WIFI_ERROR_UNKNOWN;
    } else {
        printMsg("fetched %d scan results\n", num_results);
    }

    for (int i = 0; i < num_results; i++) {
        printScanResult(results[i]);
    }

    for (int i = 0; i < stest_max_ap; i++) {
        memcpy(params->ap[i].bssid, results[i].bssid, sizeof(mac_addr));
        params->ap[i].low  = -htest_low_threshold;
        params->ap[i].high = -htest_high_threshold;
    }
    params->num_bssid = stest_max_ap;
    return WIFI_SUCCESS;
}

static wifi_error setHotlistAPs() {
    wifi_bssid_hotlist_params params;
    memset(&params, 0, sizeof(params));

    params.lost_ap_sample_size = HOTLIST_LOST_WINDOW;
    if (num_hotlist_bssids > 0) {
        for (int i = 0; i < num_hotlist_bssids; i++) {
            memcpy(params.ap[i].bssid, hotlist_bssids[i], sizeof(mac_addr));
            params.ap[i].low  = -htest_low_threshold;
            params.ap[i].high = -htest_high_threshold;
        }
        params.num_bssid = num_hotlist_bssids;
    } else {
        setHotlistAPsUsingScanResult(&params);
    }

    printMsg("BSSID\t\t\tHIGH\tLOW\n");
    for (int i = 0; i < params.num_bssid; i++) {
        mac_addr &addr = params.ap[i].bssid;
        printMsg("%02x:%02x:%02x:%02x:%02x:%02x\t%d\t%d\n", addr[0],
                addr[1], addr[2], addr[3], addr[4], addr[5],
                params.ap[i].high, params.ap[i].low);
    }

    wifi_hotlist_ap_found_handler handler;
    handler.on_hotlist_ap_found = &onHotlistAPFound;
    handler.on_hotlist_ap_lost = &onHotlistAPLost;
    hotlistCmdId = getNewCmdId();
    printMsg("Setting hotlist APs threshold\n");
    return hal_fn.wifi_set_bssid_hotlist(hotlistCmdId, wlan0Handle, params, handler);
}

static void resetHotlistAPs() {
    printMsg(", stoping Hotlist AP scanning\n");
    hal_fn.wifi_reset_bssid_hotlist(hotlistCmdId, wlan0Handle);
}

static void setPnoMacOui() {
    hal_fn.wifi_set_scanning_mac_oui(wlan0Handle, mac_oui);
}

static void testHotlistAPs(){

    EventInfo info;
    memset(&info, 0, sizeof(info));

    printMsg("starting Hotlist AP scanning\n");
    bool startScanResult = startScan(&onScanResultsAvailable, stest_max_ap,
            stest_base_period, stest_threshold_percent, stest_threshold_num_scans);
    if (!startScanResult) {
        printMsg("testHotlistAPs failed to start scan!!\n");
        return;
    }

    int result = setHotlistAPs();
    if (result == WIFI_SUCCESS) {
        printMsg("Waiting for Hotlist AP event\n");
        while (true) {
            memset(&info, 0, sizeof(info));
            getEventFromCache(info);

            if (info.type == EVENT_TYPE_SCAN_RESULTS_AVAILABLE) {
                retrieveScanResults();
            } else if (info.type == EVENT_TYPE_HOTLIST_AP_FOUND ||
                    info.type == EVENT_TYPE_HOTLIST_AP_LOST) {
                printMsg("Hotlist APs");
                if (--max_event_wait > 0)
                    printMsg(", waiting for more event ::%d\n", max_event_wait);
                else
                    break;
            }
        }
        resetHotlistAPs();
    } else {
        printMsg("Could not set AP hotlist : %d\n", result);
    }
}

static void testPNO(){

    EventInfo info;
    wifi_epno_handler handler;
    handler.on_network_found = &onePnoSsidFound;
    printMsg("configuring ePNO SSIDs num %u\n", num_epno_ssids);
    memset(&info, 0, sizeof(info));
    epnoCmdId = getNewCmdId();
    int result = WIFI_SUCCESS+1;
     if (result == WIFI_SUCCESS) {
        bool startScanResult = startScan(&onScanResultsAvailable, stest_max_ap,
            stest_base_period, stest_threshold_percent, stest_threshold_num_scans);
        if (!startScanResult) {
            printMsg("testPNO failed to start scan!!\n");
            return;
        }
        printMsg("Waiting for ePNO events\n");
        while (true) {
            memset(&info, 0, sizeof(info));
            getEventFromCache(info);

            if (info.type == EVENT_TYPE_SCAN_RESULTS_AVAILABLE) {
                retrieveScanResults();
            } else if (info.type == EVENT_TYPE_EPNO_SSID) {
                printMsg("FOUND ePNO event");
                if (--max_event_wait > 0)
                  printMsg(", waiting for more event ::%d\n", max_event_wait);
                else
                  break;
            }
        }
        //wifi_reset_epno_list(epnoCmdId, wlan0Handle);
    } else {
        printMsg("Could not set ePNO : %d\n", result);
    }
}

static void onSignificantWifiChange(wifi_request_id id,
        unsigned num_results, wifi_significant_change_result **results)
{
    printMsg("Significant wifi change for %d\n", num_results);
    for (unsigned i = 0; i < num_results; i++) {
        printSignificantChangeResult(results[i]);
    }
    putEventInCache(EVENT_TYPE_SIGNIFICANT_WIFI_CHANGE, "significant wifi change noticed");
}

static int SelectSignificantAPsFromScanResults() {
    wifi_scan_result results[256];
    memset(results, 0, sizeof(wifi_scan_result) * 256);
    printMsg("Retrieving scan results for significant wifi change setting\n");
    int num_results = 256;
    int result = GetCachedGScanResults(num_results, results, &num_results);
    if (result < 0) {
        printMsg("failed to fetch scan results : %d\n", result);
        return WIFI_ERROR_UNKNOWN;
    } else {
        printMsg("fetched %d scan results\n", num_results);
    }

    for (int i = 0; i < num_results; i++) {
        printScanResult(results[i]);
    }

    wifi_significant_change_params params;
    memset(&params, 0, sizeof(params));

    params.rssi_sample_size = swctest_rssi_sample_size;
    params.lost_ap_sample_size = swctest_rssi_lost_ap;
    params.min_breaching = swctest_rssi_min_breaching;

    for (int i = 0; i < stest_max_ap; i++) {
        memcpy(params.ap[i].bssid, results[i].bssid, sizeof(mac_addr));
        params.ap[i].low  = results[i].rssi - swctest_rssi_ch_threshold;
        params.ap[i].high = results[i].rssi + swctest_rssi_ch_threshold;
    }
    params.num_bssid = stest_max_ap;

    printMsg("Settting Significant change params rssi_sample_size#%d lost_ap_sample_size#%d"
            " and min_breaching#%d\n", params.rssi_sample_size,
            params.lost_ap_sample_size , params.min_breaching);
    printMsg("BSSID\t\t\tHIGH\tLOW\n");
    for (int i = 0; i < params.num_bssid; i++) {
        mac_addr &addr = params.ap[i].bssid;
        printMsg("%02x:%02x:%02x:%02x:%02x:%02x\t%d\t%d\n", addr[0],
                addr[1], addr[2], addr[3], addr[4], addr[5],
                params.ap[i].high, params.ap[i].low);
    }
    wifi_significant_change_handler handler;
    memset(&handler, 0, sizeof(handler));
    handler.on_significant_change = &onSignificantWifiChange;

    int id = getNewCmdId();
    return hal_fn.wifi_set_significant_change_handler(id, wlan0Handle, params, handler);

}

static void untrackSignificantChange() {
    printMsg(", Stop tracking SignificantChange\n");
    hal_fn.wifi_reset_bssid_hotlist(hotlistCmdId, wlan0Handle);
}

static void trackSignificantChange() {
    printMsg("starting trackSignificantChange\n");

    if (!startScan(&onScanResultsAvailable, stest_max_ap,
                stest_base_period, stest_threshold_percent, stest_threshold_num_scans)) {
        printMsg("trackSignificantChange failed to start scan!!\n");
        return;
    } else {
        printMsg("trackSignificantChange Scan started, waiting for event ...\n");
    }

    EventInfo info;
    memset(&info, 0, sizeof(info));
    getEventFromCache(info);

    int result = SelectSignificantAPsFromScanResults();
    if (result == WIFI_SUCCESS) {
        printMsg("Waiting for significant wifi change event\n");
        while (true) {
            memset(&info, 0, sizeof(info));
            getEventFromCache(info);

            if (info.type == EVENT_TYPE_SCAN_RESULTS_AVAILABLE) {
                retrieveScanResults();
            } else if(info.type == EVENT_TYPE_SIGNIFICANT_WIFI_CHANGE) {
                printMsg("Received significant wifi change");
                if (--max_event_wait > 0)
                    printMsg(", waiting for more event ::%d\n", max_event_wait);
                else
                    break;
            }
        }
        untrackSignificantChange();
    } else {
        printMsg("Failed to set significant change  ::%d\n", result);
    }
}


void testScan() {
    printf("starting scan with max_ap_per_scan#%d  base_period#%d  threshold#%d \n",
            stest_max_ap,stest_base_period, stest_threshold_percent);
    if (!startScan(&onScanResultsAvailable, stest_max_ap,
                stest_base_period, stest_threshold_percent, stest_threshold_num_scans)) {
        printMsg("failed to start scan!!\n");
        return;
    } else {
        EventInfo info;
        memset(&info, 0, sizeof(info));

        while (true) {
            getEventFromCache(info);
            printMsg("retrieved event %d : %s\n", info.type, info.buf);
            retrieveScanResults();
            if(--max_event_wait > 0)
                printMsg("Waiting for more :: %d event \n", max_event_wait);
            else
                break;
        }

        stopScan();
        printMsg("stopped scan\n");
    }
}

void testStopScan() {
    stopScan();
    printMsg("stopped scan\n");
}

byte parseHexChar(char ch) {
    if (isdigit(ch))
        return ch - '0';
    else if ('A' <= ch && ch <= 'F')
        return ch - 'A' + 10;
    else if ('a' <= ch && ch <= 'f')
        return ch - 'a' + 10;
    else {
        printMsg("invalid character in bssid %c\n", ch);
        return 0;
    }
}

byte parseHexByte(char ch1, char ch2) {
    return (parseHexChar(ch1) << 4) | parseHexChar(ch2);
}

void parseMacAddress(const char *str, mac_addr addr) {
    addr[0] = parseHexByte(str[0], str[1]);
    addr[1] = parseHexByte(str[3], str[4]);
    addr[2] = parseHexByte(str[6], str[7]);
    addr[3] = parseHexByte(str[9], str[10]);
    addr[4] = parseHexByte(str[12], str[13]);
    addr[5] = parseHexByte(str[15], str[16]);
}

void parseMacOUI(char *str, unsigned char *addr) {
    addr[0] = parseHexByte(str[0], str[1]);
    addr[1] = parseHexByte(str[3], str[4]);
    addr[2] = parseHexByte(str[6], str[7]);
    printMsg("read mac OUI: %02x:%02x:%02x\n", addr[0],
            addr[1], addr[2]);
}

void readTestOptions(int argc, char *argv[]){

    printf("Total number of argc #%d\n", argc);
    for (int j = 1; j < argc-1; j++) {
        if (strcmp(argv[j], "-max_ap") == 0 && isdigit(argv[j+1][0])) {
            stest_max_ap = atoi(argv[++j]);
            printf(" max_ap #%d\n", stest_max_ap);
        } else if (strcmp(argv[j], "-base_period") == 0 && isdigit(argv[j+1][0])) {
            stest_base_period = atoi(argv[++j]);
            printf(" base_period #%d\n", stest_base_period);
        } else if (strcmp(argv[j], "-threshold") == 0 && isdigit(argv[j+1][0])) {
            stest_threshold_percent = atoi(argv[++j]);
            printf(" threshold #%d\n", stest_threshold_percent);
        } else if (strcmp(argv[j], "-avg_RSSI") == 0 && isdigit(argv[j+1][0])) {
            swctest_rssi_sample_size = atoi(argv[++j]);
            printf(" avg_RSSI #%d\n", swctest_rssi_sample_size);
        } else if (strcmp(argv[j], "-ap_loss") == 0 && isdigit(argv[j+1][0])) {
            swctest_rssi_lost_ap = atoi(argv[++j]);
            printf(" ap_loss #%d\n", swctest_rssi_lost_ap);
        } else if (strcmp(argv[j], "-ap_breach") == 0 && isdigit(argv[j+1][0])) {
            swctest_rssi_min_breaching = atoi(argv[++j]);
            printf(" ap_breach #%d\n", swctest_rssi_min_breaching);
        } else if (strcmp(argv[j], "-ch_threshold") == 0 && isdigit(argv[j+1][0])) {
            swctest_rssi_ch_threshold = atoi(argv[++j]);
            printf(" ch_threshold #%d\n", swctest_rssi_ch_threshold);
        } else if (strcmp(argv[j], "-wt_event") == 0 && isdigit(argv[j+1][0])) {
            max_event_wait = atoi(argv[++j]);
            printf(" wt_event #%d\n", max_event_wait);
        } else if (strcmp(argv[j], "-low_th") == 0 && isdigit(argv[j+1][0])) {
            htest_low_threshold = atoi(argv[++j]);
            printf(" low_threshold #-%d\n", htest_low_threshold);
        } else if (strcmp(argv[j], "-high_th") == 0 && isdigit(argv[j+1][0])) {
            htest_high_threshold = atoi(argv[++j]);
            printf(" high_threshold #-%d\n", htest_high_threshold);
        } else if (strcmp(argv[j], "-hotlist_bssids") == 0 && isxdigit(argv[j+1][0])) {
            j++;
            for (num_hotlist_bssids = 0;
                    j < argc && isxdigit(argv[j][0]);
                    j++, num_hotlist_bssids++) {
                parseMacAddress(argv[j], hotlist_bssids[num_hotlist_bssids]);
            }
            j -= 1;
        } else if (strcmp(argv[j], "-channel_list") == 0 && isxdigit(argv[j+1][0])) {
            j++;
            for (num_channels = 0; j < argc && isxdigit(argv[j][0]); j++, num_channels++) {
                channel_list[num_channels] = atoi(argv[j]);
            }
            j -= 1;
        } else if ((strcmp(argv[j], "-get_ch_list") == 0)) {
            if(strcmp(argv[j + 1], "a") == 0) {
                band = WIFI_BAND_A_WITH_DFS;
            } else if(strcmp(argv[j + 1], "bg") == 0) {
                band = WIFI_BAND_BG;
            } else if(strcmp(argv[j + 1], "abg") == 0) {
                band = WIFI_BAND_ABG_WITH_DFS;
            } else if(strcmp(argv[j + 1], "a_nodfs") == 0) {
                band = WIFI_BAND_A;
            } else if(strcmp(argv[j + 1], "dfs") == 0) {
                band = WIFI_BAND_A_DFS;
            } else if(strcmp(argv[j + 1], "abg_nodfs") == 0) {
                band = WIFI_BAND_ABG;
            }
            j++;
        } else if (strcmp(argv[j], "-scan_mac_oui") == 0 && isxdigit(argv[j+1][0])) {
            parseMacOUI(argv[++j], mac_oui);
        } else if ((strcmp(argv[j], "-ssid") == 0)) {
            num_epno_ssids++;
            if (num_epno_ssids < 32) {
                memcpy(epno_ssid[num_epno_ssids].ssid, argv[j + 1], strlen(argv[j + 1]));
                printf(" SSID %s\n", epno_ssid[num_epno_ssids].ssid);
                j++;
            }
        } else if ((strcmp(argv[j], "-auth") == 0)) {
            if (num_epno_ssids < 32) {
               epno_ssid[num_epno_ssids].auth_bit_field = atoi(argv[++j]);
               printf(" auth %d\n", epno_ssid[num_epno_ssids].auth_bit_field);
            }

        } else if ((strcmp(argv[j], "-rssi") == 0) && isdigit(argv[j+1][0])) {
            if (num_epno_ssids < 32) {
               epno_ssid[num_epno_ssids].rssi_threshold = atoi(argv[++j]) * -1;
               printf(" rssi thresh %d\n", epno_ssid[num_epno_ssids].rssi_threshold);

            }
        } else if ((strcmp(argv[j], "-hidden") == 0)) {
            if (num_epno_ssids < 32) {
               epno_ssid[num_epno_ssids].flags |= atoi(argv[++j]) ? EPNO_HIDDEN: 0;
               printf(" flags %d\n", epno_ssid[num_epno_ssids].flags);
            }
        } else if ((strcmp(argv[j], "-trig") == 0)) {
            if (num_epno_ssids < 32) {
                if ((strcmp(argv[j + 1], "a") == 0)) {
                   epno_ssid[num_epno_ssids].flags |= EPNO_A_BAND_TRIG;
                } else if ((strcmp(argv[j + 1], "bg") == 0)) {
                   epno_ssid[num_epno_ssids].flags |= EPNO_BG_BAND_TRIG;
                } else if ((strcmp(argv[j + 1], "abg") == 0)) {
                   epno_ssid[num_epno_ssids].flags |= EPNO_ABG_BAND_TRIG;
                }
               printf(" flags %d\n", epno_ssid[num_epno_ssids].flags);
            }
            j++;
        }
    }
}
void readRTTOptions(int argc, char *argv[]) {
    for (int j = 1; j < argc-1; j++) {
        if ((strcmp(argv[j], "-get_ch_list") == 0)) {
            if(strcmp(argv[j + 1], "a") == 0) {
                band = WIFI_BAND_A_WITH_DFS;
            } else if(strcmp(argv[j + 1], "bg") == 0) {
                band = WIFI_BAND_BG;
            } else if(strcmp(argv[j + 1], "abg") == 0) {
                band = WIFI_BAND_ABG_WITH_DFS;
            } else if(strcmp(argv[j + 1], "a_nodfs") == 0) {
                band = WIFI_BAND_A;
            } else if(strcmp(argv[j + 1], "dfs") == 0) {
                band = WIFI_BAND_A_DFS;
            } else if(strcmp(argv[j + 1], "abg_nodfs") == 0) {
                band = WIFI_BAND_ABG;
            }
            j++;
        } else if ((strcmp(argv[j], "-l") == 0)) {
            /*
             * If this option is specified but there is no file name,
             * use a default file from rtt_aplist.
             */
            if (++j != argc-1)
                strcpy(rtt_aplist, argv[j]);
            rtt_from_file = 1;
        } else if ((strcmp(argv[j], "-n") == 0) && isdigit(argv[j+1][0])) {
            default_rtt_param.num_burst = atoi(argv[++j]);
        } else if ((strcmp(argv[j], "-f") == 0) && isdigit(argv[j+1][0])) {
            default_rtt_param.num_frames_per_burst = atoi(argv[++j]);
        } else if ((strcmp(argv[j], "-r") == 0) && isdigit(argv[j+1][0])) {
            default_rtt_param.num_retries_per_ftm = atoi(argv[++j]);
        } else if ((strcmp(argv[j], "-m") == 0) && isdigit(argv[j+1][0])) {
            default_rtt_param.num_retries_per_ftmr = atoi(argv[++j]);
        } else if ((strcmp(argv[j], "-b") == 0) && isdigit(argv[j+1][0])) {
            default_rtt_param.burst_timeout = atoi(argv[++j]);
        } else if ((strcmp(argv[j], "-max_ap") == 0) && isdigit(argv[j+1][0])) {
            max_ap = atoi(argv[++j]);
        } else if ((strcmp(argv[j], "-o") == 0)) {
            /*
             * If this option is specified but there is no file name,
             * use a default file from rtt_aplist.
             */
            if (++j != argc-1)
                strcpy(rtt_aplist, argv[j]);
            rtt_to_file = 1;
        }
    }
}

wifi_iface_stat link_stat;
wifi_radio_stat trx_stat;
wifi_peer_info peer_info[32];
wifi_rate_stat rate_stat[32];
void onLinkStatsResults(wifi_request_id id, wifi_iface_stat *iface_stat,
        int num_radios, wifi_radio_stat *radio_stat)
{
    int num_peer = iface_stat->num_peers;
    printf("onLinkStatsResults num_peers = %d radio_stats %p \n", num_peer, radio_stat);
    memcpy(&trx_stat, radio_stat, sizeof(wifi_radio_stat));
    memcpy(&link_stat, iface_stat, sizeof(wifi_iface_stat));

    memcpy(peer_info, iface_stat->peer_info, num_peer*sizeof(wifi_peer_info));
    int num_rate = peer_info[0].num_rate;
    printMsg("onLinkStatsResults num_rate = %d \n", num_rate);

    memcpy(&rate_stat, iface_stat->peer_info->rate_stats, num_rate*sizeof(wifi_rate_stat));
}

void printFeatureListBitMask(void)
{
    printMsg("WIFI_FEATURE_INFRA              0x0001      - Basic infrastructure mode\n");
    printMsg("WIFI_FEATURE_INFRA_5G           0x0002      - Support for 5 GHz Band\n");
    printMsg("WIFI_FEATURE_HOTSPOT            0x0004      - Support for GAS/ANQP\n");
    printMsg("WIFI_FEATURE_P2P                0x0008      - Wifi-Direct\n");
    printMsg("WIFI_FEATURE_SOFT_AP            0x0010      - Soft AP\n");
    printMsg("WIFI_FEATURE_GSCAN              0x0020      - Google-Scan APIs\n");
    printMsg("WIFI_FEATURE_NAN                0x0040      - Neighbor Awareness Networking\n");
    printMsg("WIFI_FEATURE_D2D_RTT            0x0080      - Device-to-device RTT\n");
    printMsg("WIFI_FEATURE_D2AP_RTT           0x0100      - Device-to-AP RTT\n");
    printMsg("WIFI_FEATURE_BATCH_SCAN         0x0200      - Batched Scan (legacy)\n");
    printMsg("WIFI_FEATURE_PNO                0x0400      - Preferred network offload\n");
    printMsg("WIFI_FEATURE_ADDITIONAL_STA     0x0800      - Support for two STAs\n");
    printMsg("WIFI_FEATURE_TDLS               0x1000      - Tunnel directed link setup\n");
    printMsg("WIFI_FEATURE_TDLS_OFFCHANNEL    0x2000      - Support for TDLS off channel\n");
    printMsg("WIFI_FEATURE_EPR                0x4000      - Enhanced power reporting\n");
    printMsg("WIFI_FEATURE_AP_STA             0x8000      - Support for AP STA Concurrency\n");
}

const char *rates[] = {
    "1Mbps",
    "2Mbps",
    "5.5Mbps",
    "6Mbps",
    "9Mbps",
    "11Mbps",
    "12Mbps",
    "18Mbps",
    "24Mbps",
    "36Mbps",
    "48Mbps",
    "54Mbps",
    "VHT MCS0 ss1",
    "VHT MCS1 ss1",
    "VHT MCS2 ss1",
    "VHT MCS3 ss1",
    "VHT MCS4 ss1",
    "VHT MCS5 ss1",
    "VHT MCS6 ss1",
    "VHT MCS7 ss1",
    "VHT MCS8 ss1",
    "VHT MCS9 ss1",
    "VHT MCS0 ss2",
    "VHT MCS1 ss2",
    "VHT MCS2 ss2",
    "VHT MCS3 ss2",
    "VHT MCS4 ss2",
    "VHT MCS5 ss2",
    "VHT MCS6 ss2",
    "VHT MCS7 ss2",
    "VHT MCS8 ss2",
    "VHT MCS9 ss2"
};

void printLinkStats(wifi_iface_stat link_stat, wifi_radio_stat trx_stat)
{
    printMsg("Printing link layer statistics:\n");
    printMsg("-------------------------------\n");
    printMsg("beacon_rx = %d\n", link_stat.beacon_rx);
    printMsg("RSSI = %d\n", link_stat.rssi_mgmt);
    printMsg("AC_BE:\n");
    printMsg("txmpdu = %d\n", link_stat.ac[WIFI_AC_BE].tx_mpdu);
    printMsg("rxmpdu = %d\n", link_stat.ac[WIFI_AC_BE].rx_mpdu);
    printMsg("mpdu_lost = %d\n", link_stat.ac[WIFI_AC_BE].mpdu_lost);
    printMsg("retries = %d\n", link_stat.ac[WIFI_AC_BE].retries);
    printMsg("AC_BK:\n");
    printMsg("txmpdu = %d\n", link_stat.ac[WIFI_AC_BK].tx_mpdu);
    printMsg("rxmpdu = %d\n", link_stat.ac[WIFI_AC_BK].rx_mpdu);
    printMsg("mpdu_lost = %d\n", link_stat.ac[WIFI_AC_BK].mpdu_lost);
    printMsg("AC_VI:\n");
    printMsg("txmpdu = %d\n", link_stat.ac[WIFI_AC_VI].tx_mpdu);
    printMsg("rxmpdu = %d\n", link_stat.ac[WIFI_AC_VI].rx_mpdu);
    printMsg("mpdu_lost = %d\n", link_stat.ac[WIFI_AC_VI].mpdu_lost);
    printMsg("AC_VO:\n");
    printMsg("txmpdu = %d\n", link_stat.ac[WIFI_AC_VO].tx_mpdu);
    printMsg("rxmpdu = %d\n", link_stat.ac[WIFI_AC_VO].rx_mpdu);
    printMsg("mpdu_lost = %d\n", link_stat.ac[WIFI_AC_VO].mpdu_lost);
    printMsg("\n");
    printMsg("Printing radio statistics:\n");
    printMsg("--------------------------\n");
    printMsg("on time = %d\n", trx_stat.on_time);
    printMsg("tx time = %d\n", trx_stat.tx_time);
    printMsg("rx time = %d\n", trx_stat.rx_time);
    printMsg("\n");
    printMsg("Printing rate statistics:\n");
    printMsg("-------------------------\n");
    printMsg("%27s %12s %14s %15s\n", "TX",  "RX", "LOST", "RETRIES");
    for (int i=0; i < 32; i++) {
        printMsg("%-15s  %10d   %10d    %10d    %10d\n",
                rates[i], rate_stat[i].tx_mpdu, rate_stat[i].rx_mpdu,
                rate_stat[i].mpdu_lost, rate_stat[i].retries);
    }
}

void getLinkStats(void)
{
    wifi_stats_result_handler handler;
    memset(&handler, 0, sizeof(handler));

    handler.on_link_stats_results = &onLinkStatsResults;

    int result = hal_fn.wifi_get_link_stats(0, wlan0Handle, handler);
    if (result < 0) {
        printMsg("failed to get link statistics - %d\n", result);
    } else {
        printLinkStats(link_stat, trx_stat);
    }
}

void getChannelList(void)
{
    wifi_channel channel[MAX_CH_BUF_SIZE];
    int num_channels = 0, i;

    int result = hal_fn.wifi_get_valid_channels(wlan0Handle, band, MAX_CH_BUF_SIZE,
            channel, &num_channels);
    printMsg("Number of channels - %d\nChannel List:\n",num_channels);
    for (i = 0; i < num_channels; i++) {
        printMsg("%d MHz\n", channel[i]);
    }
}

void getFeatureSet(void)
{
    feature_set set;
    int result = hal_fn.wifi_get_supported_feature_set(wlan0Handle, &set);

    if (result < 0) {
        printMsg("Error %d\n",result);
        return;
    }
    printFeatureListBitMask();
    printMsg("Supported feature set bit mask - %x\n", set);
    return;
}

void getFeatureSetMatrix(void)
{
    feature_set set[MAX_FEATURE_SET];
    int size;

    int result = hal_fn.wifi_get_concurrency_matrix(wlan0Handle, MAX_FEATURE_SET, set, &size);

    if (result < 0) {
        printMsg("Error %d\n",result);
        return;
    }
    printFeatureListBitMask();
    for (int i = 0; i < size; i++)
        printMsg("Concurrent feature set - %x\n", set[i]);
    return;
}
void printUsage() {
    printf("Usage:	halutil [OPTION]\n");
    printf(" -s 			  start AP scan test\n");
    printf(" -swc			  start Significant Wifi change test\n");
    printf(" -h 			  start Hotlist APs scan test\n");
    printf(" -ss			  stop scan test\n");
    printf(" -max_ap		  Max AP for scan \n");
    printf(" -base_period	  Base period for scan \n");
    printf(" -threshold 	  Threshold scan test\n");
    printf(" -avg_RSSI		  samples for averaging RSSI\n");
    printf(" -ap_loss		  samples to confirm AP loss\n");
    printf(" -ap_breach 	  APs breaching threshold\n");
    printf(" -ch_threshold	  Change in threshold\n");
    printf(" -wt_event		  Waiting event for test\n");
    printf(" -low_th		  Low threshold for hotlist APs\n");
    printf(" -hight_th		  High threshold for hotlist APs\n");
    printf(" -hotlist_bssids  BSSIDs for hotlist test\n");
    printf(" -stats 	  print link layer statistics\n");
    printf(" -get_ch_list <a/bg/abg/a_nodfs/abg_nodfs/dfs>	Get channel list\n");
    printf(" -get_feature_set  Get Feature set\n");
    printf(" -get_feature_matrix  Get concurrent feature matrix\n");
    printf(" -rtt [-get_ch_list <a/bg/abg>] [-i <interval>] [-n <num_bursts>]\n"
            "    [-f <num_frames_per_burst>] [-r <num_retries_per_ftm>]\n"
            "    [-m <num_retries_per_ftmr>] [-b <burst_timeout>]"
			"    [-max_ap <count of allowed max AP>] [-l <file to read>] [-o <file to be stored>]\n");
    printf(" -get_capa_rtt Get the capability of RTT such as 11mc");
    printf(" -scan_mac_oui XY:AB:CD\n");
    printf(" -nodfs <0|1>	  Turn OFF/ON non-DFS locales\n");
    printf(" -country <alpha2 country code> Set country\n");
    printf(" -ePNO Configure ePNO SSIDs\n");
}
int main(int argc, char *argv[]) {

    pthread_mutex_init(&printMutex, NULL);

    if (init() != 0) {
        printMsg("could not initiate HAL");
        return -1;
    } else {
        printMsg("successfully initialized HAL; wlan0 = %p\n", wlan0Handle);
    }
    sem_init(&event_thread_mutex,0,0);

    pthread_cond_init(&eventCacheCondition, NULL);
    pthread_mutex_init(&eventCacheMutex, NULL);

    pthread_t tidEvent;
    pthread_create(&tidEvent, NULL, &eventThreadFunc, NULL);

    sem_wait(&event_thread_mutex);
    //sleep(2);     // let the thread start

    if (argc < 2 || argv[1][0] != '-') {
        printUsage();
        goto cleanup;
    }
    memset(mac_oui, 0, 3);

    if (strcmp(argv[1], "-s") == 0) {
        readTestOptions(argc, argv);
        setPnoMacOui();
        testScan();
    } else if(strcmp(argv[1], "-swc") == 0){
        readTestOptions(argc, argv);
        setPnoMacOui();
        trackSignificantChange();
    } else if (strcmp(argv[1], "-ss") == 0) {
        // Stop scan so clear the OUI too
        setPnoMacOui();
        testStopScan();
    } else if ((strcmp(argv[1], "-h") == 0)  ||
            (strcmp(argv[1], "-hotlist_bssids") == 0)) {
        readTestOptions(argc, argv);
        setPnoMacOui();
        testHotlistAPs();
    } else if (strcmp(argv[1], "-stats") == 0) {
        getLinkStats();
    } else if (strcmp(argv[1], "-rtt") == 0) {
        readRTTOptions(argc, ++argv);
        testRTT();
    } else if (strcmp(argv[1], "-get_capa_rtt") == 0) {
		getRTTCapability();
	} else if ((strcmp(argv[1], "-get_ch_list") == 0)) {
        readTestOptions(argc, argv);
        getChannelList();
    } else if ((strcmp(argv[1], "-get_feature_set") == 0)) {
        getFeatureSet();
    } else if ((strcmp(argv[1], "-get_feature_matrix") == 0)) {
        getFeatureSetMatrix();
    } else if ((strcmp(argv[1], "-scan_mac_oui") == 0)) {
        readTestOptions(argc, argv);
        setPnoMacOui();
        testScan();
    } else if (strcmp(argv[1], "-nodfs") == 0) {
        u32 nodfs = 0;
        if (argc > 2)
            nodfs = (u32)atoi(argv[2]);
        hal_fn.wifi_set_nodfs_flag(wlan0Handle, nodfs);
    } else if ((strcmp(argv[1], "-ePNO") == 0)) {
        memset(epno_ssid, 0, 16 * sizeof(epno_ssid[0]));
        num_epno_ssids = -1;
        readTestOptions(argc, argv);
        num_epno_ssids++;
        testPNO();
    } else if (strcmp(argv[1], "-country") == 0) {
        char *country_code;
        if (argc > 2)
            country_code = argv[2];
        printf("Fix Setting wifi_set_country_code\n");
        printf("***************************************\n");
        hal_fn.wifi_set_country_code(wlan0Handle, country_code);
    } else if (strcmp(argv[1], "-help") == 0) {
        printUsage();
    }
cleanup:
    cleanup();
    return 0;
}<|MERGE_RESOLUTION|>--- conflicted
+++ resolved
@@ -13,12 +13,9 @@
 #include <linux/if.h>
 #include <ctype.h>
 #include <stdarg.h>
-<<<<<<< HEAD
 #include "wifi_hal_stub.h"
-=======
 #include <semaphore.h>
 
->>>>>>> bed4746c
 pthread_mutex_t printMutex;
 
 static wifi_hal_fn hal_fn;
@@ -432,12 +429,8 @@
 static void *eventThreadFunc(void *context) {
 
     printMsg("starting wifi event loop\n");
-<<<<<<< HEAD
+    sem_post( &event_thread_mutex );
     hal_fn.wifi_event_loop(halHandle);
-=======
-    sem_post( &event_thread_mutex );
-    wifi_event_loop(halHandle);
->>>>>>> bed4746c
     printMsg("out of wifi event loop\n");
 
     return NULL;
