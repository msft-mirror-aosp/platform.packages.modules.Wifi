--- conflicted
+++ resolved
@@ -343,10 +343,7 @@
           <item type="bool" name="config_wifiD2dAllowedControlSupportedWhenInfraStaDisabled" />
           <item type="array" name="config_wifiTwtBlockedOuiList" />
           <item type="bool" name="config_wifiSoftApSingleLinkMloInBridgedModeSupported" />
-<<<<<<< HEAD
-=======
           <item type="bool" name="config_wifiTwtSupported" />
->>>>>>> f9b3fd85
 
           <!-- Params from config.xml that can be overlayed -->
 
