--- conflicted
+++ resolved
@@ -1330,8 +1330,6 @@
 
     <!-- Wi-Fi chip supports single link MLO SoftAp instances in the bridged mode -->
     <bool translatable="false" name="config_wifiSoftApSingleLinkMloInBridgedModeSupported">false</bool>
-<<<<<<< HEAD
-=======
 
     <!-- Boolean indicating whether Target Wake Time (TWT) feature is supported or not. This flag
          overrides the device's TWT capability if set to false. If the device supports TWT and this
@@ -1341,5 +1339,4 @@
     -->
     <bool translatable="false" name="config_wifiTwtSupported">true</bool>
 
->>>>>>> d2aa529b
 </resources>