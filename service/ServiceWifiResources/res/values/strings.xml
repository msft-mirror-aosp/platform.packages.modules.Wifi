--- conflicted
+++ resolved
@@ -237,16 +237,14 @@
     <string name="wifi_enable_request_dialog_positive_button">Allow</string>
     <string name="wifi_enable_request_dialog_negative_button">Don\u0027t allow</string>
 
-<<<<<<< HEAD
     <!-- Notifying the user that the device will remember Wi-Fi state in APM. -->
     <string name="wifi_enabled_apm_first_time_title">You turned on Wi\u2011Fi</string>
     <string name="wifi_enabled_apm_first_time_message">Your phone will keep Wi\u2011Fi on in airplane mode, unless you turn it off while in this mode</string>
     <string name="apm_enabled_first_time_title">Wi\u2011Fi stays on</string>
     <string name="apm_enabled_first_time_message">Your phone will keep Wi\u2011Fi on in airplane mode, unless you turn it off while in this mode</string>
-=======
+
     <!-- Dialog for connecting to a network with only disabled type BSSes. -->
     <string name="wifi_network_disabled_by_admin_title">Unavailable Network</string>
     <string name="wifi_network_disabled_by_admin_message"><xliff:g id="ssid">%1$s</xliff:g> is disabled by your administrator.</string>
     <string name="wifi_network_disabled_by_admin_button">Close</string>
->>>>>>> 8a6a4654
 </resources>