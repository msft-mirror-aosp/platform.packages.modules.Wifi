--- conflicted
+++ resolved
@@ -4566,15 +4566,9 @@
     }
 
     /**
-<<<<<<< HEAD
-     * Handle the device shutdown, should write all cached data to the storage
-     */
-    public void handleShutDown() {
-=======
      * Write all cached data to the storage
      */
     public void writeDataToStorage() {
->>>>>>> f9b3fd85
         if (mPendingStoreRead) {
             Log.e(TAG, "Cannot save to store before store is read!");
             return;
