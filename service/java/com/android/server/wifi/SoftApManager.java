/*
 * Copyright (C) 2016 The Android Open Source Project
 *
 * Licensed under the Apache License, Version 2.0 (the "License");
 * you may not use this file except in compliance with the License.
 * You may obtain a copy of the License at
 *
 *      http://www.apache.org/licenses/LICENSE-2.0
 *
 * Unless required by applicable law or agreed to in writing, software
 * distributed under the License is distributed on an "AS IS" BASIS,
 * WITHOUT WARRANTIES OR CONDITIONS OF ANY KIND, either express or implied.
 * See the License for the specific language governing permissions and
 * limitations under the License.
 */

package com.android.server.wifi;

import static android.net.wifi.WifiManager.SAP_CLIENT_DISCONNECT_REASON_CODE_UNSPECIFIED;

import static com.android.server.wifi.util.ApConfigUtil.ERROR_GENERIC;
import static com.android.server.wifi.util.ApConfigUtil.ERROR_NO_CHANNEL;
import static com.android.server.wifi.util.ApConfigUtil.ERROR_UNSUPPORTED_CONFIGURATION;
import static com.android.server.wifi.util.ApConfigUtil.SUCCESS;

import android.annotation.NonNull;
import android.annotation.Nullable;
import android.content.Intent;
import android.net.MacAddress;
import android.net.wifi.ScanResult;
import android.net.wifi.SoftApCapability;
import android.net.wifi.SoftApConfiguration;
import android.net.wifi.SoftApInfo;
import android.net.wifi.WifiAnnotations;
import android.net.wifi.WifiClient;
import android.net.wifi.WifiInfo;
import android.net.wifi.WifiManager;
import android.os.Handler;
import android.os.Looper;
import android.os.Message;
import android.os.SystemClock;
import android.os.UserHandle;
import android.os.WorkSource;
import android.text.TextUtils;
import android.util.Log;

import com.android.internal.annotations.VisibleForTesting;
import com.android.internal.util.IState;
import com.android.internal.util.Preconditions;
import com.android.internal.util.State;
import com.android.internal.util.StateMachine;
import com.android.internal.util.WakeupMessage;
import com.android.modules.utils.build.SdkLevel;
import com.android.server.wifi.WifiNative.InterfaceCallback;
import com.android.server.wifi.WifiNative.SoftApListener;
import com.android.server.wifi.coex.CoexManager;
import com.android.server.wifi.coex.CoexManager.CoexListener;
import com.android.server.wifi.util.ApConfigUtil;
import com.android.wifi.resources.R;

import java.io.FileDescriptor;
import java.io.PrintWriter;
import java.text.SimpleDateFormat;
import java.util.ArrayList;
import java.util.Collections;
import java.util.Date;
import java.util.HashMap;
import java.util.HashSet;
import java.util.Iterator;
import java.util.List;
import java.util.Locale;
import java.util.Map;
import java.util.Set;
import java.util.stream.Collectors;

/**
 * Manage WiFi in AP mode.
 * The internal state machine runs under the ClientModeImpl handler thread context.
 */
public class SoftApManager implements ActiveModeManager {
    private static final String TAG = "SoftApManager";

    @VisibleForTesting
    public static final String SOFT_AP_SEND_MESSAGE_TIMEOUT_TAG = TAG
            + " Soft AP Send Message Timeout";
    @VisibleForTesting
    public static final String SOFT_AP_SEND_MESSAGE_IDLE_IN_BRIDGED_MODE_TIMEOUT_TAG = TAG
            + " Soft AP Send Message Bridged Mode Idle Timeout";


    private final WifiContext mContext;
    private final FrameworkFacade mFrameworkFacade;
    private final WifiNative mWifiNative;
    // This will only be null if SdkLevel is not at least S
    @Nullable private final CoexManager mCoexManager;
    private final ClientModeImplMonitor mCmiMonitor;
    private final ActiveModeWarden mActiveModeWarden;
    private final SoftApNotifier mSoftApNotifier;

    @VisibleForTesting
    static final long SOFT_AP_PENDING_DISCONNECTION_CHECK_DELAY_MS = 1000;

    private String mCountryCode;

    private final SoftApStateMachine mStateMachine;

    private final Listener<SoftApManager> mModeListener;
    private final WifiServiceImpl.SoftApCallbackInternal mSoftApCallback;

    private String mApInterfaceName;
    private boolean mIfaceIsUp;
    private boolean mIfaceIsDestroyed;

    private final WifiApConfigStore mWifiApConfigStore;

    private final WifiMetrics mWifiMetrics;
    private final long mId;

    private boolean mIsUnsetBssid;

    private boolean mVerboseLoggingEnabled = false;

    /**
     * Original configuration, which is the passed configuration when init or
     * the user-configured {@code WifiApConfigStore#getApConfiguration}tethering}
     * settings when input is null.
     *
     * Use it when doing configuration update to know if the input configuration was changed.
     * For others use case, it should use {@code mCurrentSoftApConfiguration}.
     */
    @NonNull
    private final SoftApModeConfiguration mOriginalModeConfiguration;


    /**
     * Current Soft AP configuration which is used to start Soft AP.
     * The configuration may be changed because
     * 1. bssid is changed because MAC randomization
     * 2. bands are changed because fallback to single AP mode mechanism.
     */
    @Nullable
    private SoftApConfiguration mCurrentSoftApConfiguration;

    @NonNull
    private Map<String, SoftApInfo> mCurrentSoftApInfoMap = new HashMap<>();

    @NonNull
    private SoftApCapability mCurrentSoftApCapability;

    private Map<String, List<WifiClient>> mConnectedClientWithApInfoMap = new HashMap<>();
    @VisibleForTesting
    Map<WifiClient, Integer> mPendingDisconnectClients = new HashMap<>();

    private boolean mTimeoutEnabled = false;
    private boolean mBridgedModeOpportunisticsShutdownTimeoutEnabled = false;

    private final SarManager mSarManager;

    private String mStartTimestamp;

    private long mDefaultShutdownTimeoutMillis;

    private long mDefaultShutdownIdleInstanceInBridgedModeTimeoutMillis;

    private static final SimpleDateFormat FORMATTER = new SimpleDateFormat("MM-dd HH:mm:ss.SSS");

    private WifiDiagnostics mWifiDiagnostics;

    @Nullable
    private SoftApRole mRole = null;
    @Nullable
    private WorkSource mRequestorWs = null;

    private boolean mEverReportMetricsForMaxClient = false;

    @NonNull
    private Set<MacAddress> mBlockedClientList = new HashSet<>();

    @NonNull
    private Set<MacAddress> mAllowedClientList = new HashSet<>();

    @NonNull
    private Set<Integer> mSafeChannelFrequencyList = new HashSet<>();

    @VisibleForTesting
    public WakeupMessage mSoftApTimeoutMessage;
    @VisibleForTesting
    public WakeupMessage mSoftApBridgedModeIdleInstanceTimeoutMessage;

    // Internal flag which is used to avoid the timer re-schedule.
    private boolean mIsBridgedModeIdleInstanceTimerActive = false;

    /**
     * Listener for soft AP events.
     */
    private final SoftApListener mSoftApListener = new SoftApListener() {
        @Override
        public void onFailure() {
            mStateMachine.sendMessage(SoftApStateMachine.CMD_FAILURE);
        }

        @Override
        public void onInfoChanged(String apIfaceInstance, int frequency,
                @WifiAnnotations.Bandwidth int bandwidth,
                @WifiAnnotations.WifiStandard int generation,
                MacAddress apIfaceInstanceMacAddress) {
            SoftApInfo apInfo = new SoftApInfo();
            apInfo.setFrequency(frequency);
            apInfo.setBandwidth(bandwidth);
            apInfo.setWifiStandard(generation);
            if (apIfaceInstanceMacAddress != null) {
                apInfo.setBssid(apIfaceInstanceMacAddress);
            }
            apInfo.setApInstanceIdentifier(apIfaceInstance != null
                    ? apIfaceInstance : mApInterfaceName);
            mStateMachine.sendMessage(
                    SoftApStateMachine.CMD_AP_INFO_CHANGED, 0, 0, apInfo);
        }

        @Override
        public void onConnectedClientsChanged(String apIfaceInstance, MacAddress clientAddress,
                boolean isConnected) {
            if (clientAddress != null) {
                WifiClient client = new WifiClient(clientAddress, apIfaceInstance != null
                        ? apIfaceInstance : mApInterfaceName);
                mStateMachine.sendMessage(SoftApStateMachine.CMD_ASSOCIATED_STATIONS_CHANGED,
                        isConnected ? 1 : 0, 0, client);
            } else {
                Log.e(getTag(), "onConnectedClientsChanged: Invalid type returned");
            }
        }
    };

    private final CoexListener mCoexListener = new CoexListener() {
        @Override
        public void onCoexUnsafeChannelsChanged() {
            if (mCurrentSoftApConfiguration == null) {
                return;
            }
            mStateMachine.sendMessage(SoftApStateMachine.CMD_SAFE_CHANNEL_FREQUENCY_CHANGED);
        }
    };

    private void updateSafeChannelFrequencyList() {
        if (!SdkLevel.isAtLeastS() || mCurrentSoftApConfiguration == null) {
            return;
        }
        mSafeChannelFrequencyList.clear();
        for (int configuredBand : mCurrentSoftApConfiguration.getBands()) {
            for (int band : SoftApConfiguration.BAND_TYPES) {
                if ((band & configuredBand) == 0) {
                    continue;
                }
                for (int channel : mCurrentSoftApCapability.getSupportedChannelList(band)) {
                    mSafeChannelFrequencyList.add(
                            ApConfigUtil.convertChannelToFrequency(channel, band));
                }
            }
        }
        if ((mCoexManager.getCoexRestrictions() & WifiManager.COEX_RESTRICTION_SOFTAP) != 0) {
            mSafeChannelFrequencyList.removeAll(
                    ApConfigUtil.getUnsafeChannelFreqsFromCoex(mCoexManager));
        }
        Log.d(getTag(), "SafeChannelFrequencyList = " + mSafeChannelFrequencyList);
    }

    private void configureInternalConfiguration() {
        if (mCurrentSoftApConfiguration == null) {
            return;
        }
        mBlockedClientList = new HashSet<>(mCurrentSoftApConfiguration.getBlockedClientList());
        mAllowedClientList = new HashSet<>(mCurrentSoftApConfiguration.getAllowedClientList());
        mTimeoutEnabled = mCurrentSoftApConfiguration.isAutoShutdownEnabled();
        mBridgedModeOpportunisticsShutdownTimeoutEnabled =
                mCurrentSoftApConfiguration.isBridgedModeOpportunisticShutdownEnabledInternal();
    }

    private void updateChangeableConfiguration(SoftApConfiguration newConfig) {
        if (mCurrentSoftApConfiguration == null || newConfig == null) {
            return;
        }
        /**
         * update configurations only which mentioned in WifiManager#setSoftApConfiguration
         */
        SoftApConfiguration.Builder newConfigurBuilder =
                new SoftApConfiguration.Builder(mCurrentSoftApConfiguration)
                .setAllowedClientList(newConfig.getAllowedClientList())
                .setBlockedClientList(newConfig.getBlockedClientList())
                .setClientControlByUserEnabled(newConfig.isClientControlByUserEnabled())
                .setMaxNumberOfClients(newConfig.getMaxNumberOfClients())
                .setShutdownTimeoutMillis(newConfig.getShutdownTimeoutMillis())
                .setAutoShutdownEnabled(newConfig.isAutoShutdownEnabled());
        if (SdkLevel.isAtLeastS()) {
            newConfigurBuilder.setBridgedModeOpportunisticShutdownEnabled(
                    newConfig.isBridgedModeOpportunisticShutdownEnabledInternal());
        }
        mCurrentSoftApConfiguration = newConfigurBuilder.build();
        configureInternalConfiguration();
    }

    public SoftApManager(
            @NonNull WifiContext context,
            @NonNull Looper looper,
            @NonNull FrameworkFacade framework,
            @NonNull WifiNative wifiNative,
            @NonNull CoexManager coexManager,
            String countryCode,
            @NonNull Listener<SoftApManager> listener,
            @NonNull WifiServiceImpl.SoftApCallbackInternal callback,
            @NonNull WifiApConfigStore wifiApConfigStore,
            @NonNull SoftApModeConfiguration apConfig,
            @NonNull WifiMetrics wifiMetrics,
            @NonNull SarManager sarManager,
            @NonNull WifiDiagnostics wifiDiagnostics,
            @NonNull SoftApNotifier softApNotifier,
            @NonNull ClientModeImplMonitor cmiMonitor,
            @NonNull ActiveModeWarden activeModeWarden,
            long id,
            @NonNull WorkSource requestorWs,
            @NonNull SoftApRole role,
            boolean verboseLoggingEnabled) {
        mContext = context;
        mFrameworkFacade = framework;
        mSoftApNotifier = softApNotifier;
        mWifiNative = wifiNative;
        mCoexManager = coexManager;
        mCountryCode = countryCode;
        mModeListener = listener;
        mSoftApCallback = callback;
        mWifiApConfigStore = wifiApConfigStore;
        mCurrentSoftApConfiguration = apConfig.getSoftApConfiguration();
        mCurrentSoftApCapability = apConfig.getCapability();
        // null is a valid input and means we use the user-configured tethering settings.
        if (mCurrentSoftApConfiguration == null) {
            mCurrentSoftApConfiguration = mWifiApConfigStore.getApConfiguration();
            // may still be null if we fail to load the default config
        }
        // Store mode configuration before update the configuration.
        mOriginalModeConfiguration = new SoftApModeConfiguration(apConfig.getTargetMode(),
                mCurrentSoftApConfiguration, mCurrentSoftApCapability);
        if (mCurrentSoftApConfiguration != null) {
            mIsUnsetBssid = mCurrentSoftApConfiguration.getBssid() == null;
            if (mCurrentSoftApCapability.areFeaturesSupported(
                    SoftApCapability.SOFTAP_FEATURE_MAC_ADDRESS_CUSTOMIZATION)) {
                mCurrentSoftApConfiguration = mWifiApConfigStore.randomizeBssidIfUnset(
                        mContext, mCurrentSoftApConfiguration);
            }
        }
        mWifiMetrics = wifiMetrics;
        mSarManager = sarManager;
        mWifiDiagnostics = wifiDiagnostics;
        mStateMachine = new SoftApStateMachine(looper);
        configureInternalConfiguration();
        mDefaultShutdownTimeoutMillis = mContext.getResources().getInteger(
                R.integer.config_wifiFrameworkSoftApShutDownTimeoutMilliseconds);
        mDefaultShutdownIdleInstanceInBridgedModeTimeoutMillis = mContext.getResources().getInteger(
                R.integer
                .config_wifiFrameworkSoftApShutDownIdleInstanceInBridgedModeTimeoutMillisecond);
        mCmiMonitor = cmiMonitor;
        mActiveModeWarden = activeModeWarden;
        mCmiMonitor.registerListener(new ClientModeImplListener() {
            @Override
            public void onL2Connected(@NonNull ConcreteClientModeManager clientModeManager) {
                SoftApManager.this.onL2Connected(clientModeManager);
            }
        });
        updateSafeChannelFrequencyList();
        mId = id;
        mRole = role;
        enableVerboseLogging(verboseLoggingEnabled);
        mStateMachine.sendMessage(SoftApStateMachine.CMD_START, requestorWs);
    }

    @Override
    public long getId() {
        return mId;
    }

    private String getTag() {
        return TAG + "[" + (mApInterfaceName == null ? "unknown" : mApInterfaceName) + "]";
    }

    /**
     * Stop soft AP.
     */
    @Override
    public void stop() {
        Log.d(getTag(), " currentstate: " + getCurrentStateName());
        mStateMachine.sendMessage(SoftApStateMachine.CMD_STOP);
    }

    private boolean isBridgedMode() {
        return (SdkLevel.isAtLeastS() && mCurrentSoftApConfiguration != null
                && mCurrentSoftApConfiguration.getBands().length > 1);
    }

    private long getShutdownTimeoutMillis() {
        long timeout = mCurrentSoftApConfiguration.getShutdownTimeoutMillis();
        return timeout > 0 ? timeout : mDefaultShutdownTimeoutMillis;
    }

    @Override
    @Nullable public SoftApRole getRole() {
        return mRole;
    }

    @Override
    @Nullable public ClientRole getPreviousRole() {
        return null;
    }

    @Override
    public long getLastRoleChangeSinceBootMs() {
        return 0;
    }

    /** Set the role of this SoftApManager */
    public void setRole(SoftApRole role) {
        // softap does not allow in-place switching of roles.
        Preconditions.checkState(mRole == null);
        mRole = role;
    }

    @Override
    public String getInterfaceName() {
        return mApInterfaceName;
    }

    @Override
    public WorkSource getRequestorWs() {
        return mRequestorWs;
    }

    /**
     * Update AP capability. Called when carrier config or device resouce config changed.
     *
     * @param capability new AP capability.
     */
    public void updateCapability(@NonNull SoftApCapability capability) {
        mStateMachine.sendMessage(SoftApStateMachine.CMD_UPDATE_CAPABILITY, capability);
    }

    /**
     * Update AP configuration. Called when setting update config via
     * {@link WifiManager#setSoftApConfiguration(SoftApConfiguration)}
     *
     * @param config new AP config.
     */
    public void updateConfiguration(@NonNull SoftApConfiguration config) {
        mStateMachine.sendMessage(SoftApStateMachine.CMD_UPDATE_CONFIG, config);
    }

    /**
     * Retrieve the {@link SoftApModeConfiguration} instance associated with this mode manager.
     */
    public SoftApModeConfiguration getSoftApModeConfiguration() {
        return new SoftApModeConfiguration(mOriginalModeConfiguration.getTargetMode(),
                mCurrentSoftApConfiguration, mCurrentSoftApCapability);
    }

    /**
     * Dump info about this softap manager.
     */
    @Override
    public void dump(FileDescriptor fd, PrintWriter pw, String[] args) {
        pw.println("Dump of SoftApManager id=" + mId);

        pw.println("current StateMachine mode: " + getCurrentStateName());
        pw.println("mRole: " + mRole);
        pw.println("mApInterfaceName: " + mApInterfaceName);
        pw.println("mIfaceIsUp: " + mIfaceIsUp);
        pw.println("mSoftApCountryCode: " + mCountryCode);
        pw.println("mOriginalModeConfiguration.targetMode: "
                + mOriginalModeConfiguration.getTargetMode());
<<<<<<< HEAD
        pw.println("mCurrentSoftApConfiguration.SSID: " + mCurrentSoftApConfiguration.getSsid());
        pw.println("mCurrentSoftApConfiguration.mBand: " + mCurrentSoftApConfiguration.getBand());
        pw.println("mCurrentSoftApConfiguration.hiddenSSID: "
                + mCurrentSoftApConfiguration.isHiddenSsid());
=======
        pw.println("mCurrentSoftApConfiguration: " + mCurrentSoftApConfiguration);
        pw.println("mCurrentSoftApCapability: " + mCurrentSoftApCapability);
>>>>>>> 1d0dd33c
        pw.println("getConnectedClientList().size(): " + getConnectedClientList().size());
        pw.println("mTimeoutEnabled: " + mTimeoutEnabled);
        pw.println("mBridgedModeOpportunisticsShutdownTimeoutEnabled: "
                + mBridgedModeOpportunisticsShutdownTimeoutEnabled);
        pw.println("mCurrentSoftApInfoMap " + mCurrentSoftApInfoMap);
        pw.println("mStartTimestamp: " + mStartTimestamp);
        pw.println("mSafeChannelFrequencyList: " + mSafeChannelFrequencyList.stream()
                .map(Object::toString)
                .collect(Collectors.joining(",")));
        mStateMachine.dump(fd, pw, args);
    }

    @Override
    public void enableVerboseLogging(boolean verbose) {
        mVerboseLoggingEnabled = verbose;
    }

    @Override
    public String toString() {
        return "SoftApManager{id=" + getId()
                + " iface=" + getInterfaceName()
                + " role=" + getRole()
                + "}";
    }

    /**
     * A ClientModeImpl instance has been L2 connected.
     *
     * @param newPrimary the corresponding ConcreteClientModeManager instance for the ClientModeImpl
     *                   that has been L2 connected.
     */
    private void onL2Connected(@NonNull ConcreteClientModeManager clientModeManager) {
        Log.d(getTag(), "onL2Connected called");
        mStateMachine.sendMessage(SoftApStateMachine.CMD_HANDLE_WIFI_CONNECTED,
                clientModeManager.syncRequestConnectionInfo());
    }


    private String getCurrentStateName() {
        IState currentState = mStateMachine.getCurrentState();

        if (currentState != null) {
            return currentState.getName();
        }

        return "StateMachine not active";
    }

    /**
     * Update AP state.
     *
     * @param newState     new AP state
     * @param currentState current AP state
     * @param reason       Failure reason if the new AP state is in failure state
     */
    private void updateApState(int newState, int currentState, int reason) {
        mSoftApCallback.onStateChanged(newState, reason);

        //send the AP state change broadcast
        final Intent intent = new Intent(WifiManager.WIFI_AP_STATE_CHANGED_ACTION);
        intent.addFlags(Intent.FLAG_RECEIVER_REGISTERED_ONLY_BEFORE_BOOT);
        intent.putExtra(WifiManager.EXTRA_WIFI_AP_STATE, newState);
        intent.putExtra(WifiManager.EXTRA_PREVIOUS_WIFI_AP_STATE, currentState);
        if (newState == WifiManager.WIFI_AP_STATE_FAILED) {
            //only set reason number when softAP start failed
            intent.putExtra(WifiManager.EXTRA_WIFI_AP_FAILURE_REASON, reason);
        }

        intent.putExtra(WifiManager.EXTRA_WIFI_AP_INTERFACE_NAME, mApInterfaceName);
        intent.putExtra(WifiManager.EXTRA_WIFI_AP_MODE, mOriginalModeConfiguration.getTargetMode());
        mContext.sendStickyBroadcastAsUser(intent, UserHandle.ALL);
    }

    private int setMacAddress() {
        MacAddress mac = mCurrentSoftApConfiguration.getBssid();

        if (mac == null) {
            // If no BSSID is explicitly requested, (re-)configure the factory MAC address. Some
            // drivers may not support setting the MAC at all, so fail soft in this case.
            if (!mWifiNative.resetApMacToFactoryMacAddress(mApInterfaceName)) {
                Log.w(getTag(), "failed to reset to factory MAC address; "
                        + "continuing with current MAC");
            }
        } else {
            if (mWifiNative.isApSetMacAddressSupported(mApInterfaceName)) {
                if (!mWifiNative.setApMacAddress(mApInterfaceName, mac)) {
                    Log.e(getTag(), "failed to set explicitly requested MAC address");
                    return ERROR_GENERIC;
                }
            } else if (!mIsUnsetBssid) {
                // If hardware does not support MAC address setter,
                // only report the error for non randomization.
                return ERROR_UNSUPPORTED_CONFIGURATION;
            }
        }

        return SUCCESS;
    }

    /**
     * Dynamic update the country code when Soft AP enabled.
     *
     * @param countryCode 2 byte ASCII string. For ex: US, CA.
     * @return true if request is sent successfully, false otherwise.
     */
    public boolean updateCountryCode(@NonNull String countryCode) {
        if (ApConfigUtil.isSoftApDynamicCountryCodeSupported(mContext)
                && mCurrentSoftApCapability.areFeaturesSupported(
                        SoftApCapability.SOFTAP_FEATURE_ACS_OFFLOAD)) {
            mStateMachine.sendMessage(SoftApStateMachine.CMD_UPDATE_COUNTRY_CODE, countryCode);
            return true;
        }
        return false;
    }

    private int setCountryCode() {
        int band = mCurrentSoftApConfiguration.getBand();
        if (TextUtils.isEmpty(mCountryCode)) {
            if (band == SoftApConfiguration.BAND_5GHZ) {
                // Country code is mandatory for 5GHz band.
                Log.e(getTag(), "Invalid country code, required for setting up soft ap in 5GHz");
                return ERROR_GENERIC;
            }
            // Absence of country code is not fatal for 2Ghz & Any band options.
            return SUCCESS;
        }
        if (!mWifiNative.setApCountryCode(
                mApInterfaceName, mCountryCode.toUpperCase(Locale.ROOT))) {
            if (band == SoftApConfiguration.BAND_5GHZ) {
                // Return an error if failed to set country code when AP is configured for
                // 5GHz band.
                Log.e(getTag(), "Failed to set country code, "
                        + "required for setting up soft ap in 5GHz");
                return ERROR_GENERIC;
            }
            // Failure to set country code is not fatal for other band options.
        }
        return SUCCESS;
    }

    /**
     * Start a soft AP instance as configured.
     *
     * @return integer result code
     */
    private int startSoftAp() {
        Log.d(getTag(), "startSoftAp: band " + mCurrentSoftApConfiguration.getBand()
                + " iface " + mApInterfaceName + " country " + mCountryCode);

        int result = setMacAddress();
        if (result != SUCCESS) {
            return result;
        }

        result = setCountryCode();
        if (result != SUCCESS) {
            return result;
        }

        // Make a copy of configuration for updating AP band and channel.
        SoftApConfiguration.Builder localConfigBuilder =
                new SoftApConfiguration.Builder(mCurrentSoftApConfiguration);

        result = ApConfigUtil.updateApChannelConfig(
                mWifiNative, mCoexManager, mContext.getResources(), mCountryCode,
                localConfigBuilder, mCurrentSoftApConfiguration, mCurrentSoftApCapability);
        if (result != SUCCESS) {
            Log.e(getTag(), "Failed to update AP band and channel");
            return result;
        }

        if (mCurrentSoftApConfiguration.isHiddenSsid()) {
            Log.d(getTag(), "SoftAP is a hidden network");
        }

        if (!ApConfigUtil.checkSupportAllConfiguration(
                mCurrentSoftApConfiguration, mCurrentSoftApCapability)) {
            Log.d(getTag(), "Unsupported Configuration detect! config = "
                    + mCurrentSoftApConfiguration);
            return ERROR_UNSUPPORTED_CONFIGURATION;
        }

        if (!mWifiNative.startSoftAp(mApInterfaceName,
                  localConfigBuilder.build(),
                  mOriginalModeConfiguration.getTargetMode() ==  WifiManager.IFACE_IP_MODE_TETHERED,
                  mSoftApListener)) {
            Log.e(getTag(), "Soft AP start failed");
            return ERROR_GENERIC;
        }

        mWifiDiagnostics.startLogging(mApInterfaceName);
        mStartTimestamp = FORMATTER.format(new Date(System.currentTimeMillis()));
        Log.d(getTag(), "Soft AP is started ");

        return SUCCESS;
    }

    /**
     * Disconnect all connected clients on active softap interface(s).
     * This is usually done just before stopSoftAp().
     */
    private void disconnectAllClients() {
        for (WifiClient client : getConnectedClientList()) {
            mWifiNative.forceClientDisconnect(mApInterfaceName, client.getMacAddress(),
                    SAP_CLIENT_DISCONNECT_REASON_CODE_UNSPECIFIED);
        }
    }

    /**
     * Teardown soft AP and teardown the interface.
     */
    private void stopSoftAp() {
        disconnectAllClients();
        mWifiDiagnostics.stopLogging(mApInterfaceName);
        mWifiNative.teardownInterface(mApInterfaceName);
        Log.d(getTag(), "Soft AP is stopped");
    }

    private void addClientToPendingDisconnectionList(WifiClient client, int reason) {
        Log.d(getTag(), "Fail to disconnect client: " + client.getMacAddress()
                + ", add it into pending list");
        mPendingDisconnectClients.put(client, reason);
        mStateMachine.getHandler().removeMessages(
                SoftApStateMachine.CMD_FORCE_DISCONNECT_PENDING_CLIENTS);
        mStateMachine.sendMessageDelayed(
                SoftApStateMachine.CMD_FORCE_DISCONNECT_PENDING_CLIENTS,
                SOFT_AP_PENDING_DISCONNECTION_CHECK_DELAY_MS);
    }

    private List<WifiClient> getConnectedClientList() {
        List<WifiClient> connectedClientList = new ArrayList<>();
        for (List<WifiClient> it : mConnectedClientWithApInfoMap.values()) {
            connectedClientList.addAll(it);
        }
        return connectedClientList;
    }

    private boolean checkSoftApClient(SoftApConfiguration config, WifiClient newClient) {
        if (!mCurrentSoftApCapability.areFeaturesSupported(
                SoftApCapability.SOFTAP_FEATURE_CLIENT_FORCE_DISCONNECT)) {
            return true;
        }

        if (mBlockedClientList.contains(newClient.getMacAddress())) {
            Log.d(getTag(), "Force disconnect for client: " + newClient + "in blocked list");
            if (!mWifiNative.forceClientDisconnect(
                    mApInterfaceName, newClient.getMacAddress(),
                    WifiManager.SAP_CLIENT_BLOCK_REASON_CODE_BLOCKED_BY_USER)) {
                addClientToPendingDisconnectionList(newClient,
                        WifiManager.SAP_CLIENT_BLOCK_REASON_CODE_BLOCKED_BY_USER);
            }
            return false;
        }
        if (config.isClientControlByUserEnabled()
                && !mAllowedClientList.contains(newClient.getMacAddress())) {
            mSoftApCallback.onBlockedClientConnecting(newClient,
                    WifiManager.SAP_CLIENT_BLOCK_REASON_CODE_BLOCKED_BY_USER);
            Log.d(getTag(), "Force disconnect for unauthorized client: " + newClient);
            if (!mWifiNative.forceClientDisconnect(
                    mApInterfaceName, newClient.getMacAddress(),
                    WifiManager.SAP_CLIENT_BLOCK_REASON_CODE_BLOCKED_BY_USER)) {
                addClientToPendingDisconnectionList(newClient,
                        WifiManager.SAP_CLIENT_BLOCK_REASON_CODE_BLOCKED_BY_USER);
            }
            return false;
        }
        int maxConfig = mCurrentSoftApCapability.getMaxSupportedClients();
        if (config.getMaxNumberOfClients() > 0) {
            maxConfig = Math.min(maxConfig, config.getMaxNumberOfClients());
        }

        if (getConnectedClientList().size() >= maxConfig) {
            Log.i(getTag(), "No more room for new client:" + newClient);
            if (!mWifiNative.forceClientDisconnect(
                    mApInterfaceName, newClient.getMacAddress(),
                    WifiManager.SAP_CLIENT_BLOCK_REASON_CODE_NO_MORE_STAS)) {
                addClientToPendingDisconnectionList(newClient,
                        WifiManager.SAP_CLIENT_BLOCK_REASON_CODE_NO_MORE_STAS);
            }
            mSoftApCallback.onBlockedClientConnecting(newClient,
                    WifiManager.SAP_CLIENT_BLOCK_REASON_CODE_NO_MORE_STAS);
            // Avoid report the max client blocked in the same settings.
            if (!mEverReportMetricsForMaxClient) {
                mWifiMetrics.noteSoftApClientBlocked(maxConfig);
                mEverReportMetricsForMaxClient = true;
            }
            return false;
        }
        return true;
    }

    private class SoftApStateMachine extends StateMachine {
        // Commands for the state machine.
        public static final int CMD_START = 0;
        public static final int CMD_STOP = 1;
        public static final int CMD_FAILURE = 2;
        public static final int CMD_INTERFACE_STATUS_CHANGED = 3;
        public static final int CMD_ASSOCIATED_STATIONS_CHANGED = 4;
        public static final int CMD_NO_ASSOCIATED_STATIONS_TIMEOUT = 5;
        public static final int CMD_INTERFACE_DESTROYED = 7;
        public static final int CMD_INTERFACE_DOWN = 8;
        public static final int CMD_AP_INFO_CHANGED = 9;
        public static final int CMD_UPDATE_CAPABILITY = 10;
        public static final int CMD_UPDATE_CONFIG = 11;
        public static final int CMD_FORCE_DISCONNECT_PENDING_CLIENTS = 12;
        public static final int CMD_NO_ASSOCIATED_STATIONS_TIMEOUT_ON_ONE_INSTANCE = 13;
        public static final int CMD_SAFE_CHANNEL_FREQUENCY_CHANGED = 14;
        public static final int CMD_HANDLE_WIFI_CONNECTED = 15;
        public static final int CMD_UPDATE_COUNTRY_CODE = 16;

        private final State mIdleState = new IdleState();
        private final State mStartedState = new StartedState();

        private final InterfaceCallback mWifiNativeInterfaceCallback = new InterfaceCallback() {
            @Override
            public void onDestroyed(String ifaceName) {
                if (mApInterfaceName != null && mApInterfaceName.equals(ifaceName)) {
                    sendMessage(CMD_INTERFACE_DESTROYED);
                }
            }

            @Override
            public void onUp(String ifaceName) {
                if (mApInterfaceName != null && mApInterfaceName.equals(ifaceName)) {
                    sendMessage(CMD_INTERFACE_STATUS_CHANGED, 1);
                }
            }

            @Override
            public void onDown(String ifaceName) {
                if (mApInterfaceName != null && mApInterfaceName.equals(ifaceName)) {
                    sendMessage(CMD_INTERFACE_STATUS_CHANGED, 0);
                }
            }
        };

        SoftApStateMachine(Looper looper) {
            super(TAG, looper);

            // CHECKSTYLE:OFF IndentationCheck
            addState(mIdleState);
                addState(mStartedState, mIdleState);
            // CHECKSTYLE:ON IndentationCheck

            setInitialState(mIdleState);
            start();
        }

        private class IdleState extends State {
            @Override
            public void enter() {
                mApInterfaceName = null;
                mIfaceIsUp = false;
                mIfaceIsDestroyed = false;
            }

            @Override
            public void exit() {
                mModeListener.onStopped(SoftApManager.this);
            }

            @Override
            public boolean processMessage(Message message) {
                switch (message.what) {
                    case CMD_STOP:
                        mStateMachine.quitNow();
                        break;
                    case CMD_START:
                        mRequestorWs = (WorkSource) message.obj;
                        if (mCurrentSoftApConfiguration == null
                                || mCurrentSoftApConfiguration.getSsid() == null) {
                            Log.e(getTag(), "Unable to start soft AP without valid configuration");
                            updateApState(WifiManager.WIFI_AP_STATE_FAILED,
                                    WifiManager.WIFI_AP_STATE_DISABLED,
                                    WifiManager.SAP_START_FAILURE_GENERAL);
                            mWifiMetrics.incrementSoftApStartResult(
                                    false, WifiManager.SAP_START_FAILURE_GENERAL);
                            mModeListener.onStartFailure(SoftApManager.this);
                            break;
                        }
                        if (isBridgedMode()) {
                            boolean isFallbackToSingleAp = false;
                            int newSingleApBand = 0;
                            final List<ClientModeManager> cmms =
                                    mActiveModeWarden.getClientModeManagers();
                            // Checking STA status only when device supports STA + AP concurrency
                            // since STA would be dropped when device doesn't support it.
                            if (cmms.size() != 0 && mWifiNative.isStaApConcurrencySupported()) {
                                if (ApConfigUtil.isStaWithBridgedModeSupported(mContext)) {
                                    for (ClientModeManager cmm
                                            : mActiveModeWarden.getClientModeManagers()) {
                                        WifiInfo wifiConnectedInfo =
                                                cmm.syncRequestConnectionInfo();
                                        int wifiFrequency = wifiConnectedInfo.getFrequency();
                                        if (wifiFrequency > 0
                                                && !mSafeChannelFrequencyList.contains(
                                                wifiFrequency)) {
                                            Log.d(getTag(), "Wifi connected to unavailable freq: "
                                                    + wifiFrequency);
                                            isFallbackToSingleAp = true;
                                            break;
                                        }
                                    }
                                } else {
                                    // The client mode exist but DUT doesn't support
                                    // STA + bridged AP, we should fallback to single AP mode.
                                    Log.d(getTag(), " STA iface exist but device doesn't support"
                                            + " STA + Bridged AP");
                                    isFallbackToSingleAp = true;
                                }
                            }
                            if (mWifiNative.isSoftApInstanceDiedHandlerSupported()
                                    && !TextUtils.equals(mCountryCode,
                                      mCurrentSoftApCapability.getCountryCode())) {
                                Log.i(getTag(), "CountryCode changed, bypass the supported band"
                                        + "capability check, mCountryCode = " + mCountryCode
                                        + ", base country in SoftApCapability = "
                                        + mCurrentSoftApCapability.getCountryCode());
                            } else {
                                for (int configuredBand : mCurrentSoftApConfiguration.getBands()) {
                                    int availableBand = ApConfigUtil.removeUnavailableBands(
                                            mCurrentSoftApCapability,
                                            configuredBand, mCoexManager);
                                    if (configuredBand != availableBand) {
                                        isFallbackToSingleAp = true;
                                    }
                                    newSingleApBand |= availableBand;
                                }
                            }
                            if (isFallbackToSingleAp) {
                                newSingleApBand = ApConfigUtil.append24GToBandIf24GSupported(
                                        newSingleApBand, mContext);
                                Log.i(getTag(), "Fallback to single AP mode with band "
                                        + newSingleApBand);
                                mCurrentSoftApConfiguration =
                                        new SoftApConfiguration.Builder(mCurrentSoftApConfiguration)
                                        .setBand(newSingleApBand)
                                        .build();
                            }
                        }
                        mApInterfaceName = mWifiNative.setupInterfaceForSoftApMode(
                                mWifiNativeInterfaceCallback, mRequestorWs,
                                mCurrentSoftApConfiguration.getBand(), isBridgedMode());
                        if (TextUtils.isEmpty(mApInterfaceName)) {
                            Log.e(getTag(), "setup failure when creating ap interface.");
                            updateApState(WifiManager.WIFI_AP_STATE_FAILED,
                                    WifiManager.WIFI_AP_STATE_DISABLED,
                                    WifiManager.SAP_START_FAILURE_GENERAL);
                            mWifiMetrics.incrementSoftApStartResult(
                                    false, WifiManager.SAP_START_FAILURE_GENERAL);
                            mModeListener.onStartFailure(SoftApManager.this);
                            break;
                        }
                        mSoftApNotifier.dismissSoftApShutdownTimeoutExpiredNotification();
                        updateApState(WifiManager.WIFI_AP_STATE_ENABLING,
                                WifiManager.WIFI_AP_STATE_DISABLED, 0);
                        int result = startSoftAp();
                        if (result != SUCCESS) {
                            int failureReason = WifiManager.SAP_START_FAILURE_GENERAL;
                            if (result == ERROR_NO_CHANNEL) {
                                failureReason = WifiManager.SAP_START_FAILURE_NO_CHANNEL;
                            } else if (result == ERROR_UNSUPPORTED_CONFIGURATION) {
                                failureReason = WifiManager
                                        .SAP_START_FAILURE_UNSUPPORTED_CONFIGURATION;
                            }
                            updateApState(WifiManager.WIFI_AP_STATE_FAILED,
                                    WifiManager.WIFI_AP_STATE_ENABLING,
                                    failureReason);
                            stopSoftAp();
                            mWifiMetrics.incrementSoftApStartResult(false, failureReason);
                            mModeListener.onStartFailure(SoftApManager.this);
                            break;
                        }
                        transitionTo(mStartedState);
                        break;
                    case CMD_UPDATE_CAPABILITY:
                        // Capability should only changed by carrier requirement. Only apply to
                        // Tether Mode
                        if (mOriginalModeConfiguration.getTargetMode()
                                ==  WifiManager.IFACE_IP_MODE_TETHERED) {
                            SoftApCapability capability = (SoftApCapability) message.obj;
                            mCurrentSoftApCapability = new SoftApCapability(capability);
                        }
                        break;
                    case CMD_UPDATE_CONFIG:
                        SoftApConfiguration newConfig = (SoftApConfiguration) message.obj;
                        Log.d(getTag(), "Configuration changed to " + newConfig);
                        // Idle mode, update all configurations.
                        mCurrentSoftApConfiguration = newConfig;
                        configureInternalConfiguration();
                        break;
                    case CMD_UPDATE_COUNTRY_CODE:
                        String countryCode = (String) message.obj;
                        if (!TextUtils.isEmpty(countryCode)) {
                            mCountryCode = countryCode;
                        }
                        break;
                    default:
                        // Ignore all other commands.
                        break;
                }

                return HANDLED;
            }
        }

        private class StartedState extends State {
            private void scheduleTimeoutMessages() {
                // When SAP started, the mCurrentSoftApInfoMap is 0 because info does not update.
                // Don't trigger bridged mode shutdown timeout when only one active instance
                // In Dual AP, one instance may already be closed due to LTE coexistence or DFS
                // restrictions or due to inactivity. i.e. mCurrentSoftApInfoMap.size() is 1)
                final int connectedClients = getConnectedClientList().size();
                if (isBridgedMode() && mCurrentSoftApInfoMap.size() != 1) {
                    if (mBridgedModeOpportunisticsShutdownTimeoutEnabled
                            && (connectedClients == 0 || getIdleInstances().size() != 0)) {
                        if (!mIsBridgedModeIdleInstanceTimerActive) {
                            mSoftApBridgedModeIdleInstanceTimeoutMessage.schedule(SystemClock
                                    .elapsedRealtime()
                                    + mDefaultShutdownIdleInstanceInBridgedModeTimeoutMillis);
                            mIsBridgedModeIdleInstanceTimerActive = true;
                            Log.d(getTag(), "Bridged mode instance opportunistic timeout message"
                                    + " scheduled, delay = "
                                    + mDefaultShutdownIdleInstanceInBridgedModeTimeoutMillis);
                        }
                    } else {
                        cancelBridgedModeIdleInstanceTimeoutMessage();
                    }
                }
                if (!mTimeoutEnabled || connectedClients != 0) {
                    cancelTimeoutMessage();
                    return;
                }
                long timeout = getShutdownTimeoutMillis();
                mSoftApTimeoutMessage.schedule(SystemClock.elapsedRealtime()
                        + timeout);
                Log.d(getTag(), "Timeout message scheduled, delay = "
                        + timeout);
            }

            private String getHighestFrequencyInstance(Set<String> candidateInstances) {
                int currentHighestFrequencyOnAP = 0;
                String highestFrequencyInstance = null;
                for (String instance : candidateInstances) {
                    SoftApInfo info = mCurrentSoftApInfoMap.get(instance);
                    if (info == null) {
                        Log.wtf(getTag(), "Invalid instance name, no way to get the frequency");
                        return "";
                    }
                    int frequencyOnInstance = info.getFrequency();
                    if (frequencyOnInstance > currentHighestFrequencyOnAP) {
                        currentHighestFrequencyOnAP = frequencyOnInstance;
                        highestFrequencyInstance = instance;
                    }
                }
                return highestFrequencyInstance;
            }

            private void removeIfaceInstanceFromBridgedApIface(String instanceName) {
                if (TextUtils.isEmpty(instanceName)) {
                    return;
                }
                if (mCurrentSoftApInfoMap.containsKey(instanceName)) {
                    Log.i(getTag(), "remove instance " + instanceName + "("
                            + mCurrentSoftApInfoMap.get(instanceName).getFrequency()
                            + ") from bridged iface " + mApInterfaceName);
                    mWifiNative.removeIfaceInstanceFromBridgedApIface(mApInterfaceName,
                            instanceName);
                    // Remove the info and update it.
                    updateSoftApInfo(mCurrentSoftApInfoMap.get(instanceName), true);
                }
            }

            private Set<String> getIdleInstances() {
                Set<String> idleInstances = new HashSet<String>();
                for (String instance : mConnectedClientWithApInfoMap.keySet()) {
                    if (mConnectedClientWithApInfoMap.getOrDefault(
                            instance, Collections.emptyList()).size() == 0) {
                        idleInstances.add(instance);
                    }
                }
                return idleInstances;
            }

            private void cancelTimeoutMessage() {
                mSoftApTimeoutMessage.cancel();
                Log.d(getTag(), "Timeout message canceled");
            }

            private void cancelBridgedModeIdleInstanceTimeoutMessage() {
                mSoftApBridgedModeIdleInstanceTimeoutMessage.cancel();
                mIsBridgedModeIdleInstanceTimerActive = false;
                Log.d(getTag(), "Bridged mode idle instance timeout message canceled");
            }

            /**
             * When configuration changed, it need to force some clients disconnect to match the
             * configuration.
             */
            private void updateClientConnection() {
                if (!mCurrentSoftApCapability.areFeaturesSupported(
                        SoftApCapability.SOFTAP_FEATURE_CLIENT_FORCE_DISCONNECT)) {
                    return;
                }
                final int maxAllowedClientsByHardwareAndCarrier =
                        mCurrentSoftApCapability.getMaxSupportedClients();
                final int userApConfigMaxClientCount =
                        mCurrentSoftApConfiguration.getMaxNumberOfClients();
                int finalMaxClientCount = maxAllowedClientsByHardwareAndCarrier;
                if (userApConfigMaxClientCount > 0) {
                    finalMaxClientCount = Math.min(userApConfigMaxClientCount,
                            maxAllowedClientsByHardwareAndCarrier);
                }
                List<WifiClient> currentClients = getConnectedClientList();
                int targetDisconnectClientNumber = currentClients.size() - finalMaxClientCount;
                List<WifiClient> allowedConnectedList = new ArrayList<>();
                Iterator<WifiClient> iterator = currentClients.iterator();
                while (iterator.hasNext()) {
                    WifiClient client = iterator.next();
                    if (mBlockedClientList.contains(client.getMacAddress())
                              || (mCurrentSoftApConfiguration.isClientControlByUserEnabled()
                              && !mAllowedClientList.contains(client.getMacAddress()))) {
                        Log.d(getTag(), "Force disconnect for not allowed client: " + client);
                        if (!mWifiNative.forceClientDisconnect(
                                mApInterfaceName, client.getMacAddress(),
                                WifiManager.SAP_CLIENT_BLOCK_REASON_CODE_BLOCKED_BY_USER)) {
                            addClientToPendingDisconnectionList(client,
                                    WifiManager.SAP_CLIENT_BLOCK_REASON_CODE_BLOCKED_BY_USER);
                        }
                        targetDisconnectClientNumber--;
                    } else {
                        allowedConnectedList.add(client);
                    }
                }

                if (targetDisconnectClientNumber > 0) {
                    Iterator<WifiClient> allowedClientIterator = allowedConnectedList.iterator();
                    while (allowedClientIterator.hasNext()) {
                        if (targetDisconnectClientNumber == 0) break;
                        WifiClient allowedClient = allowedClientIterator.next();
                        Log.d(getTag(), "Force disconnect for client due to no more room: "
                                + allowedClient);
                        if (!mWifiNative.forceClientDisconnect(
                                mApInterfaceName, allowedClient.getMacAddress(),
                                WifiManager.SAP_CLIENT_BLOCK_REASON_CODE_NO_MORE_STAS)) {
                            addClientToPendingDisconnectionList(allowedClient,
                                    WifiManager.SAP_CLIENT_BLOCK_REASON_CODE_NO_MORE_STAS);
                        }
                        targetDisconnectClientNumber--;
                    }
                }
            }

            /**
             * Set stations associated with this soft AP
             * @param client The station for which connection state changed.
             * @param isConnected True for the connection changed to connect, otherwise false.
             */
            private void updateConnectedClients(WifiClient client, boolean isConnected) {
                if (client == null) {
                    return;
                }

                if (null != mPendingDisconnectClients.remove(client)) {
                    Log.d(getTag(), "Remove client: " + client.getMacAddress()
                            + "from pending disconnectionlist");
                }

                String apInstanceIdentifier = client.getApInstanceIdentifier();
                List clientList = mConnectedClientWithApInfoMap.computeIfAbsent(
                        apInstanceIdentifier, k -> new ArrayList<>());
                int index = clientList.indexOf(client);

                if ((index != -1) == isConnected) {
                    Log.e(getTag(), "Drop client connection event, client "
                            + client + "isConnected: " + isConnected
                            + " , duplicate event or client is blocked");
                    return;
                }
                if (isConnected) {
                    boolean isAllow = checkSoftApClient(mCurrentSoftApConfiguration, client);
                    if (isAllow) {
                        clientList.add(client);
                    } else {
                        return;
                    }
                } else {
                    if (null == clientList.remove(index)) {
                        Log.e(getTag(), "client doesn't exist in list, it should NOT happen");
                    }
                }

                // Update clients list.
                mConnectedClientWithApInfoMap.put(apInstanceIdentifier, clientList);
                SoftApInfo currentInfoWithClientsChanged = mCurrentSoftApInfoMap
                        .get(apInstanceIdentifier);
                Log.d(getTag(), "The connected wifi stations have changed with count: "
                        + clientList.size() + ": " + clientList + " on the AP which info is "
                        + currentInfoWithClientsChanged);

                if (mSoftApCallback != null) {
                    mSoftApCallback.onConnectedClientsOrInfoChanged(mCurrentSoftApInfoMap,
                            mConnectedClientWithApInfoMap, isBridgedMode());
                } else {
                    Log.e(getTag(),
                            "SoftApCallback is null. Dropping ConnectedClientsChanged event.");
                }

                mWifiMetrics.addSoftApNumAssociatedStationsChangedEvent(
                        getConnectedClientList().size(),
                        mConnectedClientWithApInfoMap.get(apInstanceIdentifier).size(),
                        mOriginalModeConfiguration.getTargetMode(),
                        mCurrentSoftApInfoMap.get(apInstanceIdentifier));

                scheduleTimeoutMessages();
            }

            /**
             * @param apInfo, the new SoftApInfo changed. Null used to clean up.
             */
            private void updateSoftApInfo(@Nullable SoftApInfo apInfo, boolean isRemoved) {
                Log.d(getTag(), "SoftApInfo update " + apInfo + ", isRemoved: " + isRemoved);
                if (apInfo == null) {
                    // Clean up
                    mCurrentSoftApInfoMap.clear();
                    mConnectedClientWithApInfoMap.clear();
                    mSoftApCallback.onConnectedClientsOrInfoChanged(mCurrentSoftApInfoMap,
                            mConnectedClientWithApInfoMap, isBridgedMode());
                    return;
                }
                String changedInstance = apInfo.getApInstanceIdentifier();
                if (apInfo.equals(mCurrentSoftApInfoMap.get(changedInstance))) {
                    if (isRemoved) {
                        boolean isClientConnected =
                                mConnectedClientWithApInfoMap.get(changedInstance).size() > 0;
                        mCurrentSoftApInfoMap.remove(changedInstance);
                        mConnectedClientWithApInfoMap.remove(changedInstance);
                        mSoftApCallback.onConnectedClientsOrInfoChanged(mCurrentSoftApInfoMap,
                                mConnectedClientWithApInfoMap, isBridgedMode());
                        if (isClientConnected) {
                            mWifiMetrics.addSoftApNumAssociatedStationsChangedEvent(
                                    getConnectedClientList().size(), 0,
                                    mOriginalModeConfiguration.getTargetMode(), apInfo);
                        }
                        if (isBridgedMode()) {
                            mWifiMetrics.addSoftApInstanceDownEventInDualMode(
                                    mOriginalModeConfiguration.getTargetMode(), apInfo);
                        }
                    }
                    return;
                }

                // Make sure an empty client list is created when info updated
                List clientList = mConnectedClientWithApInfoMap.computeIfAbsent(
                        changedInstance, k -> new ArrayList<>());

                if (clientList.size() != 0) {
                    Log.e(getTag(), "The info: " + apInfo
                            + " changed when client connected, it should NOT happen!!");
                }

                // Update the info when getting two infos in bridged mode.
                // TODO: b/173999527. It may only one instance come up when starting bridged AP.
                // Consider the handling with co-ex mechanism in bridged mode.
                boolean waitForAnotherSoftApInfoInBridgedMode =
                        isBridgedMode() && mCurrentSoftApInfoMap.size() == 0;

                mCurrentSoftApInfoMap.put(changedInstance, new SoftApInfo(apInfo));
                if (!waitForAnotherSoftApInfoInBridgedMode) {
                    mSoftApCallback.onConnectedClientsOrInfoChanged(mCurrentSoftApInfoMap,
                            mConnectedClientWithApInfoMap, isBridgedMode());
                }

                // ignore invalid freq and softap disable case for metrics
                if (apInfo.getFrequency() > 0
                        && apInfo.getBandwidth() != SoftApInfo.CHANNEL_WIDTH_INVALID) {
                    mWifiMetrics.addSoftApChannelSwitchedEvent(
                            new ArrayList<>(mCurrentSoftApInfoMap.values()),
                            mOriginalModeConfiguration.getTargetMode(), isBridgedMode());
                    updateUserBandPreferenceViolationMetricsIfNeeded(apInfo);
                }
            }

            private void onUpChanged(boolean isUp) {
                if (isUp == mIfaceIsUp) {
                    return;  // no change
                }

                mIfaceIsUp = isUp;
                if (isUp) {
                    Log.d(getTag(), "SoftAp is ready for use");
                    updateApState(WifiManager.WIFI_AP_STATE_ENABLED,
                            WifiManager.WIFI_AP_STATE_ENABLING, 0);
                    mModeListener.onStarted(SoftApManager.this);
                    mWifiMetrics.incrementSoftApStartResult(true, 0);
                    mCurrentSoftApInfoMap.clear();
                    mConnectedClientWithApInfoMap.clear();
                    if (mSoftApCallback != null) {
                        mSoftApCallback.onConnectedClientsOrInfoChanged(mCurrentSoftApInfoMap,
                                mConnectedClientWithApInfoMap, isBridgedMode());
                    }
                } else {
                    // the interface was up, but goes down
                    sendMessage(CMD_INTERFACE_DOWN);
                }
                mWifiMetrics.addSoftApUpChangedEvent(isUp,
                        mOriginalModeConfiguration.getTargetMode(),
                        mDefaultShutdownTimeoutMillis, isBridgedMode());
                if (isUp) {
                    mWifiMetrics.updateSoftApConfiguration(mCurrentSoftApConfiguration,
                            mOriginalModeConfiguration.getTargetMode(), isBridgedMode());
                    mWifiMetrics.updateSoftApCapability(mCurrentSoftApCapability,
                            mOriginalModeConfiguration.getTargetMode(), isBridgedMode());
                }
            }

            @Override
            public void enter() {
                mIfaceIsUp = false;
                mIfaceIsDestroyed = false;
                onUpChanged(mWifiNative.isInterfaceUp(mApInterfaceName));

                Handler handler = mStateMachine.getHandler();
                mSoftApTimeoutMessage = new WakeupMessage(mContext, handler,
                        SOFT_AP_SEND_MESSAGE_TIMEOUT_TAG,
                        SoftApStateMachine.CMD_NO_ASSOCIATED_STATIONS_TIMEOUT);

                mSoftApBridgedModeIdleInstanceTimeoutMessage = new WakeupMessage(mContext, handler,
                        SOFT_AP_SEND_MESSAGE_IDLE_IN_BRIDGED_MODE_TIMEOUT_TAG,
                        SoftApStateMachine.CMD_NO_ASSOCIATED_STATIONS_TIMEOUT_ON_ONE_INSTANCE);
                if (SdkLevel.isAtLeastS()) {
                    mCoexManager.registerCoexListener(mCoexListener);
                }
<<<<<<< HEAD
=======
                if (mIsDisableShutDownBridgedModeIdleInstanceTimerWhenCharging) {
                    IntentFilter filter = new IntentFilter();
                    filter.addAction(Intent.ACTION_POWER_CONNECTED);
                    filter.addAction(Intent.ACTION_POWER_DISCONNECTED);
                    mContext.registerReceiver(mBatteryChargingReceiver, filter,
                            Context.RECEIVER_NOT_EXPORTED);
                    mIsCharging = mBatteryManager.isCharging();
                }
>>>>>>> 1d0dd33c
                mSarManager.setSapWifiState(WifiManager.WIFI_AP_STATE_ENABLED);
                Log.d(getTag(), "Resetting connected clients on start");
                mConnectedClientWithApInfoMap.clear();
                mPendingDisconnectClients.clear();
                mEverReportMetricsForMaxClient = false;
                scheduleTimeoutMessages();
            }

            @Override
            public void exit() {
                if (!mIfaceIsDestroyed) {
                    stopSoftAp();
                }
                if (SdkLevel.isAtLeastS()) {
                    mCoexManager.unregisterCoexListener(mCoexListener);
                }
                if (getConnectedClientList().size() != 0) {
                    Log.d(getTag(), "Resetting num stations on stop");
                    for (List<WifiClient> it : mConnectedClientWithApInfoMap.values()) {
                        if (it.size() != 0) {
                            mWifiMetrics.addSoftApNumAssociatedStationsChangedEvent(
                                    0, 0, mOriginalModeConfiguration.getTargetMode(),
                                    mCurrentSoftApInfoMap
                                            .get(it.get(0).getApInstanceIdentifier()));
                        }
                    }
                    mConnectedClientWithApInfoMap.clear();
                    if (mSoftApCallback != null) {
                        mSoftApCallback.onConnectedClientsOrInfoChanged(mCurrentSoftApInfoMap,
                                mConnectedClientWithApInfoMap, isBridgedMode());
                    }
                }
                mPendingDisconnectClients.clear();
                cancelTimeoutMessage();
                cancelBridgedModeIdleInstanceTimeoutMessage();

                // Need this here since we are exiting |Started| state and won't handle any
                // future CMD_INTERFACE_STATUS_CHANGED events after this point
                mWifiMetrics.addSoftApUpChangedEvent(false,
                        mOriginalModeConfiguration.getTargetMode(),
                        mDefaultShutdownTimeoutMillis, isBridgedMode());
                updateApState(WifiManager.WIFI_AP_STATE_DISABLED,
                        WifiManager.WIFI_AP_STATE_DISABLING, 0);

                mSarManager.setSapWifiState(WifiManager.WIFI_AP_STATE_DISABLED);

                mApInterfaceName = null;
                mIfaceIsUp = false;
                mIfaceIsDestroyed = false;
                mRole = null;
                updateSoftApInfo(null, false);
            }

            private void updateUserBandPreferenceViolationMetricsIfNeeded(SoftApInfo apInfo) {
                // The band preference violation only need to detect in single AP mode.
                if (isBridgedMode()) return;
                int band = mCurrentSoftApConfiguration.getBand();
                boolean bandPreferenceViolated =
                        (ScanResult.is24GHz(apInfo.getFrequency())
                            && !ApConfigUtil.containsBand(band,
                                    SoftApConfiguration.BAND_2GHZ))
                        || (ScanResult.is5GHz(apInfo.getFrequency())
                            && !ApConfigUtil.containsBand(band,
                                    SoftApConfiguration.BAND_5GHZ))
                        || (ScanResult.is6GHz(apInfo.getFrequency())
                            && !ApConfigUtil.containsBand(band,
                                    SoftApConfiguration.BAND_6GHZ));

                if (bandPreferenceViolated) {
                    Log.e(getTag(), "Channel does not satisfy user band preference: "
                            + apInfo.getFrequency());
                    mWifiMetrics.incrementNumSoftApUserBandPreferenceUnsatisfied();
                }
            }

            @Override
            public boolean processMessage(Message message) {
                switch (message.what) {
                    case CMD_ASSOCIATED_STATIONS_CHANGED:
                        if (!(message.obj instanceof WifiClient)) {
                            Log.e(getTag(), "Invalid type returned for"
                                    + " CMD_ASSOCIATED_STATIONS_CHANGED");
                            break;
                        }
                        boolean isConnected = (message.arg1 == 1);
                        WifiClient client = (WifiClient) message.obj;
                        Log.d(getTag(), "CMD_ASSOCIATED_STATIONS_CHANGED, Client: "
                                + client.getMacAddress().toString() + " isConnected: "
                                + isConnected);
                        updateConnectedClients(client, isConnected);
                        break;
                    case CMD_AP_INFO_CHANGED:
                        if (!(message.obj instanceof SoftApInfo)) {
                            Log.e(getTag(), "Invalid type returned for"
                                    + " CMD_AP_INFO_CHANGED");
                            break;
                        }
                        SoftApInfo apInfo = (SoftApInfo) message.obj;
                        if (apInfo.getFrequency() < 0) {
                            Log.e(getTag(), "Invalid ap channel frequency: "
                                    + apInfo.getFrequency());
                            break;
                        }
                        // Update shutdown timeout
                        apInfo.setAutoShutdownTimeoutMillis(mTimeoutEnabled
                                ? getShutdownTimeoutMillis() : 0);
                        updateSoftApInfo(apInfo, false);
                        break;
                    case CMD_INTERFACE_STATUS_CHANGED:
                        boolean isUp = message.arg1 == 1;
                        onUpChanged(isUp);
                        break;
                    case CMD_STOP:
                        if (mIfaceIsUp) {
                            updateApState(WifiManager.WIFI_AP_STATE_DISABLING,
                                    WifiManager.WIFI_AP_STATE_ENABLED, 0);
                        } else {
                            updateApState(WifiManager.WIFI_AP_STATE_DISABLING,
                                    WifiManager.WIFI_AP_STATE_ENABLING, 0);
                        }
                        quitNow();
                        break;
                    case CMD_START:
                        // Already started, ignore this command.
                        break;
                    case CMD_NO_ASSOCIATED_STATIONS_TIMEOUT:
                        if (!mTimeoutEnabled) {
                            Log.wtf(getTag(), "Timeout message received while timeout is disabled."
                                    + " Dropping.");
                            break;
                        }
                        if (getConnectedClientList().size() != 0) {
                            Log.wtf(getTag(), "Timeout message received but has clients. "
                                    + "Dropping.");
                            break;
                        }
                        mSoftApNotifier.showSoftApShutdownTimeoutExpiredNotification();
                        Log.i(getTag(), "Timeout message received. Stopping soft AP.");
                        updateApState(WifiManager.WIFI_AP_STATE_DISABLING,
                                WifiManager.WIFI_AP_STATE_ENABLED, 0);
                        quitNow();
                        break;
                    case CMD_NO_ASSOCIATED_STATIONS_TIMEOUT_ON_ONE_INSTANCE:
                        if (!isBridgedMode() || mCurrentSoftApInfoMap.size() != 2) {
                            Log.wtf(getTag(), "Ignore Bridged Mode Timeout message received"
                                    + " in single AP state. Dropping");
                            break;
                        }
                        if (!mBridgedModeOpportunisticsShutdownTimeoutEnabled) {
                            Log.wtf(getTag(), "Bridged Mode Timeout message received"
                                    + " while timeout is disabled. Dropping.");
                            break;
                        }
                        Set<String> idleInstances = getIdleInstances();
                        if (idleInstances.size() == 0) {
                            break;
                        }
                        Log.d(getTag(), "Instance idle timout, the number of the idle instances is "
                                + idleInstances.size());
                        removeIfaceInstanceFromBridgedApIface(
                                getHighestFrequencyInstance(idleInstances));
                        break;
                    case CMD_INTERFACE_DESTROYED:
                        Log.d(getTag(), "Interface was cleanly destroyed.");
                        updateApState(WifiManager.WIFI_AP_STATE_DISABLING,
                                WifiManager.WIFI_AP_STATE_ENABLED, 0);
                        mIfaceIsDestroyed = true;
                        quitNow();
                        break;
                    case CMD_FAILURE:
<<<<<<< HEAD
=======
                        String instance = (String) message.obj;
                        if (instance != null && isBridgedMode()
                                && mCurrentSoftApInfoMap.size() >= 1) {
                            Log.i(getTag(), "receive instanceFailure on " + instance);
                            removeIfaceInstanceFromBridgedApIface(instance);
                            // there is a available instance, keep AP on.
                            if (mCurrentSoftApInfoMap.size() == 1) {
                                break;
                            }
                        }
>>>>>>> 1d0dd33c
                        Log.w(getTag(), "hostapd failure, stop and report failure");
                        /* fall through */
                    case CMD_INTERFACE_DOWN:
                        Log.w(getTag(), "interface error, stop and report failure");
                        updateApState(WifiManager.WIFI_AP_STATE_FAILED,
                                WifiManager.WIFI_AP_STATE_ENABLED,
                                WifiManager.SAP_START_FAILURE_GENERAL);
                        updateApState(WifiManager.WIFI_AP_STATE_DISABLING,
                                WifiManager.WIFI_AP_STATE_FAILED, 0);
                        quitNow();
                        break;
                    case CMD_UPDATE_CAPABILITY:
                        // Capability should only changed by carrier requirement. Only apply to
                        // Tether Mode
                        if (mOriginalModeConfiguration.getTargetMode()
                                ==  WifiManager.IFACE_IP_MODE_TETHERED) {
                            SoftApCapability capability = (SoftApCapability) message.obj;
                            mCurrentSoftApCapability = new SoftApCapability(capability);
                            mWifiMetrics.updateSoftApCapability(mCurrentSoftApCapability,
                                    mOriginalModeConfiguration.getTargetMode(), isBridgedMode());
                            updateClientConnection();
                        }
                        break;
                    case CMD_UPDATE_CONFIG:
                        SoftApConfiguration newConfig = (SoftApConfiguration) message.obj;
                        SoftApConfiguration originalConfig =
                                mOriginalModeConfiguration.getSoftApConfiguration();
                        if (!ApConfigUtil.checkConfigurationChangeNeedToRestart(
                                originalConfig, newConfig)) {
                            Log.d(getTag(), "Configuration changed to " + newConfig);
                            if (mCurrentSoftApConfiguration.getMaxNumberOfClients()
                                    != newConfig.getMaxNumberOfClients()) {
                                Log.d(getTag(), "Max Client changed, reset to record the metrics");
                                mEverReportMetricsForMaxClient = false;
                            }
                            boolean needRescheduleTimer =
                                    mCurrentSoftApConfiguration.getShutdownTimeoutMillis()
                                    != newConfig.getShutdownTimeoutMillis()
                                    || mTimeoutEnabled != newConfig.isAutoShutdownEnabled()
                                    || mBridgedModeOpportunisticsShutdownTimeoutEnabled
                                    != newConfig
                                    .isBridgedModeOpportunisticShutdownEnabledInternal();
                            updateChangeableConfiguration(newConfig);
                            updateClientConnection();
                            if (needRescheduleTimer) {
                                cancelTimeoutMessage();
                                cancelBridgedModeIdleInstanceTimeoutMessage();
                                scheduleTimeoutMessages();
                                // Update SoftApInfo
                                for (SoftApInfo info : mCurrentSoftApInfoMap.values()) {
                                    SoftApInfo newInfo = new SoftApInfo(info);
                                    newInfo.setAutoShutdownTimeoutMillis(mTimeoutEnabled
                                            ? getShutdownTimeoutMillis() : 0);
                                    updateSoftApInfo(newInfo, false);
                                }
                            }
                            mWifiMetrics.updateSoftApConfiguration(
                                    mCurrentSoftApConfiguration,
                                    mOriginalModeConfiguration.getTargetMode(), isBridgedMode());
                        } else {
                            Log.d(getTag(), "Ignore the config: " + newConfig
                                    + " update since it requires restart");
                        }
                        break;
                    case CMD_UPDATE_COUNTRY_CODE:
                        String countryCode = (String) message.obj;
                        if (!TextUtils.isEmpty(countryCode)
                                && !TextUtils.equals(mCountryCode, countryCode)
                                && mWifiNative.setApCountryCode(
                                mApInterfaceName, countryCode.toUpperCase(Locale.ROOT))) {
                            Log.i(getTag(), "Update country code when Soft AP enabled from "
                                    + mCountryCode + " to " + countryCode);
                            mCountryCode = countryCode;
                        }
                        break;
                    case CMD_FORCE_DISCONNECT_PENDING_CLIENTS:
                        if (mPendingDisconnectClients.size() != 0) {
                            Log.d(getTag(), "Disconnect pending list is NOT empty");
                            mPendingDisconnectClients.forEach((pendingClient, reason)->
                                    mWifiNative.forceClientDisconnect(mApInterfaceName,
                                    pendingClient.getMacAddress(), reason));
                            sendMessageDelayed(
                                    SoftApStateMachine.CMD_FORCE_DISCONNECT_PENDING_CLIENTS,
                                    SOFT_AP_PENDING_DISCONNECTION_CHECK_DELAY_MS);
                        }
                        break;
                    case CMD_SAFE_CHANNEL_FREQUENCY_CHANGED:
                        updateSafeChannelFrequencyList();
                        if (!isBridgedMode() || mCurrentSoftApInfoMap.size() != 2) {
                            Log.d(getTag(), "Ignore safe channel changed in single AP state");
                            break;
                        }
                        Set<String> unavailableInstances = new HashSet<>();
                        for (SoftApInfo currentInfo : mCurrentSoftApInfoMap.values()) {
                            int sapFreq = currentInfo.getFrequency();
                            if (!mSafeChannelFrequencyList.contains(sapFreq)) {
                                int sapBand = ApConfigUtil.convertFrequencyToBand(sapFreq);
                                if (sapBand != ApConfigUtil.removeUnavailableBands(
                                            mCurrentSoftApCapability,
                                            sapBand, mCoexManager)) {
                                    unavailableInstances.add(currentInfo.getApInstanceIdentifier());
                                }
                            }
                        }
                        removeIfaceInstanceFromBridgedApIface(
                                getHighestFrequencyInstance(unavailableInstances));
                        break;
                    case CMD_HANDLE_WIFI_CONNECTED:
                        if (!isBridgedMode() || mCurrentSoftApInfoMap.size() != 2) {
                            Log.d(getTag(), "Ignore wifi connected in single AP state");
                            break;
                        }
                        WifiInfo wifiInfo = (WifiInfo) message.obj;
                        int wifiFreq = wifiInfo.getFrequency();
                        String targetShutDownInstance = "";
                        if (!mSafeChannelFrequencyList.contains(wifiFreq)) {
                            Log.i(getTag(), "Wifi connected to freq:" + wifiFreq
                                    + " which is unavailable for SAP");
                            for (SoftApInfo sapInfo : mCurrentSoftApInfoMap.values()) {
                                if (ApConfigUtil.convertFrequencyToBand(sapInfo.getFrequency())
                                          == ApConfigUtil.convertFrequencyToBand(wifiFreq)) {
                                    targetShutDownInstance = sapInfo.getApInstanceIdentifier();
                                    Log.d(getTag(), "Remove the " + targetShutDownInstance
                                            + " instance which is running on the same band as "
                                            + "the wifi connection on an unsafe channel");
                                    break;
                                }
                            }
                            // Wifi may connect to different band as the SAP. For instances:
                            // Wifi connect to 6Ghz but bridged AP is running on 2.4Ghz + 5Ghz.
                            // In this case, targetShutDownInstance will be empty, shutdown the
                            // highest frequency instance.
                            removeIfaceInstanceFromBridgedApIface(
                                    TextUtils.isEmpty(targetShutDownInstance)
                                    ? getHighestFrequencyInstance(mCurrentSoftApInfoMap.keySet())
                                    : targetShutDownInstance);
                        }
                        break;
                    default:
                        return NOT_HANDLED;
                }
                return HANDLED;
            }
        }
    }
}<|MERGE_RESOLUTION|>--- conflicted
+++ resolved
@@ -25,7 +25,11 @@
 
 import android.annotation.NonNull;
 import android.annotation.Nullable;
+import android.compat.Compatibility;
+import android.content.BroadcastReceiver;
+import android.content.Context;
 import android.content.Intent;
+import android.content.IntentFilter;
 import android.net.MacAddress;
 import android.net.wifi.ScanResult;
 import android.net.wifi.SoftApCapability;
@@ -33,8 +37,11 @@
 import android.net.wifi.SoftApInfo;
 import android.net.wifi.WifiAnnotations;
 import android.net.wifi.WifiClient;
+import android.net.wifi.WifiContext;
 import android.net.wifi.WifiInfo;
 import android.net.wifi.WifiManager;
+import android.net.wifi.WifiSsid;
+import android.os.BatteryManager;
 import android.os.Handler;
 import android.os.Looper;
 import android.os.Message;
@@ -52,7 +59,7 @@
 import com.android.internal.util.WakeupMessage;
 import com.android.modules.utils.build.SdkLevel;
 import com.android.server.wifi.WifiNative.InterfaceCallback;
-import com.android.server.wifi.WifiNative.SoftApListener;
+import com.android.server.wifi.WifiNative.SoftApHalCallback;
 import com.android.server.wifi.coex.CoexManager;
 import com.android.server.wifi.coex.CoexManager.CoexListener;
 import com.android.server.wifi.util.ApConfigUtil;
@@ -62,7 +69,6 @@
 import java.io.PrintWriter;
 import java.text.SimpleDateFormat;
 import java.util.ArrayList;
-import java.util.Collections;
 import java.util.Date;
 import java.util.HashMap;
 import java.util.HashSet;
@@ -82,12 +88,7 @@
 
     @VisibleForTesting
     public static final String SOFT_AP_SEND_MESSAGE_TIMEOUT_TAG = TAG
-            + " Soft AP Send Message Timeout";
-    @VisibleForTesting
-    public static final String SOFT_AP_SEND_MESSAGE_IDLE_IN_BRIDGED_MODE_TIMEOUT_TAG = TAG
-            + " Soft AP Send Message Bridged Mode Idle Timeout";
-
-
+            + " Soft AP Send Message Timeout on ";
     private final WifiContext mContext;
     private final FrameworkFacade mFrameworkFacade;
     private final WifiNative mWifiNative;
@@ -96,6 +97,7 @@
     private final ClientModeImplMonitor mCmiMonitor;
     private final ActiveModeWarden mActiveModeWarden;
     private final SoftApNotifier mSoftApNotifier;
+    private final BatteryManager mBatteryManager;
 
     @VisibleForTesting
     static final long SOFT_AP_PENDING_DISCONNECTION_CHECK_DELAY_MS = 1000;
@@ -162,6 +164,8 @@
 
     private long mDefaultShutdownIdleInstanceInBridgedModeTimeoutMillis;
 
+    private final boolean mIsDisableShutDownBridgedModeIdleInstanceTimerWhenCharging;
+
     private static final SimpleDateFormat FORMATTER = new SimpleDateFormat("MM-dd HH:mm:ss.SSS");
 
     private WifiDiagnostics mWifiDiagnostics;
@@ -182,21 +186,37 @@
     @NonNull
     private Set<Integer> mSafeChannelFrequencyList = new HashSet<>();
 
+    private boolean mIsCharging = false;
+
+    /**
+     * A map stores shutdown timeouts for each Soft Ap instance.
+     * There are three timeout messages now.
+     * 1. <mApInterfaceName, timeout> which uses to monitor whole Soft AP interface.
+     * It works on single AP mode and bridged AP mode.
+     *
+     * 2. <instance_lower_band, timeout> which is used to shutdown the AP when there are no
+     * connected devices. It is scheduled only in bridged mode to move dual mode AP to single
+     * mode AP in lower band.
+     *
+     * 3. <instance_higher_band, timeout> which is used to shutdown the AP when there are no
+     * connected devices. It is scheduled only in bridged mode to move dual mode AP to single
+     * mode AP in higher band.
+     */
     @VisibleForTesting
-    public WakeupMessage mSoftApTimeoutMessage;
-    @VisibleForTesting
-    public WakeupMessage mSoftApBridgedModeIdleInstanceTimeoutMessage;
-
-    // Internal flag which is used to avoid the timer re-schedule.
-    private boolean mIsBridgedModeIdleInstanceTimerActive = false;
+    public Map<String, WakeupMessage> mSoftApTimeoutMessageMap = new HashMap<>();
 
     /**
      * Listener for soft AP events.
      */
-    private final SoftApListener mSoftApListener = new SoftApListener() {
+    private final SoftApHalCallback mSoftApHalCallback = new SoftApHalCallback() {
         @Override
         public void onFailure() {
             mStateMachine.sendMessage(SoftApStateMachine.CMD_FAILURE);
+        }
+
+        @Override
+        public void onInstanceFailure(String instanceName) {
+            mStateMachine.sendMessage(SoftApStateMachine.CMD_FAILURE, instanceName);
         }
 
         @Override
@@ -231,15 +251,8 @@
         }
     };
 
-    private final CoexListener mCoexListener = new CoexListener() {
-        @Override
-        public void onCoexUnsafeChannelsChanged() {
-            if (mCurrentSoftApConfiguration == null) {
-                return;
-            }
-            mStateMachine.sendMessage(SoftApStateMachine.CMD_SAFE_CHANNEL_FREQUENCY_CHANGED);
-        }
-    };
+    // This will only be null if SdkLevel is not at least S
+    @Nullable private final CoexListener mCoexListener;
 
     private void updateSafeChannelFrequencyList() {
         if (!SdkLevel.isAtLeastS() || mCurrentSoftApConfiguration == null) {
@@ -261,7 +274,10 @@
             mSafeChannelFrequencyList.removeAll(
                     ApConfigUtil.getUnsafeChannelFreqsFromCoex(mCoexManager));
         }
-        Log.d(getTag(), "SafeChannelFrequencyList = " + mSafeChannelFrequencyList);
+        if (isBridgedMode() && mCurrentSoftApInfoMap.size() == 2) {
+            // Logging only for bridged use case since it only used to fallback to single AP mode.
+            Log.d(getTag(), "SafeChannelFrequencyList = " + mSafeChannelFrequencyList);
+        }
     }
 
     private void configureInternalConfiguration() {
@@ -282,13 +298,21 @@
         /**
          * update configurations only which mentioned in WifiManager#setSoftApConfiguration
          */
+        long newShutdownTimeoutMillis = newConfig.getShutdownTimeoutMillis();
+        // Compatibility check is used for unit test only since the SoftApManager is created by
+        // the unit test thread (not the system_server) when running unit test. In other cases,
+        // the SoftApManager would run in system server(i.e. always bypasses the app compat check).
+        if (Compatibility.isChangeEnabled(SoftApConfiguration.REMOVE_ZERO_FOR_TIMEOUT_SETTING)
+                && newShutdownTimeoutMillis == 0) {
+            newShutdownTimeoutMillis = SoftApConfiguration.DEFAULT_TIMEOUT;
+        }
         SoftApConfiguration.Builder newConfigurBuilder =
                 new SoftApConfiguration.Builder(mCurrentSoftApConfiguration)
                 .setAllowedClientList(newConfig.getAllowedClientList())
                 .setBlockedClientList(newConfig.getBlockedClientList())
                 .setClientControlByUserEnabled(newConfig.isClientControlByUserEnabled())
                 .setMaxNumberOfClients(newConfig.getMaxNumberOfClients())
-                .setShutdownTimeoutMillis(newConfig.getShutdownTimeoutMillis())
+                .setShutdownTimeoutMillis(newShutdownTimeoutMillis)
                 .setAutoShutdownEnabled(newConfig.isAutoShutdownEnabled());
         if (SdkLevel.isAtLeastS()) {
             newConfigurBuilder.setBridgedModeOpportunisticShutdownEnabled(
@@ -304,6 +328,7 @@
             @NonNull FrameworkFacade framework,
             @NonNull WifiNative wifiNative,
             @NonNull CoexManager coexManager,
+            @NonNull BatteryManager batteryManager,
             String countryCode,
             @NonNull Listener<SoftApManager> listener,
             @NonNull WifiServiceImpl.SoftApCallbackInternal callback,
@@ -324,6 +349,21 @@
         mSoftApNotifier = softApNotifier;
         mWifiNative = wifiNative;
         mCoexManager = coexManager;
+        mBatteryManager = batteryManager;
+        if (SdkLevel.isAtLeastS()) {
+            mCoexListener = new CoexListener() {
+                @Override
+                public void onCoexUnsafeChannelsChanged() {
+                    if (mCurrentSoftApConfiguration == null) {
+                        return;
+                    }
+                    mStateMachine.sendMessage(
+                            SoftApStateMachine.CMD_SAFE_CHANNEL_FREQUENCY_CHANGED);
+                }
+            };
+        } else {
+            mCoexListener = null;
+        }
         mCountryCode = countryCode;
         mModeListener = listener;
         mSoftApCallback = callback;
@@ -356,6 +396,10 @@
         mDefaultShutdownIdleInstanceInBridgedModeTimeoutMillis = mContext.getResources().getInteger(
                 R.integer
                 .config_wifiFrameworkSoftApShutDownIdleInstanceInBridgedModeTimeoutMillisecond);
+
+        mIsDisableShutDownBridgedModeIdleInstanceTimerWhenCharging = mContext.getResources()
+                .getBoolean(R.bool
+                .config_wifiFrameworkSoftApDisableBridgedModeShutdownIdleInstanceWhenCharging);
         mCmiMonitor = cmiMonitor;
         mActiveModeWarden = activeModeWarden;
         mCmiMonitor.registerListener(new ClientModeImplListener() {
@@ -389,14 +433,30 @@
         mStateMachine.sendMessage(SoftApStateMachine.CMD_STOP);
     }
 
+    private boolean isOweTransition() {
+        return (SdkLevel.isAtLeastT() && mCurrentSoftApConfiguration != null
+                && mCurrentSoftApConfiguration.getSecurityType()
+                        == SoftApConfiguration.SECURITY_TYPE_WPA3_OWE_TRANSITION);
+    }
+
     private boolean isBridgedMode() {
         return (SdkLevel.isAtLeastS() && mCurrentSoftApConfiguration != null
-                && mCurrentSoftApConfiguration.getBands().length > 1);
+                && (mCurrentSoftApConfiguration.getBands().length > 1));
+    }
+
+    private boolean isBridgeRequired() {
+        return isBridgedMode() || isOweTransition();
     }
 
     private long getShutdownTimeoutMillis() {
         long timeout = mCurrentSoftApConfiguration.getShutdownTimeoutMillis();
         return timeout > 0 ? timeout : mDefaultShutdownTimeoutMillis;
+    }
+
+    private long getShutdownIdleInstanceInBridgedModeTimeoutMillis() {
+        long timeout = mCurrentSoftApConfiguration
+                .getBridgedModeOpportunisticShutdownTimeoutMillisInternal();
+        return timeout > 0 ? timeout : mDefaultShutdownIdleInstanceInBridgedModeTimeoutMillis;
     }
 
     @Override
@@ -472,15 +532,8 @@
         pw.println("mSoftApCountryCode: " + mCountryCode);
         pw.println("mOriginalModeConfiguration.targetMode: "
                 + mOriginalModeConfiguration.getTargetMode());
-<<<<<<< HEAD
-        pw.println("mCurrentSoftApConfiguration.SSID: " + mCurrentSoftApConfiguration.getSsid());
-        pw.println("mCurrentSoftApConfiguration.mBand: " + mCurrentSoftApConfiguration.getBand());
-        pw.println("mCurrentSoftApConfiguration.hiddenSSID: "
-                + mCurrentSoftApConfiguration.isHiddenSsid());
-=======
         pw.println("mCurrentSoftApConfiguration: " + mCurrentSoftApConfiguration);
         pw.println("mCurrentSoftApCapability: " + mCurrentSoftApCapability);
->>>>>>> 1d0dd33c
         pw.println("getConnectedClientList().size(): " + getConnectedClientList().size());
         pw.println("mTimeoutEnabled: " + mTimeoutEnabled);
         pw.println("mBridgedModeOpportunisticsShutdownTimeoutEnabled: "
@@ -551,7 +604,8 @@
 
         intent.putExtra(WifiManager.EXTRA_WIFI_AP_INTERFACE_NAME, mApInterfaceName);
         intent.putExtra(WifiManager.EXTRA_WIFI_AP_MODE, mOriginalModeConfiguration.getTargetMode());
-        mContext.sendStickyBroadcastAsUser(intent, UserHandle.ALL);
+        mContext.sendBroadcastAsUser(intent, UserHandle.ALL,
+                android.Manifest.permission.ACCESS_WIFI_STATE);
     }
 
     private int setMacAddress() {
@@ -599,9 +653,10 @@
     private int setCountryCode() {
         int band = mCurrentSoftApConfiguration.getBand();
         if (TextUtils.isEmpty(mCountryCode)) {
-            if (band == SoftApConfiguration.BAND_5GHZ) {
-                // Country code is mandatory for 5GHz band.
-                Log.e(getTag(), "Invalid country code, required for setting up soft ap in 5GHz");
+            if (band == SoftApConfiguration.BAND_5GHZ || band == SoftApConfiguration.BAND_6GHZ) {
+                // Country code is mandatory for 5GHz/6GHz band.
+                Log.e(getTag(), "Invalid country code, "
+                        + "required for setting up soft ap in band:" + band);
                 return ERROR_GENERIC;
             }
             // Absence of country code is not fatal for 2Ghz & Any band options.
@@ -609,11 +664,11 @@
         }
         if (!mWifiNative.setApCountryCode(
                 mApInterfaceName, mCountryCode.toUpperCase(Locale.ROOT))) {
-            if (band == SoftApConfiguration.BAND_5GHZ) {
+            if (band == SoftApConfiguration.BAND_5GHZ || band == SoftApConfiguration.BAND_6GHZ) {
                 // Return an error if failed to set country code when AP is configured for
-                // 5GHz band.
+                // 5GHz/6GHz band.
                 Log.e(getTag(), "Failed to set country code, "
-                        + "required for setting up soft ap in 5GHz");
+                        + "required for setting up soft ap in band: " + band);
                 return ERROR_GENERIC;
             }
             // Failure to set country code is not fatal for other band options.
@@ -666,7 +721,7 @@
         if (!mWifiNative.startSoftAp(mApInterfaceName,
                   localConfigBuilder.build(),
                   mOriginalModeConfiguration.getTargetMode() ==  WifiManager.IFACE_IP_MODE_TETHERED,
-                  mSoftApListener)) {
+                  mSoftApHalCallback)) {
             Log.e(getTag(), "Soft AP start failed");
             return ERROR_GENERIC;
         }
@@ -790,6 +845,7 @@
         public static final int CMD_SAFE_CHANNEL_FREQUENCY_CHANGED = 14;
         public static final int CMD_HANDLE_WIFI_CONNECTED = 15;
         public static final int CMD_UPDATE_COUNTRY_CODE = 16;
+        public static final int CMD_CHARGING_STATE_CHANGED = 17;
 
         private final State mIdleState = new IdleState();
         private final State mStartedState = new StartedState();
@@ -850,8 +906,9 @@
                         break;
                     case CMD_START:
                         mRequestorWs = (WorkSource) message.obj;
-                        if (mCurrentSoftApConfiguration == null
-                                || mCurrentSoftApConfiguration.getSsid() == null) {
+                        WifiSsid wifiSsid = mCurrentSoftApConfiguration != null
+                                ? mCurrentSoftApConfiguration.getWifiSsid() : null;
+                        if (wifiSsid == null || wifiSsid.getBytes().length == 0) {
                             Log.e(getTag(), "Unable to start soft AP without valid configuration");
                             updateApState(WifiManager.WIFI_AP_STATE_FAILED,
                                     WifiManager.WIFI_AP_STATE_DISABLED,
@@ -910,6 +967,11 @@
                                     newSingleApBand |= availableBand;
                                 }
                             }
+                            // Fall back to Single AP if the current concurrency combination can't
+                            // support a Bridged AP.
+                            if (!mWifiNative.isItPossibleToCreateBridgedApIface(mRequestorWs)) {
+                                isFallbackToSingleAp = true;
+                            }
                             if (isFallbackToSingleAp) {
                                 newSingleApBand = ApConfigUtil.append24GToBandIf24GSupported(
                                         newSingleApBand, mContext);
@@ -921,9 +983,16 @@
                                         .build();
                             }
                         }
+
+                        // Remove 6GHz from requested bands if security type is restricted
+                        // Note: 6GHz only band is already handled by initial validation
+                        mCurrentSoftApConfiguration =
+                                ApConfigUtil.remove6gBandForUnsupportedSecurity(
+                                    mCurrentSoftApConfiguration);
+
                         mApInterfaceName = mWifiNative.setupInterfaceForSoftApMode(
                                 mWifiNativeInterfaceCallback, mRequestorWs,
-                                mCurrentSoftApConfiguration.getBand(), isBridgedMode());
+                                mCurrentSoftApConfiguration.getBand(), isBridgeRequired());
                         if (TextUtils.isEmpty(mApInterfaceName)) {
                             Log.e(getTag(), "setup failure when creating ap interface.");
                             updateApState(WifiManager.WIFI_AP_STATE_FAILED,
@@ -957,13 +1026,9 @@
                         transitionTo(mStartedState);
                         break;
                     case CMD_UPDATE_CAPABILITY:
-                        // Capability should only changed by carrier requirement. Only apply to
-                        // Tether Mode
-                        if (mOriginalModeConfiguration.getTargetMode()
-                                ==  WifiManager.IFACE_IP_MODE_TETHERED) {
-                            SoftApCapability capability = (SoftApCapability) message.obj;
-                            mCurrentSoftApCapability = new SoftApCapability(capability);
-                        }
+                        SoftApCapability capability = (SoftApCapability) message.obj;
+                        mCurrentSoftApCapability = new SoftApCapability(capability);
+                        updateSafeChannelFrequencyList();
                         break;
                     case CMD_UPDATE_CONFIG:
                         SoftApConfiguration newConfig = (SoftApConfiguration) message.obj;
@@ -988,37 +1053,54 @@
         }
 
         private class StartedState extends State {
-            private void scheduleTimeoutMessages() {
-                // When SAP started, the mCurrentSoftApInfoMap is 0 because info does not update.
+            BroadcastReceiver mBatteryChargingReceiver = new BroadcastReceiver() {
+                @Override
+                public void onReceive(Context context, Intent intent) {
+                    String action = intent.getAction();
+                    if (action.equals(Intent.ACTION_POWER_CONNECTED)) {
+                        sendMessage(CMD_CHARGING_STATE_CHANGED, 1);
+                    } else if (action.equals(Intent.ACTION_POWER_DISCONNECTED)) {
+                        sendMessage(CMD_CHARGING_STATE_CHANGED, 0);
+                    }
+                }
+            };
+
+            /**
+             * Schedule timeout message depends on Soft Ap instance
+             *
+             * @param changedInstance the schedule should change on specific instance only.
+             *                        If changedInstance is mApInterfaceName, it means that
+             *                        we need to reschedule all of timeout message.
+             */
+            private void rescheduleTimeoutMessages(@NonNull String changedInstance) {
                 // Don't trigger bridged mode shutdown timeout when only one active instance
                 // In Dual AP, one instance may already be closed due to LTE coexistence or DFS
                 // restrictions or due to inactivity. i.e. mCurrentSoftApInfoMap.size() is 1)
-                final int connectedClients = getConnectedClientList().size();
-                if (isBridgedMode() && mCurrentSoftApInfoMap.size() != 1) {
-                    if (mBridgedModeOpportunisticsShutdownTimeoutEnabled
-                            && (connectedClients == 0 || getIdleInstances().size() != 0)) {
-                        if (!mIsBridgedModeIdleInstanceTimerActive) {
-                            mSoftApBridgedModeIdleInstanceTimeoutMessage.schedule(SystemClock
-                                    .elapsedRealtime()
-                                    + mDefaultShutdownIdleInstanceInBridgedModeTimeoutMillis);
-                            mIsBridgedModeIdleInstanceTimerActive = true;
-                            Log.d(getTag(), "Bridged mode instance opportunistic timeout message"
-                                    + " scheduled, delay = "
-                                    + mDefaultShutdownIdleInstanceInBridgedModeTimeoutMillis);
-                        }
+                if (isBridgedMode() &&  mCurrentSoftApInfoMap.size() == 2) {
+                    if (TextUtils.equals(mApInterfaceName, changedInstance)) {
+                        Set<String> instances = mCurrentSoftApInfoMap.keySet();
+                        String lowerFrequencyInstance = null;
+                        String HighestFrequencyInstance = getHighestFrequencyInstance(instances);
+                        // Schedule bridged mode timeout on all instances
+                        for (String instance : instances) {
+                            //  Make sure that we schedule the higher frequency instance first since
+                            //  the current shutdown design is shutdown higher band instance first
+                            //  when both of intstances are idle.
+                            if (TextUtils.equals(instance, HighestFrequencyInstance)) {
+                                rescheduleTimeoutMessageIfNeeded(instance);
+                            } else {
+                                lowerFrequencyInstance = instance;
+                            }
+                        }
+                        // Make sure that we schedule the lower frequency instance later.
+                        rescheduleTimeoutMessageIfNeeded(lowerFrequencyInstance);
                     } else {
-                        cancelBridgedModeIdleInstanceTimeoutMessage();
+                        rescheduleTimeoutMessageIfNeeded(changedInstance);
                     }
                 }
-                if (!mTimeoutEnabled || connectedClients != 0) {
-                    cancelTimeoutMessage();
-                    return;
-                }
-                long timeout = getShutdownTimeoutMillis();
-                mSoftApTimeoutMessage.schedule(SystemClock.elapsedRealtime()
-                        + timeout);
-                Log.d(getTag(), "Timeout message scheduled, delay = "
-                        + timeout);
+
+                // Always evaluate timeout schedule on tetheringInterface
+                rescheduleTimeoutMessageIfNeeded(mApInterfaceName);
             }
 
             private String getHighestFrequencyInstance(Set<String> candidateInstances) {
@@ -1054,26 +1136,48 @@
                 }
             }
 
-            private Set<String> getIdleInstances() {
-                Set<String> idleInstances = new HashSet<String>();
-                for (String instance : mConnectedClientWithApInfoMap.keySet()) {
-                    if (mConnectedClientWithApInfoMap.getOrDefault(
-                            instance, Collections.emptyList()).size() == 0) {
-                        idleInstances.add(instance);
-                    }
-                }
-                return idleInstances;
-            }
-
-            private void cancelTimeoutMessage() {
-                mSoftApTimeoutMessage.cancel();
-                Log.d(getTag(), "Timeout message canceled");
-            }
-
-            private void cancelBridgedModeIdleInstanceTimeoutMessage() {
-                mSoftApBridgedModeIdleInstanceTimeoutMessage.cancel();
-                mIsBridgedModeIdleInstanceTimerActive = false;
-                Log.d(getTag(), "Bridged mode idle instance timeout message canceled");
+            /**
+             * Schedule the timeout message when timeout control is enabled and there is no client
+             * connect to the instance.
+             *
+             * @param instance The key of the {@code mSoftApTimeoutMessageMap},
+             *                 @see mSoftApTimeoutMessageMap for details.
+             */
+            private void rescheduleTimeoutMessageIfNeeded(String instance) {
+                final boolean isTetheringInterface =
+                        TextUtils.equals(mApInterfaceName, instance);
+                final boolean timeoutEnabled = isTetheringInterface ? mTimeoutEnabled
+                        : (mBridgedModeOpportunisticsShutdownTimeoutEnabled && !mIsCharging);
+                final int clientNumber = isTetheringInterface
+                        ? getConnectedClientList().size()
+                        : mConnectedClientWithApInfoMap.get(instance).size();
+                final long timeoutValue = isTetheringInterface
+                        ? getShutdownTimeoutMillis()
+                        : getShutdownIdleInstanceInBridgedModeTimeoutMillis();
+                Log.d(getTag(), "rescheduleTimeoutMessageIfNeeded " + instance + ", timeoutEnabled="
+                        + timeoutEnabled + ", isCharging" + mIsCharging + ", clientNumber="
+                        + clientNumber);
+                if (!timeoutEnabled || clientNumber != 0) {
+                    cancelTimeoutMessage(instance);
+                    return;
+                }
+                scheduleTimeoutMessage(instance, timeoutValue);
+            }
+
+            private void scheduleTimeoutMessage(String instance, long timeout) {
+                if (mSoftApTimeoutMessageMap.containsKey(instance)) {
+                    mSoftApTimeoutMessageMap.get(instance).schedule(
+                            SystemClock.elapsedRealtime() + timeout);
+                    Log.d(getTag(), "Timeout message scheduled, on " + instance + ", delay = "
+                            + timeout);
+                }
+            }
+
+            private void cancelTimeoutMessage(String instance) {
+                if (mSoftApTimeoutMessageMap.containsKey(instance)) {
+                    mSoftApTimeoutMessageMap.get(instance).cancel();
+                    Log.d(getTag(), "Timeout message canceled on " + instance);
+                }
             }
 
             /**
@@ -1183,7 +1287,7 @@
 
                 if (mSoftApCallback != null) {
                     mSoftApCallback.onConnectedClientsOrInfoChanged(mCurrentSoftApInfoMap,
-                            mConnectedClientWithApInfoMap, isBridgedMode());
+                            mConnectedClientWithApInfoMap, isBridgeRequired());
                 } else {
                     Log.e(getTag(),
                             "SoftApCallback is null. Dropping ConnectedClientsChanged event.");
@@ -1195,7 +1299,7 @@
                         mOriginalModeConfiguration.getTargetMode(),
                         mCurrentSoftApInfoMap.get(apInstanceIdentifier));
 
-                scheduleTimeoutMessages();
+                rescheduleTimeoutMessages(apInstanceIdentifier);
             }
 
             /**
@@ -1208,7 +1312,7 @@
                     mCurrentSoftApInfoMap.clear();
                     mConnectedClientWithApInfoMap.clear();
                     mSoftApCallback.onConnectedClientsOrInfoChanged(mCurrentSoftApInfoMap,
-                            mConnectedClientWithApInfoMap, isBridgedMode());
+                            mConnectedClientWithApInfoMap, isBridgeRequired());
                     return;
                 }
                 String changedInstance = apInfo.getApInstanceIdentifier();
@@ -1217,15 +1321,16 @@
                         boolean isClientConnected =
                                 mConnectedClientWithApInfoMap.get(changedInstance).size() > 0;
                         mCurrentSoftApInfoMap.remove(changedInstance);
+                        mSoftApTimeoutMessageMap.remove(changedInstance);
                         mConnectedClientWithApInfoMap.remove(changedInstance);
                         mSoftApCallback.onConnectedClientsOrInfoChanged(mCurrentSoftApInfoMap,
-                                mConnectedClientWithApInfoMap, isBridgedMode());
+                                mConnectedClientWithApInfoMap, isBridgeRequired());
                         if (isClientConnected) {
                             mWifiMetrics.addSoftApNumAssociatedStationsChangedEvent(
                                     getConnectedClientList().size(), 0,
                                     mOriginalModeConfiguration.getTargetMode(), apInfo);
                         }
-                        if (isBridgedMode()) {
+                        if (isBridgeRequired()) {
                             mWifiMetrics.addSoftApInstanceDownEventInDualMode(
                                     mOriginalModeConfiguration.getTargetMode(), apInfo);
                         }
@@ -1242,16 +1347,33 @@
                             + " changed when client connected, it should NOT happen!!");
                 }
 
-                // Update the info when getting two infos in bridged mode.
-                // TODO: b/173999527. It may only one instance come up when starting bridged AP.
-                // Consider the handling with co-ex mechanism in bridged mode.
-                boolean waitForAnotherSoftApInfoInBridgedMode =
-                        isBridgedMode() && mCurrentSoftApInfoMap.size() == 0;
-
                 mCurrentSoftApInfoMap.put(changedInstance, new SoftApInfo(apInfo));
-                if (!waitForAnotherSoftApInfoInBridgedMode) {
-                    mSoftApCallback.onConnectedClientsOrInfoChanged(mCurrentSoftApInfoMap,
-                            mConnectedClientWithApInfoMap, isBridgedMode());
+                mSoftApCallback.onConnectedClientsOrInfoChanged(mCurrentSoftApInfoMap,
+                        mConnectedClientWithApInfoMap, isBridgeRequired());
+
+                boolean isNeedToScheduleTimeoutMessage = false;
+                if (!mSoftApTimeoutMessageMap.containsKey(mApInterfaceName)) {
+                    // First info update, create WakeupMessage for mApInterfaceName.
+                    mSoftApTimeoutMessageMap.put(mApInterfaceName, new WakeupMessage(
+                            mContext, mStateMachine.getHandler(),
+                            SOFT_AP_SEND_MESSAGE_TIMEOUT_TAG + mApInterfaceName,
+                            SoftApStateMachine.CMD_NO_ASSOCIATED_STATIONS_TIMEOUT));
+                    isNeedToScheduleTimeoutMessage = true;
+                }
+
+                if (isBridgedMode()
+                        && !mSoftApTimeoutMessageMap.containsKey(changedInstance)) {
+                    mSoftApTimeoutMessageMap.put(changedInstance,
+                            new WakeupMessage(mContext, mStateMachine.getHandler(),
+                            SOFT_AP_SEND_MESSAGE_TIMEOUT_TAG + changedInstance,
+                            SoftApStateMachine.CMD_NO_ASSOCIATED_STATIONS_TIMEOUT_ON_ONE_INSTANCE,
+                            0, 0, changedInstance));
+                    isNeedToScheduleTimeoutMessage = true;
+                }
+
+                // Trigger schedule after mCurrentSoftApInfoMap is updated.
+                if (isNeedToScheduleTimeoutMessage) {
+                    rescheduleTimeoutMessages(mApInterfaceName);
                 }
 
                 // ignore invalid freq and softap disable case for metrics
@@ -1259,7 +1381,7 @@
                         && apInfo.getBandwidth() != SoftApInfo.CHANNEL_WIDTH_INVALID) {
                     mWifiMetrics.addSoftApChannelSwitchedEvent(
                             new ArrayList<>(mCurrentSoftApInfoMap.values()),
-                            mOriginalModeConfiguration.getTargetMode(), isBridgedMode());
+                            mOriginalModeConfiguration.getTargetMode(), isBridgeRequired());
                     updateUserBandPreferenceViolationMetricsIfNeeded(apInfo);
                 }
             }
@@ -1280,7 +1402,7 @@
                     mConnectedClientWithApInfoMap.clear();
                     if (mSoftApCallback != null) {
                         mSoftApCallback.onConnectedClientsOrInfoChanged(mCurrentSoftApInfoMap,
-                                mConnectedClientWithApInfoMap, isBridgedMode());
+                                mConnectedClientWithApInfoMap, isBridgeRequired());
                     }
                 } else {
                     // the interface was up, but goes down
@@ -1288,12 +1410,12 @@
                 }
                 mWifiMetrics.addSoftApUpChangedEvent(isUp,
                         mOriginalModeConfiguration.getTargetMode(),
-                        mDefaultShutdownTimeoutMillis, isBridgedMode());
+                        mDefaultShutdownTimeoutMillis, isBridgeRequired());
                 if (isUp) {
                     mWifiMetrics.updateSoftApConfiguration(mCurrentSoftApConfiguration,
-                            mOriginalModeConfiguration.getTargetMode(), isBridgedMode());
+                            mOriginalModeConfiguration.getTargetMode(), isBridgeRequired());
                     mWifiMetrics.updateSoftApCapability(mCurrentSoftApCapability,
-                            mOriginalModeConfiguration.getTargetMode(), isBridgedMode());
+                            mOriginalModeConfiguration.getTargetMode(), isBridgeRequired());
                 }
             }
 
@@ -1304,18 +1426,9 @@
                 onUpChanged(mWifiNative.isInterfaceUp(mApInterfaceName));
 
                 Handler handler = mStateMachine.getHandler();
-                mSoftApTimeoutMessage = new WakeupMessage(mContext, handler,
-                        SOFT_AP_SEND_MESSAGE_TIMEOUT_TAG,
-                        SoftApStateMachine.CMD_NO_ASSOCIATED_STATIONS_TIMEOUT);
-
-                mSoftApBridgedModeIdleInstanceTimeoutMessage = new WakeupMessage(mContext, handler,
-                        SOFT_AP_SEND_MESSAGE_IDLE_IN_BRIDGED_MODE_TIMEOUT_TAG,
-                        SoftApStateMachine.CMD_NO_ASSOCIATED_STATIONS_TIMEOUT_ON_ONE_INSTANCE);
                 if (SdkLevel.isAtLeastS()) {
                     mCoexManager.registerCoexListener(mCoexListener);
                 }
-<<<<<<< HEAD
-=======
                 if (mIsDisableShutDownBridgedModeIdleInstanceTimerWhenCharging) {
                     IntentFilter filter = new IntentFilter();
                     filter.addAction(Intent.ACTION_POWER_CONNECTED);
@@ -1324,13 +1437,11 @@
                             Context.RECEIVER_NOT_EXPORTED);
                     mIsCharging = mBatteryManager.isCharging();
                 }
->>>>>>> 1d0dd33c
                 mSarManager.setSapWifiState(WifiManager.WIFI_AP_STATE_ENABLED);
                 Log.d(getTag(), "Resetting connected clients on start");
                 mConnectedClientWithApInfoMap.clear();
                 mPendingDisconnectClients.clear();
                 mEverReportMetricsForMaxClient = false;
-                scheduleTimeoutMessages();
             }
 
             @Override
@@ -1354,18 +1465,22 @@
                     mConnectedClientWithApInfoMap.clear();
                     if (mSoftApCallback != null) {
                         mSoftApCallback.onConnectedClientsOrInfoChanged(mCurrentSoftApInfoMap,
-                                mConnectedClientWithApInfoMap, isBridgedMode());
+                                mConnectedClientWithApInfoMap, isBridgeRequired());
                     }
                 }
                 mPendingDisconnectClients.clear();
-                cancelTimeoutMessage();
-                cancelBridgedModeIdleInstanceTimeoutMessage();
-
+                for (String key : mSoftApTimeoutMessageMap.keySet()) {
+                    cancelTimeoutMessage(key);
+                }
+                mSoftApTimeoutMessageMap.clear();
+                if (mIsDisableShutDownBridgedModeIdleInstanceTimerWhenCharging) {
+                    mContext.unregisterReceiver(mBatteryChargingReceiver);
+                }
                 // Need this here since we are exiting |Started| state and won't handle any
                 // future CMD_INTERFACE_STATUS_CHANGED events after this point
                 mWifiMetrics.addSoftApUpChangedEvent(false,
                         mOriginalModeConfiguration.getTargetMode(),
-                        mDefaultShutdownTimeoutMillis, isBridgedMode());
+                        mDefaultShutdownTimeoutMillis, isBridgeRequired());
                 updateApState(WifiManager.WIFI_AP_STATE_DISABLED,
                         WifiManager.WIFI_AP_STATE_DISABLING, 0);
 
@@ -1380,7 +1495,7 @@
 
             private void updateUserBandPreferenceViolationMetricsIfNeeded(SoftApInfo apInfo) {
                 // The band preference violation only need to detect in single AP mode.
-                if (isBridgedMode()) return;
+                if (isBridgeRequired()) return;
                 int band = mCurrentSoftApConfiguration.getBand();
                 boolean bandPreferenceViolated =
                         (ScanResult.is24GHz(apInfo.getFrequency())
@@ -1468,9 +1583,10 @@
                         quitNow();
                         break;
                     case CMD_NO_ASSOCIATED_STATIONS_TIMEOUT_ON_ONE_INSTANCE:
+                        String idleInstance = (String) message.obj;
                         if (!isBridgedMode() || mCurrentSoftApInfoMap.size() != 2) {
                             Log.wtf(getTag(), "Ignore Bridged Mode Timeout message received"
-                                    + " in single AP state. Dropping");
+                                    + " in single AP state. Dropping it from " + idleInstance);
                             break;
                         }
                         if (!mBridgedModeOpportunisticsShutdownTimeoutEnabled) {
@@ -1478,14 +1594,8 @@
                                     + " while timeout is disabled. Dropping.");
                             break;
                         }
-                        Set<String> idleInstances = getIdleInstances();
-                        if (idleInstances.size() == 0) {
-                            break;
-                        }
-                        Log.d(getTag(), "Instance idle timout, the number of the idle instances is "
-                                + idleInstances.size());
-                        removeIfaceInstanceFromBridgedApIface(
-                                getHighestFrequencyInstance(idleInstances));
+                        Log.d(getTag(), "Instance idle timout on " + idleInstance);
+                        removeIfaceInstanceFromBridgedApIface(idleInstance);
                         break;
                     case CMD_INTERFACE_DESTROYED:
                         Log.d(getTag(), "Interface was cleanly destroyed.");
@@ -1495,8 +1605,6 @@
                         quitNow();
                         break;
                     case CMD_FAILURE:
-<<<<<<< HEAD
-=======
                         String instance = (String) message.obj;
                         if (instance != null && isBridgedMode()
                                 && mCurrentSoftApInfoMap.size() >= 1) {
@@ -1507,7 +1615,6 @@
                                 break;
                             }
                         }
->>>>>>> 1d0dd33c
                         Log.w(getTag(), "hostapd failure, stop and report failure");
                         /* fall through */
                     case CMD_INTERFACE_DOWN:
@@ -1520,16 +1627,12 @@
                         quitNow();
                         break;
                     case CMD_UPDATE_CAPABILITY:
-                        // Capability should only changed by carrier requirement. Only apply to
-                        // Tether Mode
-                        if (mOriginalModeConfiguration.getTargetMode()
-                                ==  WifiManager.IFACE_IP_MODE_TETHERED) {
-                            SoftApCapability capability = (SoftApCapability) message.obj;
-                            mCurrentSoftApCapability = new SoftApCapability(capability);
-                            mWifiMetrics.updateSoftApCapability(mCurrentSoftApCapability,
-                                    mOriginalModeConfiguration.getTargetMode(), isBridgedMode());
-                            updateClientConnection();
-                        }
+                        SoftApCapability capability = (SoftApCapability) message.obj;
+                        mCurrentSoftApCapability = new SoftApCapability(capability);
+                        mWifiMetrics.updateSoftApCapability(mCurrentSoftApCapability,
+                                mOriginalModeConfiguration.getTargetMode(), isBridgeRequired());
+                        updateClientConnection();
+                        updateSafeChannelFrequencyList();
                         break;
                     case CMD_UPDATE_CONFIG:
                         SoftApConfiguration newConfig = (SoftApConfiguration) message.obj;
@@ -1543,7 +1646,7 @@
                                 Log.d(getTag(), "Max Client changed, reset to record the metrics");
                                 mEverReportMetricsForMaxClient = false;
                             }
-                            boolean needRescheduleTimer =
+                            boolean needRescheduleTimeoutMessage =
                                     mCurrentSoftApConfiguration.getShutdownTimeoutMillis()
                                     != newConfig.getShutdownTimeoutMillis()
                                     || mTimeoutEnabled != newConfig.isAutoShutdownEnabled()
@@ -1552,10 +1655,11 @@
                                     .isBridgedModeOpportunisticShutdownEnabledInternal();
                             updateChangeableConfiguration(newConfig);
                             updateClientConnection();
-                            if (needRescheduleTimer) {
-                                cancelTimeoutMessage();
-                                cancelBridgedModeIdleInstanceTimeoutMessage();
-                                scheduleTimeoutMessages();
+                            if (needRescheduleTimeoutMessage) {
+                                for (String key : mSoftApTimeoutMessageMap.keySet()) {
+                                    cancelTimeoutMessage(key);
+                                }
+                                rescheduleTimeoutMessages(mApInterfaceName);
                                 // Update SoftApInfo
                                 for (SoftApInfo info : mCurrentSoftApInfoMap.values()) {
                                     SoftApInfo newInfo = new SoftApInfo(info);
@@ -1566,7 +1670,8 @@
                             }
                             mWifiMetrics.updateSoftApConfiguration(
                                     mCurrentSoftApConfiguration,
-                                    mOriginalModeConfiguration.getTargetMode(), isBridgedMode());
+                                    mOriginalModeConfiguration.getTargetMode(),
+                                    isBridgeRequired());
                         } else {
                             Log.d(getTag(), "Ignore the config: " + newConfig
                                     + " update since it requires restart");
@@ -1616,7 +1721,7 @@
                                 getHighestFrequencyInstance(unavailableInstances));
                         break;
                     case CMD_HANDLE_WIFI_CONNECTED:
-                        if (!isBridgedMode() || mCurrentSoftApInfoMap.size() != 2) {
+                        if (!isBridgeRequired() || mCurrentSoftApInfoMap.size() != 2) {
                             Log.d(getTag(), "Ignore wifi connected in single AP state");
                             break;
                         }
@@ -1646,6 +1751,17 @@
                                     : targetShutDownInstance);
                         }
                         break;
+                    case CMD_CHARGING_STATE_CHANGED:
+                        boolean newIsCharging = (message.arg1 != 0);
+                        if (mIsCharging != newIsCharging) {
+                            mIsCharging = newIsCharging;
+                            if (mCurrentSoftApInfoMap.size() == 2) {
+                                for (String apInstance : mCurrentSoftApInfoMap.keySet()) {
+                                    rescheduleTimeoutMessageIfNeeded(apInstance);
+                                }
+                            }
+                        }
+                        break;
                     default:
                         return NOT_HANDLED;
                 }
