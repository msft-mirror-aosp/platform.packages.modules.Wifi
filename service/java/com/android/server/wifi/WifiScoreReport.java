--- conflicted
+++ resolved
@@ -1200,7 +1200,7 @@
                 shouldForceKeepConnected
                         ? NetworkScore.KEEP_CONNECTED_FOR_HANDOVER
                         : NetworkScore.KEEP_CONNECTED_NONE;
-        boolean exiting = SdkLevel.isAtLeastS() && mWifiConnectedNetworkScorerHolder != null
+        boolean exiting = (SdkLevel.isAtLeastS() && mWifiConnectedNetworkScorerHolder != null)
                 ? !mIsUsable : mLegacyIntScore < ConnectedScore.WIFI_TRANSITION_SCORE;
         return new NetworkScore.Builder()
                 .setLegacyInt(mShouldReduceNetworkScore ? LINGERING_SCORE : mLegacyIntScore)
@@ -1297,8 +1297,6 @@
         if (mVelocityBasedConnectedScore != null) mVelocityBasedConnectedScore.onRoleChanged(role);
         sendNetworkScore();
     }
-<<<<<<< HEAD
-=======
 
     /**
      * Get whether we are in the lingering state or not.
@@ -1308,5 +1306,4 @@
                 && !mIsExternalScorerDryRun)
                 ? !mIsUsable : mLegacyIntScore < ConnectedScore.WIFI_TRANSITION_SCORE;
     }
->>>>>>> 7971c376
 }