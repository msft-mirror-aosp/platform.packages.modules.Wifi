/*
 * Copyright (C) 2016 The Android Open Source Project
 *
 * Licensed under the Apache License, Version 2.0 (the "License");
 * you may not use this file except in compliance with the License.
 * You may obtain a copy of the License at
 *
 *      http://www.apache.org/licenses/LICENSE-2.0
 *
 * Unless required by applicable law or agreed to in writing, software
 * distributed under the License is distributed on an "AS IS" BASIS,
 * WITHOUT WARRANTIES OR CONDITIONS OF ANY KIND, either express or implied.
 * See the License for the specific language governing permissions and
 * limitations under the License.
 */

package com.android.server.wifi.util;

import android.annotation.NonNull;
import android.annotation.Nullable;
import android.content.Context;
import android.content.res.Resources;
import android.net.wifi.CoexUnsafeChannel;
import android.net.wifi.ScanResult;
import android.net.wifi.SoftApCapability;
import android.net.wifi.SoftApConfiguration;
import android.net.wifi.SoftApConfiguration.BandType;
import android.net.wifi.SoftApInfo;
import android.net.wifi.WifiAvailableChannel;
import android.net.wifi.WifiClient;
import android.net.wifi.WifiConfiguration;
import android.net.wifi.WifiManager;
import android.net.wifi.WifiScanner;
import android.text.TextUtils;
import android.util.Log;
import android.util.SparseArray;

import com.android.modules.utils.build.SdkLevel;
import com.android.server.wifi.WifiNative;
import com.android.server.wifi.coex.CoexManager;
import com.android.wifi.resources.R;

import java.util.ArrayList;
<<<<<<< HEAD
=======
import java.util.Arrays;
import java.util.Collections;
>>>>>>> 1d0dd33c
import java.util.HashMap;
import java.util.HashSet;
import java.util.List;
import java.util.Map;
import java.util.Objects;
import java.util.Random;
import java.util.Set;
<<<<<<< HEAD

=======
import java.util.StringJoiner;
import java.util.stream.Collectors;
import java.util.stream.IntStream;
>>>>>>> 1d0dd33c

/**
 * Provide utility functions for updating soft AP related configuration.
 */
public class ApConfigUtil {
    private static final String TAG = "ApConfigUtil";

    public static final int INVALID_VALUE_FOR_BAND_OR_CHANNEL = -1;
    public static final int DEFAULT_AP_BAND = SoftApConfiguration.BAND_2GHZ;
    public static final int DEFAULT_AP_CHANNEL = 6;
    public static final int HIGHEST_2G_AP_CHANNEL = 14;

    /* Return code for updateConfiguration. */
    public static final int SUCCESS = 0;
    public static final int ERROR_NO_CHANNEL = 1;
    public static final int ERROR_GENERIC = 2;
    public static final int ERROR_UNSUPPORTED_CONFIGURATION = 3;

    /* Random number generator used for AP channel selection. */
    private static final Random sRandom = new Random();
    private static boolean sVerboseLoggingEnabled = false;

    /**
     * Enable or disable verbose logging
     * @param verboseEnabled true if verbose logging is enabled
     */
    public static void enableVerboseLogging(boolean verboseEnabled) {
        sVerboseLoggingEnabled = verboseEnabled;
    }

    /**
     * Valid Global Operating classes in each wifi band
     * Reference: Table E-4 in IEEE Std 802.11-2016.
     */
    private static final SparseArray<int[]> sBandToOperatingClass = new SparseArray<>();
    static {
        sBandToOperatingClass.append(SoftApConfiguration.BAND_2GHZ, new int[]{81, 82, 83, 84});
        sBandToOperatingClass.append(SoftApConfiguration.BAND_5GHZ, new int[]{115, 116, 117, 118,
                119, 120, 121, 122, 123, 124, 125, 126, 127, 128, 129, 130});
        sBandToOperatingClass.append(SoftApConfiguration.BAND_6GHZ, new int[]{131, 132, 133, 134,
                135, 136});
    }

    /**
     * Converts a SoftApConfiguration.BAND_* constant to a meaningful String
     */
    public static String bandToString(int band) {
        StringJoiner sj = new StringJoiner(" & ");
        sj.setEmptyValue("unspecified");
        if ((band & SoftApConfiguration.BAND_2GHZ) != 0) {
            sj.add("2Ghz");
        }
        band &= ~SoftApConfiguration.BAND_2GHZ;

        if ((band & SoftApConfiguration.BAND_5GHZ) != 0) {
            sj.add("5Ghz");
        }
        band &= ~SoftApConfiguration.BAND_5GHZ;

        if ((band & SoftApConfiguration.BAND_6GHZ) != 0) {
            sj.add("6Ghz");
        }
        band &= ~SoftApConfiguration.BAND_6GHZ;

        if ((band & SoftApConfiguration.BAND_60GHZ) != 0) {
            sj.add("60Ghz");
        }
        band &= ~SoftApConfiguration.BAND_60GHZ;
        if (band != 0) {
            return "Invalid band";
        }
        return sj.toString();
    }

    /**
     * Helper function to get the band corresponding to the operating class.
     *
     * @param operatingClass Global operating class.
     * @return band, -1 if no match.
     *
     */
    public static int getBandFromOperatingClass(int operatingClass) {
        for (int i = 0; i < sBandToOperatingClass.size(); i++) {
            int band = sBandToOperatingClass.keyAt(i);
            int[] operatingClasses = sBandToOperatingClass.get(band);

            for (int j = 0; j < operatingClasses.length; j++) {
                if (operatingClasses[j] == operatingClass) {
                    return band;
                }
            }
        }
        return -1;
    }

    /**
     * Convert band from SoftApConfiguration.BandType to WifiScanner.WifiBand
     * @param band in SoftApConfiguration.BandType
     * @return band in WifiScanner.WifiBand
     */
    public static @WifiScanner.WifiBand int apConfig2wifiScannerBand(@BandType int band) {
        switch(band) {
            case SoftApConfiguration.BAND_2GHZ:
                return WifiScanner.WIFI_BAND_24_GHZ;
            case SoftApConfiguration.BAND_5GHZ:
                return WifiScanner.WIFI_BAND_5_GHZ;
            case SoftApConfiguration.BAND_6GHZ:
                return WifiScanner.WIFI_BAND_6_GHZ;
            case SoftApConfiguration.BAND_60GHZ:
                return WifiScanner.WIFI_BAND_60_GHZ;
            default:
                return WifiScanner.WIFI_BAND_UNSPECIFIED;
        }
    }

    /**
     * Convert channel/band to frequency.
     * Note: the utility does not perform any regulatory domain compliance.
     * @param channel number to convert
     * @param band of channel to convert
     * @return center frequency in Mhz of the channel, -1 if no match
     */
    public static int convertChannelToFrequency(int channel, @BandType int band) {
        return ScanResult.convertChannelToFrequencyMhzIfSupported(channel,
                apConfig2wifiScannerBand(band));
    }

    /**
     * Convert frequency to band.
     * Note: the utility does not perform any regulatory domain compliance.
     * @param frequency frequency to convert
     * @return band, -1 if no match
     */
    public static int convertFrequencyToBand(int frequency) {
        if (ScanResult.is24GHz(frequency)) {
            return SoftApConfiguration.BAND_2GHZ;
        } else if (ScanResult.is5GHz(frequency)) {
            return SoftApConfiguration.BAND_5GHZ;
        } else if (ScanResult.is6GHz(frequency)) {
            return SoftApConfiguration.BAND_6GHZ;
        } else if (ScanResult.is60GHz(frequency)) {
            return SoftApConfiguration.BAND_60GHZ;
        }

        return -1;
    }

    /**
     * Convert band from WifiConfiguration into SoftApConfiguration
     *
     * @param wifiConfigBand band encoded as WifiConfiguration.AP_BAND_xxxx
     * @return band as encoded as SoftApConfiguration.BAND_xxx
     */
    public static int convertWifiConfigBandToSoftApConfigBand(int wifiConfigBand) {
        switch (wifiConfigBand) {
            case WifiConfiguration.AP_BAND_2GHZ:
                return SoftApConfiguration.BAND_2GHZ;
            case WifiConfiguration.AP_BAND_5GHZ:
                return SoftApConfiguration.BAND_5GHZ;
            case WifiConfiguration.AP_BAND_ANY:
                return SoftApConfiguration.BAND_2GHZ | SoftApConfiguration.BAND_5GHZ;
            default:
                return SoftApConfiguration.BAND_2GHZ;
        }
    }

    /**
     * Add 2.4Ghz to target band when 2.4Ghz SoftAp supported.
     *
     * @param targetBand The band is needed to add 2.4G.
     * @return The band includes 2.4Ghz when 2.4G SoftAp supported.
     */
    public static @BandType int append24GToBandIf24GSupported(@BandType int targetBand,
            Context context) {
        if (isBandSupported(SoftApConfiguration.BAND_2GHZ, context)) {
            return targetBand | SoftApConfiguration.BAND_2GHZ;
        }
        return targetBand;
    }

    /**
     * Checks if band is a valid combination of {link  SoftApConfiguration#BandType} values
     */
    public static boolean isBandValid(@BandType int band) {
        int bandAny = SoftApConfiguration.BAND_2GHZ | SoftApConfiguration.BAND_5GHZ
                | SoftApConfiguration.BAND_6GHZ | SoftApConfiguration.BAND_60GHZ;
        return ((band != 0) && ((band & ~bandAny) == 0));
    }

    /**
     * Check if the band contains a certain sub-band
     *
     * @param band The combination of bands to validate
     * @param testBand the test band to validate on
     * @return true if band contains testBand, false otherwise
     */
    public static boolean containsBand(@BandType int band, @BandType int testBand) {
        return ((band & testBand) != 0);
    }

    /**
     * Checks if band contains multiple sub-bands
     * @param band a combination of sub-bands
     * @return true if band has multiple sub-bands, false otherwise
     */
    public static boolean isMultiband(@BandType int band) {
        return ((band & (band - 1)) != 0);
    }


    /**
     * Checks whether or not band configuration is supported.
     * @param apBand a combination of the bands
     * @param context the caller context used to get value from resource file.
     * @return true if band is supported, false otherwise
     */
    public static boolean isBandSupported(@BandType int apBand, Context context) {
        if (!isBandValid(apBand)) {
            Log.e(TAG, "Invalid SoftAp band " + apBand);
            return false;
        }

        for (int b : SoftApConfiguration.BAND_TYPES) {
            if (containsBand(apBand, b) && !isSoftApBandSupported(context, b)) {
                Log.e(TAG, "Can not start softAp with band " + bandToString(b)
                        + " not supported.");
                return false;
            }
        }

        return true;
    }

    /**
     * Convert string to channel list
     * Format of the list is a comma separated channel numbers, or range of channel numbers
     * Example, "34-48, 149".
     * @param channelString for a comma separated channel numbers, or range of channel numbers
     *        such as "34-48, 149"
     * @return list of channel numbers
     */
    public static List<Integer> convertStringToChannelList(String channelString) {
        if (channelString == null) {
            return null;
        }

        List<Integer> channelList = new ArrayList<Integer>();

        for (String channelRange : channelString.split(",")) {
            try {
                if (channelRange.contains("-")) {
                    String[] channels = channelRange.split("-");
                    if (channels.length != 2) {
                        Log.e(TAG, "Unrecognized channel range, Length is " + channels.length);
                        continue;
                    }
                    int start = Integer.parseInt(channels[0].trim());
                    int end = Integer.parseInt(channels[1].trim());
                    if (start > end) {
                        Log.e(TAG, "Invalid channel range, from " + start + " to " + end);
                        continue;
                    }

                    for (int channel = start; channel <= end; channel++) {
                        channelList.add(channel);
                    }
                } else {
                    channelList.add(Integer.parseInt(channelRange.trim()));
                }
            } catch (NumberFormatException e) {
                // Ignore malformed string
                Log.e(TAG, "Malformed channel value detected: " + e);
                continue;
            }
        }
        return channelList;
    }

    /**
     * Returns the unsafe channels frequency from coex module.
     *
     * @param coexManager reference used to get unsafe channels to avoid for coex.
     */
    @NonNull
    public static Set<Integer> getUnsafeChannelFreqsFromCoex(@NonNull CoexManager coexManager) {
        Set<Integer> unsafeFreqs = new HashSet<>();
        if (SdkLevel.isAtLeastS()) {
            for (CoexUnsafeChannel unsafeChannel : coexManager.getCoexUnsafeChannels()) {
                unsafeFreqs.add(ScanResult.convertChannelToFrequencyMhzIfSupported(
                        unsafeChannel.getChannel(), unsafeChannel.getBand()));
            }
        }
        return unsafeFreqs;
    }

<<<<<<< HEAD
    /**
     * Get channels or frequencies for band that are allowed by both regulatory
     * and OEM configuration.
     *
     * @param band to get channels for
     * @param wifiNative reference used to get regulatory restrictionsimport java.util.Arrays;
     * @param resources used to get OEM restrictions
     * @param inFrequencyMHz true to convert channel to frequency.
     * @return A list of frequencies that are allowed, null on error.
     */
    public static List<Integer> getAvailableChannelFreqsForBand(
            @BandType int band, WifiNative wifiNative, Resources resources,
            boolean inFrequencyMHz) {
        if (!isBandValid(band) || isMultiband(band)) {
            return null;
        }

        List<Integer> configuredList;
        int scannerBand;
=======
    private static List<Integer> getConfiguredChannelList(Resources resources, @BandType int band) {
>>>>>>> 1d0dd33c
        switch (band) {
            case SoftApConfiguration.BAND_2GHZ:
                return convertStringToChannelList(resources.getString(
                        R.string.config_wifiSoftap2gChannelList));
            case SoftApConfiguration.BAND_5GHZ:
                return convertStringToChannelList(resources.getString(
                        R.string.config_wifiSoftap5gChannelList));
            case SoftApConfiguration.BAND_6GHZ:
                return convertStringToChannelList(resources.getString(
                        R.string.config_wifiSoftap6gChannelList));
            case SoftApConfiguration.BAND_60GHZ:
                return convertStringToChannelList(resources.getString(
                        R.string.config_wifiSoftap60gChannelList));
            default:
                return null;
        }
    }

    private static List<Integer> addDfsChannelsIfNeeded(List<Integer> regulatoryList,
            @WifiScanner.WifiBand int scannerBand, WifiNative wifiNative, Resources resources,
            boolean inFrequencyMHz) {
        // Add DFS channels to the supported channel list if the device supports SoftAp
        // operation in the DFS channel.
        if (resources.getBoolean(R.bool.config_wifiSoftapAcsIncludeDfs)
                && scannerBand == WifiScanner.WIFI_BAND_5_GHZ) {
            int[] dfs5gBand = wifiNative.getChannelsForBand(
                    WifiScanner.WIFI_BAND_5_GHZ_DFS_ONLY);
            for (int freq : dfs5gBand) {
                final int freqOrChan = inFrequencyMHz
                        ? freq : ScanResult.convertFrequencyMhzToChannelIfSupported(freq);
                if (!regulatoryList.contains(freqOrChan)) {
                    regulatoryList.add(freqOrChan);
                }
            }
        }
        return regulatoryList;
    }

    private static List<Integer> getWifiCondAvailableChannelsForBand(
            @WifiScanner.WifiBand int scannerBand, WifiNative wifiNative, Resources resources,
            boolean inFrequencyMHz) {
        List<Integer> regulatoryList = new ArrayList<Integer>();
        // Get the allowed list of channel frequencies in MHz from wificond
        int[] regulatoryArray = wifiNative.getChannelsForBand(scannerBand);
        for (int freq : regulatoryArray) {
            regulatoryList.add(inFrequencyMHz
                    ? freq : ScanResult.convertFrequencyMhzToChannelIfSupported(freq));
        }
        return addDfsChannelsIfNeeded(regulatoryList, scannerBand, wifiNative, resources,
                inFrequencyMHz);
    }

    private static List<Integer> getHalAvailableChannelsForBand(
            @WifiScanner.WifiBand int scannerBand, WifiNative wifiNative, Resources resources,
            boolean inFrequencyMHz) {
        // Try vendor HAL API to get the usable channel list.
        List<WifiAvailableChannel> usableChannelList = wifiNative.getUsableChannels(
                scannerBand,
                WifiAvailableChannel.OP_MODE_SAP,
                WifiAvailableChannel.FILTER_REGULATORY);
        if (usableChannelList == null) {
            // If HAL doesn't support getUsableChannels then return null
            return null;
        }
        List<Integer> regulatoryList = usableChannelList.stream()
                .map(ch -> inFrequencyMHz
                        ? ch.getFrequencyMhz()
                        : ScanResult.convertFrequencyMhzToChannelIfSupported(
                                ch.getFrequencyMhz()))
                .collect(Collectors.toList());
        return addDfsChannelsIfNeeded(regulatoryList, scannerBand, wifiNative, resources,
                inFrequencyMHz);
    }

    /**
     * Get channels or frequencies for band that are allowed by both regulatory
     * and OEM configuration.
     *
     * @param band to get channels for
     * @param wifiNative reference used to get regulatory restrictions.
     * @param resources used to get OEM restrictions
     * @param inFrequencyMHz true to convert channel to frequency.
     * @return A list of frequencies that are allowed, null on error.
     */
    public static List<Integer> getAvailableChannelFreqsForBand(
            @BandType int band, WifiNative wifiNative, Resources resources,
            boolean inFrequencyMHz) {
        if (!isBandValid(band) || isMultiband(band)) {
            return null;
        }

        int scannerBand = apConfig2wifiScannerBand(band);
        List<Integer> regulatoryList = null;
        boolean useWifiCond = false;
        // Check if vendor HAL API for getting usable channels is available. If HAL doesn't support
        // the API it returns null list, in that case we retrieve the list from wificond.
        if (!wifiNative.isHalSupported()) {
            // HAL is not supported, fallback to wificond
            useWifiCond = true;
        } else {
            if (!wifiNative.isHalStarted()) {
                // HAL is not started, return null
                return null;
            }
            regulatoryList = getHalAvailableChannelsForBand(scannerBand, wifiNative, resources,
                    inFrequencyMHz);
            if (regulatoryList == null) {
                // HAL API not supported by HAL, fallback to wificond
                useWifiCond = true;
            }
        }
        if (useWifiCond) {
            regulatoryList = getWifiCondAvailableChannelsForBand(scannerBand, wifiNative, resources,
                    inFrequencyMHz);
        }
        List<Integer> configuredList = getConfiguredChannelList(resources, band);
        if (configuredList == null || configuredList.isEmpty() || regulatoryList == null) {
            return regulatoryList;
        }
        List<Integer> filteredList = new ArrayList<Integer>();
        // Otherwise, filter the configured list
        for (int channel : configuredList) {
            if (inFrequencyMHz) {
                int channelFreq = convertChannelToFrequency(channel, band);
                if (regulatoryList.contains(channelFreq)) {
                    filteredList.add(channelFreq);
                }
            } else if (regulatoryList.contains(channel)) {
                filteredList.add(channel);
            }
        }
        if (sVerboseLoggingEnabled) {
            Log.d(TAG, "Filtered channel list for band " + bandToString(band) + " : "
                    + filteredList.stream().map(Object::toString).collect(Collectors.joining(",")));
        }
        return filteredList;
    }

    /**
     * Return a channel frequency for AP setup based on the frequency band.
     * @param apBand one or combination of the values of SoftApConfiguration.BAND_*.
     * @param coexManager reference used to get unsafe channels to avoid for coex.
     * @param resources the resources to use to get configured allowed channels.
     * @param capability soft AP capability
     * @return a valid channel frequency on success, -1 on failure.
     */
    public static int chooseApChannel(int apBand, @NonNull CoexManager coexManager,
            @NonNull Resources resources, SoftApCapability capability) {
        if (!isBandValid(apBand)) {
            Log.e(TAG, "Invalid band: " + apBand);
            return -1;
        }

        Set<Integer> unsafeFreqs = new HashSet<>();
        if (SdkLevel.isAtLeastS()) {
            unsafeFreqs = getUnsafeChannelFreqsFromCoex(coexManager);
        }
        final int[] bandPreferences = new int[]{
                SoftApConfiguration.BAND_60GHZ,
                SoftApConfiguration.BAND_6GHZ,
                SoftApConfiguration.BAND_5GHZ,
                SoftApConfiguration.BAND_2GHZ};
        int selectedUnsafeFreq = 0;
        for (int band : bandPreferences) {
            if ((apBand & band) == 0) {
                continue;
            }
            int[] availableChannels = capability.getSupportedChannelList(band);
            if (availableChannels == null || availableChannels.length == 0) {
                continue;
            }
            final List<Integer> availableFreqs =
                    Arrays.stream(availableChannels).boxed()
                            .map(ch -> convertChannelToFrequency(ch, band))
                            .collect(Collectors.toList());
            // Separate the available freqs by safe and unsafe.
            List<Integer> availableSafeFreqs = new ArrayList<>();
            List<Integer> availableUnsafeFreqs = new ArrayList<>();
            for (int freq : availableFreqs) {
                if (unsafeFreqs.contains(freq)) {
                    availableUnsafeFreqs.add(freq);
                } else {
                    availableSafeFreqs.add(freq);
                }
            }
            // If there are safe freqs available for this band, randomly select one.
            if (!availableSafeFreqs.isEmpty()) {
                return availableSafeFreqs.get(sRandom.nextInt(availableSafeFreqs.size()));
            } else if (!availableUnsafeFreqs.isEmpty() && selectedUnsafeFreq == 0) {
                // Save an unsafe freq from the first preferred band to fall back on later.
                selectedUnsafeFreq = availableUnsafeFreqs.get(
                        sRandom.nextInt(availableUnsafeFreqs.size()));
            }
        }
        // If all available channels are soft unsafe, select a random one of the highest band.
        boolean isHardUnsafe = false;
        if (SdkLevel.isAtLeastS()) {
            isHardUnsafe =
                    (coexManager.getCoexRestrictions() & WifiManager.COEX_RESTRICTION_SOFTAP) != 0;
        }
        if (!isHardUnsafe && selectedUnsafeFreq != 0) {
            return selectedUnsafeFreq;
        }

        // If all available channels are hard unsafe, select the default AP channel.
        if (containsBand(apBand, DEFAULT_AP_BAND)) {
            final int defaultChannelFreq = convertChannelToFrequency(DEFAULT_AP_CHANNEL,
                    DEFAULT_AP_BAND);
            Log.e(TAG, "Allowed channel list not specified, selecting default channel");
            if (isHardUnsafe && unsafeFreqs.contains(defaultChannelFreq)) {
                Log.e(TAG, "Default channel is hard restricted due to coex");
            }
            return defaultChannelFreq;
        }
        Log.e(TAG, "No available channels");
        return -1;
    }

    /**
     * Remove unavailable bands from the input band and return the resulting
     * (remaining) available bands. Unavailable bands are those which don't have channels available.
     *
     * @param capability SoftApCapability which indicates supported channel list.
     * @param targetBand The target band which plan to enable
     * @param coexManager reference to CoexManager
     *
     * @return the available band which removed the unsupported band.
     *         0 when all of the band is not supported.
     */
    public static @BandType int removeUnavailableBands(SoftApCapability capability,
            @NonNull int targetBand, CoexManager coexManager) {
        int availableBand = targetBand;
        for (int band : SoftApConfiguration.BAND_TYPES) {
            Set<Integer> availableChannelFreqsList = new HashSet<>();
            if ((targetBand & band) != 0) {
                for (int channel : capability.getSupportedChannelList(band)) {
                    availableChannelFreqsList.add(convertChannelToFrequency(channel, band));
                }
                // Only remove hard unsafe channels
                if (SdkLevel.isAtLeastS()
                        && (coexManager.getCoexRestrictions() & WifiManager.COEX_RESTRICTION_SOFTAP)
                        != 0) {
                    availableChannelFreqsList.removeAll(getUnsafeChannelFreqsFromCoex(coexManager));
                }
                if (availableChannelFreqsList.size() == 0) {
                    availableBand &= ~band;
                }
            }
        }
        return availableBand;
    }

    /**
     * Remove all unsupported bands from the input band and return the resulting
     * (remaining) support bands. Unsupported bands are those which don't have channels available.
     *
     * @param context The caller context used to get value from resource file.
     * @param band The target band which plan to enable
     *
     * @return the available band which removed the unsupported band.
     *         0 when all of the band is not supported.
     */
    public static @BandType int removeUnsupportedBands(Context context,
            @NonNull int band) {
        int availableBand = band;
        for (int b : SoftApConfiguration.BAND_TYPES) {
            if (((band & b) != 0) && !isSoftApBandSupported(context, b)) {
                availableBand &= ~b;
            }
        }
        return availableBand;
    }

    /**
     * Update AP band and channel based on the provided country code and band.
     * This will also set
     * @param wifiNative reference to WifiNative
     * @param coexManager reference to CoexManager
     * @param resources the resources to use to get configured allowed channels.
     * @param countryCode country code
     * @param config configuration to update
     * @param capability soft ap capability
     * @return an integer result code
     */
    public static int updateApChannelConfig(WifiNative wifiNative,
            @NonNull CoexManager coexManager,
            Resources resources,
            String countryCode,
            SoftApConfiguration.Builder configBuilder,
            SoftApConfiguration config,
            SoftApCapability capability) {
        /* Use default band and channel for device without HAL. */
        if (!wifiNative.isHalStarted()) {
            configBuilder.setChannel(DEFAULT_AP_CHANNEL, DEFAULT_AP_BAND);
            return SUCCESS;
        }

        /* Country code is mandatory for 5GHz band. */
        if (config.getBand() == SoftApConfiguration.BAND_5GHZ
                && countryCode == null) {
            Log.e(TAG, "5GHz band is not allowed without country code");
            return ERROR_GENERIC;
        }
<<<<<<< HEAD

        /* Select a channel if it is not specified and ACS is not enabled */
        if ((config.getChannel() == 0) && !acsEnabled) {
            int freq = chooseApChannel(config.getBand(), wifiNative, coexManager, resources);
            if (freq == -1) {
                /* We're not able to get channel from wificond. */
                Log.e(TAG, "Failed to get available channel.");
                return ERROR_NO_CHANNEL;
=======
        if (!capability.areFeaturesSupported(SoftApCapability.SOFTAP_FEATURE_ACS_OFFLOAD)) {
            /* Select a channel if it is not specified and ACS is not enabled */
            if (config.getChannel() == 0) {
                int freq = chooseApChannel(config.getBand(), coexManager, resources,
                        capability);
                if (freq == -1) {
                    /* We're not able to get channel from wificond. */
                    Log.e(TAG, "Failed to get available channel.");
                    return ERROR_NO_CHANNEL;
                }
                configBuilder.setChannel(
                        ScanResult.convertFrequencyMhzToChannelIfSupported(freq),
                        convertFrequencyToBand(freq));
            }

            if (SdkLevel.isAtLeastT()) {
                /* remove list of allowed channels since they only apply to ACS */
                if (sVerboseLoggingEnabled) {
                    Log.i(TAG, "Ignoring Allowed ACS channels since ACS is not supported.");
                }
                configBuilder.setAllowedAcsChannels(SoftApConfiguration.BAND_2GHZ,
                        new int[] {});
                configBuilder.setAllowedAcsChannels(SoftApConfiguration.BAND_5GHZ,
                        new int[] {});
                configBuilder.setAllowedAcsChannels(SoftApConfiguration.BAND_6GHZ,
                        new int[] {});
>>>>>>> 1d0dd33c
            }
            configBuilder.setChannel(
                    ScanResult.convertFrequencyMhzToChannelIfSupported(freq),
                    convertFrequencyToBand(freq));
        }

        return SUCCESS;
    }

    /**
     * Helper function for converting WifiConfiguration to SoftApConfiguration.
     *
     * Only Support None and WPA2 configuration conversion.
     * Note that WifiConfiguration only Supports 2GHz, 5GHz, 2GHz+5GHz bands,
     * so conversion is limited to these bands.
     *
     * @param wifiConfig the WifiConfiguration which need to convert.
     * @return the SoftApConfiguration if wifiConfig is valid, null otherwise.
     */
    @Nullable
    public static SoftApConfiguration fromWifiConfiguration(
            @NonNull WifiConfiguration wifiConfig) {
        SoftApConfiguration.Builder configBuilder = new SoftApConfiguration.Builder();
        try {
            configBuilder.setSsid(wifiConfig.SSID);
            if (wifiConfig.getAuthType() == WifiConfiguration.KeyMgmt.WPA2_PSK) {
                configBuilder.setPassphrase(wifiConfig.preSharedKey,
                        SoftApConfiguration.SECURITY_TYPE_WPA2_PSK);
            }
            configBuilder.setHiddenSsid(wifiConfig.hiddenSSID);

            int band;
            switch (wifiConfig.apBand) {
                case WifiConfiguration.AP_BAND_2GHZ:
                    band = SoftApConfiguration.BAND_2GHZ;
                    break;
                case WifiConfiguration.AP_BAND_5GHZ:
                    band = SoftApConfiguration.BAND_5GHZ;
                    break;
                case WifiConfiguration.AP_BAND_60GHZ:
                    band = SoftApConfiguration.BAND_60GHZ;
                    break;
                default:
                    // WifiConfiguration.AP_BAND_ANY means only 2GHz and 5GHz bands
                    band = SoftApConfiguration.BAND_2GHZ | SoftApConfiguration.BAND_5GHZ;
                    break;
            }
            if (wifiConfig.apChannel == 0) {
                configBuilder.setBand(band);
            } else {
                configBuilder.setChannel(wifiConfig.apChannel, band);
            }
        } catch (IllegalArgumentException iae) {
            Log.e(TAG, "Invalid WifiConfiguration" + iae);
            return null;
        } catch (IllegalStateException ise) {
            Log.e(TAG, "Invalid WifiConfiguration" + ise);
            return null;
        }
        return configBuilder.build();
    }

    /**
     * Helper function to creating SoftApCapability instance with initial field from resource file.
     *
     * @param context the caller context used to get value from resource file.
     * @return SoftApCapability which updated the feature support or not from resource.
     */
    @NonNull
    public static SoftApCapability updateCapabilityFromResource(@NonNull Context context) {
        long features = 0;
        if (isAcsSupported(context)) {
            Log.d(TAG, "Update Softap capability, add acs feature support");
            features |= SoftApCapability.SOFTAP_FEATURE_ACS_OFFLOAD;
        }

        if (isClientForceDisconnectSupported(context)) {
            Log.d(TAG, "Update Softap capability, add client control feature support");
            features |= SoftApCapability.SOFTAP_FEATURE_CLIENT_FORCE_DISCONNECT;
        }

        if (isWpa3SaeSupported(context)) {
            Log.d(TAG, "Update Softap capability, add SAE feature support");
            features |= SoftApCapability.SOFTAP_FEATURE_WPA3_SAE;
        }

        if (isMacCustomizationSupported(context)) {
            Log.d(TAG, "Update Softap capability, add MAC customization support");
            features |= SoftApCapability.SOFTAP_FEATURE_MAC_ADDRESS_CUSTOMIZATION;
        }

        if (isSoftApBandSupported(context, SoftApConfiguration.BAND_2GHZ)) {
            Log.d(TAG, "Update Softap capability, add 2.4G support");
            features |= SoftApCapability.SOFTAP_FEATURE_BAND_24G_SUPPORTED;
        }

        if (isSoftApBandSupported(context, SoftApConfiguration.BAND_5GHZ)) {
            Log.d(TAG, "Update Softap capability, add 5G support");
            features |= SoftApCapability.SOFTAP_FEATURE_BAND_5G_SUPPORTED;
        }

        if (isSoftApBandSupported(context, SoftApConfiguration.BAND_6GHZ)) {
            Log.d(TAG, "Update Softap capability, add 6G support");
            features |= SoftApCapability.SOFTAP_FEATURE_BAND_6G_SUPPORTED;
        }

        if (isSoftApBandSupported(context, SoftApConfiguration.BAND_60GHZ)) {
            Log.d(TAG, "Update Softap capability, add 60G support");
            features |= SoftApCapability.SOFTAP_FEATURE_BAND_60G_SUPPORTED;
        }

        SoftApCapability capability = new SoftApCapability(features);
        int hardwareSupportedMaxClient = context.getResources().getInteger(
                R.integer.config_wifiHardwareSoftapMaxClientCount);
        if (hardwareSupportedMaxClient > 0) {
            Log.d(TAG, "Update Softap capability, max client = " + hardwareSupportedMaxClient);
            capability.setMaxSupportedClients(hardwareSupportedMaxClient);
        }

        return capability;
    }

    /**
     * Helper function to get device support AP MAC randomization or not.
     *
     * @param context the caller context used to get value from resource file.
     * @return true if supported, false otherwise.
     */
    public static boolean isApMacRandomizationSupported(@NonNull Context context) {
        return context.getResources().getBoolean(
                    R.bool.config_wifi_ap_mac_randomization_supported);
    }

    /**
     * Helper function to get HAL support bridged AP or not.
     *
     * @param context the caller context used to get value from resource file.
     * @return true if supported, false otherwise.
     */
    public static boolean isBridgedModeSupported(@NonNull Context context) {
        return SdkLevel.isAtLeastS() && context.getResources().getBoolean(
                    R.bool.config_wifiBridgedSoftApSupported);
    }

    /**
     * Helper function to get HAL support STA + bridged AP or not.
     *
     * @param context the caller context used to get value from resource file.
     * @return true if supported, false otherwise.
     */
    public static boolean isStaWithBridgedModeSupported(@NonNull Context context) {
        return SdkLevel.isAtLeastS() && context.getResources().getBoolean(
                    R.bool.config_wifiStaWithBridgedSoftApConcurrencySupported);
    }

    /**
     * Helper function to get HAL support client force disconnect or not.
     *
     * @param context the caller context used to get value from resource file.
     * @return true if supported, false otherwise.
     */
    public static boolean isClientForceDisconnectSupported(@NonNull Context context) {
        return context.getResources().getBoolean(
                R.bool.config_wifiSofapClientForceDisconnectSupported);
    }

    /**
     * Helper function to get SAE support or not.
     *
     * @param context the caller context used to get value from resource file.
     * @return true if supported, false otherwise.
     */
    public static boolean isWpa3SaeSupported(@NonNull Context context) {
        return context.getResources().getBoolean(
                R.bool.config_wifi_softap_sae_supported);
    }

    /**
     * Helper function to get ACS support or not.
     *
     * @param context the caller context used to get value from resource file.
     * @return true if supported, false otherwise.
     */
    public static boolean isAcsSupported(@NonNull Context context) {
        return context.getResources().getBoolean(
                R.bool.config_wifi_softap_acs_supported);
    }

    /**
     * Helper function to get MAC Address customization or not.
     *
     * @param context the caller context used to get value from resource file.
     * @return true if supported, false otherwise.
     */
    public static boolean isMacCustomizationSupported(@NonNull Context context) {
        return context.getResources().getBoolean(
                R.bool.config_wifiSoftapMacAddressCustomizationSupported);
    }

    /**
     * Helper function to get whether or not Soft AP support on particular band.
     *
     * @param context the caller context used to get value from resource file.
     * @param band the band soft AP to operate on.
     * @return true if supported, false otherwise.
     */
    public static boolean isSoftApBandSupported(@NonNull Context context, @BandType int band) {
        switch (band) {
            case SoftApConfiguration.BAND_2GHZ:
                return context.getResources().getBoolean(R.bool.config_wifi24ghzSupport)
                        && context.getResources().getBoolean(
                        R.bool.config_wifiSoftap24ghzSupported);
            case SoftApConfiguration.BAND_5GHZ:
                return context.getResources().getBoolean(R.bool.config_wifi5ghzSupport)
                        && context.getResources().getBoolean(
                        R.bool.config_wifiSoftap5ghzSupported);
            case SoftApConfiguration.BAND_6GHZ:
                return context.getResources().getBoolean(R.bool.config_wifi6ghzSupport)
                        && context.getResources().getBoolean(
                        R.bool.config_wifiSoftap6ghzSupported);
            case SoftApConfiguration.BAND_60GHZ:
                return context.getResources().getBoolean(R.bool.config_wifi60ghzSupport)
                        && context.getResources().getBoolean(
                        R.bool.config_wifiSoftap60ghzSupported);
            default:
                return false;
        }
    }

    /**
     * Helper function to get whether or not dynamic country code update is supported when Soft AP
     * enabled.
     *
     * @param context the caller context used to get value from resource file.
     * @return true if supported, false otherwise.
     */
    public static boolean isSoftApDynamicCountryCodeSupported(@NonNull Context context) {
        return context.getResources().getBoolean(
                R.bool.config_wifiSoftApDynamicCountryCodeUpdateSupported);
    }

    /**
     * Helper function for comparing two SoftApConfiguration.
     *
     * @param currentConfig the original configuration.
     * @param newConfig the new configuration which plan to apply.
     * @return true if the difference between the two configurations requires a restart to apply,
     *         false otherwise.
     */
    public static boolean checkConfigurationChangeNeedToRestart(
            SoftApConfiguration currentConfig, SoftApConfiguration newConfig) {
        return !Objects.equals(currentConfig.getSsid(), newConfig.getSsid())
                || !Objects.equals(currentConfig.getBssid(), newConfig.getBssid())
                || currentConfig.getSecurityType() != newConfig.getSecurityType()
                || !Objects.equals(currentConfig.getPassphrase(), newConfig.getPassphrase())
                || currentConfig.isHiddenSsid() != newConfig.isHiddenSsid()
                || currentConfig.getBand() != newConfig.getBand()
                || currentConfig.getChannel() != newConfig.getChannel()
                || (SdkLevel.isAtLeastS() && !currentConfig.getChannels().toString()
                        .equals(newConfig.getChannels().toString()));
    }


    /**
     * Helper function for checking all of the configuration are supported or not.
     *
     * @param config target configuration want to check.
     * @param capability the capability which indicate feature support or not.
     * @return true if supported, false otherwise.
     */
    public static boolean checkSupportAllConfiguration(SoftApConfiguration config,
            SoftApCapability capability) {
        if (!capability.areFeaturesSupported(
                SoftApCapability.SOFTAP_FEATURE_CLIENT_FORCE_DISCONNECT)
                && (config.getMaxNumberOfClients() != 0 || config.isClientControlByUserEnabled()
                || config.getBlockedClientList().size() != 0)) {
            Log.d(TAG, "Error, Client control requires HAL support");
            return false;
        }

        if (!capability.areFeaturesSupported(SoftApCapability.SOFTAP_FEATURE_WPA3_SAE)
                && (config.getSecurityType()
                == SoftApConfiguration.SECURITY_TYPE_WPA3_SAE_TRANSITION
                || config.getSecurityType() == SoftApConfiguration.SECURITY_TYPE_WPA3_SAE)) {
            Log.d(TAG, "Error, SAE requires HAL support");
            return false;
        }

        // The bands length should always 1 in R. Adding SdkLevel.isAtLeastS for lint check only.
        if (config.getBands().length > 1 && SdkLevel.isAtLeastS()) {
            int[] bands = config.getBands();
            if ((bands[0] & SoftApConfiguration.BAND_6GHZ) != 0
                    || (bands[0] & SoftApConfiguration.BAND_60GHZ) != 0
                    || (bands[1] & SoftApConfiguration.BAND_6GHZ) != 0
                    || (bands[1] & SoftApConfiguration.BAND_60GHZ) != 0) {
                Log.d(TAG, "Error, dual APs doesn't support on 6GHz and 60GHz");
                return false;
            }
            if (!capability.areFeaturesSupported(SoftApCapability.SOFTAP_FEATURE_ACS_OFFLOAD)
                    && (config.getChannels().valueAt(0) == 0
                    || config.getChannels().valueAt(1) == 0)) {
                Log.d(TAG, "Error, dual APs requires HAL ACS support when channel isn't specified");
                return false;
            }
        }
        return true;
    }


    /**
     * Check if need to provide freq range for ACS.
     *
     * @param band in SoftApConfiguration.BandType
     * @return true when freq ranges is needed, otherwise false.
     */
    public static boolean isSendFreqRangesNeeded(@BandType int band, Context context) {
        // Fist we check if one of the selected bands has restrictions in the overlay file.
        // Note,
        //   - We store the config string here for future use, hence we need to check all bands.
<<<<<<< HEAD
        //   - If there is no OEM restriction, we store the full band
        boolean retVal = false;
        String channelList = "";
        if ((band & SoftApConfiguration.BAND_2GHZ) != 0) {
            channelList =
                context.getResources().getString(R.string.config_wifiSoftap2gChannelList);
            if (!TextUtils.isEmpty(channelList)) {
                retVal = true;
            }
        }

        if ((band & SoftApConfiguration.BAND_5GHZ) != 0) {
            channelList =
                context.getResources().getString(R.string.config_wifiSoftap5gChannelList);
            if (!TextUtils.isEmpty(channelList)) {
                retVal = true;
            }
        }

        if ((band & SoftApConfiguration.BAND_6GHZ) != 0) {
            channelList =
                context.getResources().getString(R.string.config_wifiSoftap6gChannelList);
            if (!TextUtils.isEmpty(channelList)) {
                retVal = true;
=======
        //   - If there is no restrictions on channels, we store the full band
        for (int b : SoftApConfiguration.BAND_TYPES) {
            if ((band & b) != 0) {
                List<Integer> configuredList = getConfiguredChannelList(context.getResources(), b);
                if (configuredList != null && !configuredList.isEmpty()) {
                    // If any of the selected band has restriction in the overlay file return true.
                    return true;
                }
                if (SdkLevel.isAtLeastT() && config.getAllowedAcsChannels(b).length != 0) {
                    return true;
                }
>>>>>>> 1d0dd33c
            }
        }

        // If any of the selected band has restriction in the overlay file, we return true.
        if (retVal) {
            return true;
        }

        // Next, if only one of 5G or 6G is selected, then we need freqList to separate them
        // Since there is no other way.
        if (((band & SoftApConfiguration.BAND_5GHZ) != 0)
                && ((band & SoftApConfiguration.BAND_6GHZ) == 0)) {
            return true;
        }
        if (((band & SoftApConfiguration.BAND_5GHZ) == 0)
                && ((band & SoftApConfiguration.BAND_6GHZ) != 0)) {
            return true;
        }

        // In all other cases, we don't need to set the freqList
        return false;
    }

    /**
<<<<<<< HEAD
=======
     * Collect a List of allowed channels for ACS operations on a selected band
     *
     * @param band on which channel list are required
     * @param oemConfigString Configuration string from OEM resource file.
     *        An empty string means all channels on this band are allowed
     * @param callerConfig allowed chnannels as required by the caller
     *
     * @return List of channel numbers that meet both criteria
     */
    public static List<Integer> collectAllowedAcsChannels(@BandType int band,
            String oemConfigString, int[] callerConfig) {

        // Convert the OEM config string into a set of channel numbers
        Set<Integer> allowedChannelSet = getOemAllowedChannels(band, oemConfigString);

        // Update the allowed channels with user configuration
        allowedChannelSet.retainAll(getCallerAllowedChannels(band, callerConfig));

        return new ArrayList<Integer>(allowedChannelSet);
    }

    private static Set<Integer> getSetForAllChannelsInBand(@BandType int band) {
        switch(band) {
            case SoftApConfiguration.BAND_2GHZ:
                return IntStream.rangeClosed(
                        ScanResult.BAND_24_GHZ_FIRST_CH_NUM,
                        ScanResult.BAND_24_GHZ_LAST_CH_NUM)
                        .boxed()
                        .collect(Collectors.toSet());

            case SoftApConfiguration.BAND_5GHZ:
                return IntStream.rangeClosed(
                        ScanResult.BAND_5_GHZ_FIRST_CH_NUM,
                        ScanResult.BAND_5_GHZ_LAST_CH_NUM)
                        .boxed()
                        .collect(Collectors.toSet());

            case SoftApConfiguration.BAND_6GHZ:
                return IntStream.rangeClosed(
                        ScanResult.BAND_6_GHZ_FIRST_CH_NUM,
                        ScanResult.BAND_6_GHZ_LAST_CH_NUM)
                        .boxed()
                        .collect(Collectors.toSet());
            default:
                Log.e(TAG, "Invalid band: " + bandToString(band));
                return Collections.emptySet();
        }
    }

    private static Set<Integer> getOemAllowedChannels(@BandType int band, String oemConfigString) {
        if (TextUtils.isEmpty(oemConfigString)) {
            // Empty string means all channels are allowed in this band
            return getSetForAllChannelsInBand(band);
        }

        // String is not empty, parsing it
        Set<Integer> allowedChannelsOem = new HashSet<>();

        for (String channelRange : oemConfigString.split(",")) {
            try {
                if (channelRange.contains("-")) {
                    String[] channels  = channelRange.split("-");
                    if (channels.length != 2) {
                        Log.e(TAG, "Unrecognized channel range, length is " + channels.length);
                        continue;
                    }
                    int start = Integer.parseInt(channels[0].trim());
                    int end = Integer.parseInt(channels[1].trim());
                    if (start > end) {
                        Log.e(TAG, "Invalid channel range, from " + start + " to " + end);
                        continue;
                    }

                    allowedChannelsOem.addAll(IntStream.rangeClosed(start, end)
                            .boxed().collect(Collectors.toSet()));
                } else if (!TextUtils.isEmpty(channelRange)) {
                    int channel = Integer.parseInt(channelRange.trim());
                    allowedChannelsOem.add(channel);
                }
            } catch (NumberFormatException e) {
                // Ignore malformed value
                Log.e(TAG, "Malformed channel value detected: " + e);
                continue;
            }
        }

        return allowedChannelsOem;
    }

    private static Set<Integer> getCallerAllowedChannels(@BandType int band, int[] callerConfig) {
        if (callerConfig.length == 0) {
            // Empty set means all channels are allowed in this band
            return getSetForAllChannelsInBand(band);
        }

        // Otherwise return the caller set as is
        return IntStream.of(callerConfig).boxed()
                .collect(Collectors.toCollection(HashSet::new));
    }

    /**
>>>>>>> 1d0dd33c
     * Deep copy for object Map<String, SoftApInfo>
     */
    public static Map<String, SoftApInfo> deepCopyForSoftApInfoMap(
            Map<String, SoftApInfo> originalMap) {
        if (originalMap == null) {
            return null;
        }
        Map<String, SoftApInfo> deepCopyMap = new HashMap<String, SoftApInfo>();
        for (Map.Entry<String, SoftApInfo> entry: originalMap.entrySet()) {
            deepCopyMap.put(entry.getKey(), new SoftApInfo(entry.getValue()));
        }
        return deepCopyMap;
    }

    /**
     * Deep copy for object Map<String, List<WifiClient>>
     */
    public static Map<String, List<WifiClient>> deepCopyForWifiClientListMap(
            Map<String, List<WifiClient>> originalMap) {
        if (originalMap == null) {
            return null;
        }
        Map<String, List<WifiClient>> deepCopyMap = new HashMap<String, List<WifiClient>>();
        for (Map.Entry<String, List<WifiClient>> entry: originalMap.entrySet()) {
            List<WifiClient> clients = new ArrayList<>();
            for (WifiClient client : entry.getValue()) {
                clients.add(new WifiClient(client.getMacAddress(),
                        client.getApInstanceIdentifier()));
            }
            deepCopyMap.put(entry.getKey(), clients);
        }
        return deepCopyMap;
    }
<<<<<<< HEAD
=======


    /**
     * Observer the available channel from native layer (vendor HAL if getUsableChannels is
     * supported, or wificond if not supported) and update the SoftApCapability
     *
     * @param softApCapability the current softap capability
     * @param context the caller context used to get value from resource file
     * @param wifiNative reference used to collect regulatory restrictions.     *
     * @return updated soft AP capability
     */
    public static SoftApCapability updateSoftApCapabilityWithAvailableChannelList(
            @NonNull SoftApCapability softApCapability, @NonNull Context context,
            @NonNull WifiNative wifiNative) {
        SoftApCapability newSoftApCapability = new SoftApCapability(softApCapability);
        List<Integer> supportedChannelList = null;

        for (int band : SoftApConfiguration.BAND_TYPES) {
            if (isSoftApBandSupported(context, band)) {
                supportedChannelList = getAvailableChannelFreqsForBand(
                        band, wifiNative, context.getResources(), false);
                if (supportedChannelList != null) {
                    newSoftApCapability.setSupportedChannelList(
                            band,
                            supportedChannelList.stream().mapToInt(Integer::intValue).toArray());
                }
            }
        }
        return newSoftApCapability;
    }

    /**
     * Helper function to check if security type can ignore password.
     *
     * @param security type for SoftApConfiguration.
     * @return true for Open/Owe-Transition SoftAp AKM.
     */
    public static boolean isNonPasswordAP(int security) {
        return (security == SoftApConfiguration.SECURITY_TYPE_OPEN
                || security == SoftApConfiguration.SECURITY_TYPE_WPA3_OWE_TRANSITION
                || security == SoftApConfiguration.SECURITY_TYPE_WPA3_OWE);
    }
>>>>>>> 1d0dd33c
}<|MERGE_RESOLUTION|>--- conflicted
+++ resolved
@@ -34,6 +34,7 @@
 import android.text.TextUtils;
 import android.util.Log;
 import android.util.SparseArray;
+import android.util.SparseIntArray;
 
 import com.android.modules.utils.build.SdkLevel;
 import com.android.server.wifi.WifiNative;
@@ -41,11 +42,8 @@
 import com.android.wifi.resources.R;
 
 import java.util.ArrayList;
-<<<<<<< HEAD
-=======
 import java.util.Arrays;
 import java.util.Collections;
->>>>>>> 1d0dd33c
 import java.util.HashMap;
 import java.util.HashSet;
 import java.util.List;
@@ -53,13 +51,9 @@
 import java.util.Objects;
 import java.util.Random;
 import java.util.Set;
-<<<<<<< HEAD
-
-=======
 import java.util.StringJoiner;
 import java.util.stream.Collectors;
 import java.util.stream.IntStream;
->>>>>>> 1d0dd33c
 
 /**
  * Provide utility functions for updating soft AP related configuration.
@@ -236,6 +230,20 @@
             Context context) {
         if (isBandSupported(SoftApConfiguration.BAND_2GHZ, context)) {
             return targetBand | SoftApConfiguration.BAND_2GHZ;
+        }
+        return targetBand;
+    }
+
+    /**
+     * Add 5Ghz to target band when 5Ghz SoftAp supported.
+     *
+     * @param targetBand The band is needed to add 5GHz band.
+     * @return The band includes 5Ghz when 5G SoftAp supported.
+     */
+    public static @BandType int append5GToBandIf5GSupported(@BandType int targetBand,
+            Context context) {
+        if (isBandSupported(SoftApConfiguration.BAND_5GHZ, context)) {
+            return targetBand | SoftApConfiguration.BAND_5GHZ;
         }
         return targetBand;
     }
@@ -355,29 +363,7 @@
         return unsafeFreqs;
     }
 
-<<<<<<< HEAD
-    /**
-     * Get channels or frequencies for band that are allowed by both regulatory
-     * and OEM configuration.
-     *
-     * @param band to get channels for
-     * @param wifiNative reference used to get regulatory restrictionsimport java.util.Arrays;
-     * @param resources used to get OEM restrictions
-     * @param inFrequencyMHz true to convert channel to frequency.
-     * @return A list of frequencies that are allowed, null on error.
-     */
-    public static List<Integer> getAvailableChannelFreqsForBand(
-            @BandType int band, WifiNative wifiNative, Resources resources,
-            boolean inFrequencyMHz) {
-        if (!isBandValid(band) || isMultiband(band)) {
-            return null;
-        }
-
-        List<Integer> configuredList;
-        int scannerBand;
-=======
     private static List<Integer> getConfiguredChannelList(Resources resources, @BandType int band) {
->>>>>>> 1d0dd33c
         switch (band) {
             case SoftApConfiguration.BAND_2GHZ:
                 return convertStringToChannelList(resources.getString(
@@ -652,6 +638,71 @@
     }
 
     /**
+     * Check if security type is restricted for operation in 6GHz band
+     * As per WFA specification for 6GHz operation, the following security types are not allowed to
+     * be used in 6GHz band:
+     *   - OPEN
+     *   - WPA2-Personal
+     *   - WPA3-SAE-Transition
+     *   - WPA3-OWE-Transition
+     *
+     * @param type security type to check on
+     *
+     * @return true if security type is restricted for operation in 6GHz band, false otherwise
+     */
+    public static boolean isSecurityTypeRestrictedFor6gBand(
+            @SoftApConfiguration.SecurityType int type) {
+        switch(type) {
+            case SoftApConfiguration.SECURITY_TYPE_OPEN:
+            case SoftApConfiguration.SECURITY_TYPE_WPA2_PSK:
+            case SoftApConfiguration.SECURITY_TYPE_WPA3_SAE_TRANSITION:
+            case SoftApConfiguration.SECURITY_TYPE_WPA3_OWE_TRANSITION:
+                return true;
+        }
+        return false;
+    }
+
+    /**
+     * Remove {@link SoftApConfiguration#BAND_6GHZ} if multiple bands are configured
+     * as a mask when security type is restricted to operate in this band.
+     *
+     * @param config The current {@link SoftApConfiguration}.
+     *
+     * @return the updated SoftApConfiguration.
+     */
+    public static SoftApConfiguration remove6gBandForUnsupportedSecurity(
+            SoftApConfiguration config) {
+        SoftApConfiguration.Builder builder = new SoftApConfiguration.Builder(config);
+
+        if (config.getBands().length == 1) {
+            int configuredBand = config.getBand();
+            if ((configuredBand & SoftApConfiguration.BAND_6GHZ) != 0
+                    && isSecurityTypeRestrictedFor6gBand(config.getSecurityType())) {
+                Log.i(TAG, "remove BAND_6G if multiple bands are configured "
+                        + "as a mask since security type is restricted");
+                builder.setBand(configuredBand & ~SoftApConfiguration.BAND_6GHZ);
+            }
+        } else if (SdkLevel.isAtLeastS()) {
+            SparseIntArray channels = config.getChannels();
+            SparseIntArray newChannels = new SparseIntArray(channels.size());
+            if (isSecurityTypeRestrictedFor6gBand(config.getSecurityType())) {
+                for (int i = 0; i < channels.size(); i++) {
+                    int band = channels.keyAt(i);
+                    if ((band & SoftApConfiguration.BAND_6GHZ) != 0) {
+                        Log.i(TAG, "remove BAND_6G if multiple bands are configured "
+                                + "as a mask when security type is restricted");
+                        band &= ~SoftApConfiguration.BAND_6GHZ;
+                    }
+                    newChannels.put(band, channels.valueAt(i));
+                }
+                builder.setChannels(newChannels);
+            }
+        }
+
+        return builder.build();
+    }
+
+    /**
      * Update AP band and channel based on the provided country code and band.
      * This will also set
      * @param wifiNative reference to WifiNative
@@ -681,16 +732,6 @@
             Log.e(TAG, "5GHz band is not allowed without country code");
             return ERROR_GENERIC;
         }
-<<<<<<< HEAD
-
-        /* Select a channel if it is not specified and ACS is not enabled */
-        if ((config.getChannel() == 0) && !acsEnabled) {
-            int freq = chooseApChannel(config.getBand(), wifiNative, coexManager, resources);
-            if (freq == -1) {
-                /* We're not able to get channel from wificond. */
-                Log.e(TAG, "Failed to get available channel.");
-                return ERROR_NO_CHANNEL;
-=======
         if (!capability.areFeaturesSupported(SoftApCapability.SOFTAP_FEATURE_ACS_OFFLOAD)) {
             /* Select a channel if it is not specified and ACS is not enabled */
             if (config.getChannel() == 0) {
@@ -717,11 +758,7 @@
                         new int[] {});
                 configBuilder.setAllowedAcsChannels(SoftApConfiguration.BAND_6GHZ,
                         new int[] {});
->>>>>>> 1d0dd33c
-            }
-            configBuilder.setChannel(
-                    ScanResult.convertFrequencyMhzToChannelIfSupported(freq),
-                    convertFrequencyToBand(freq));
+            }
         }
 
         return SUCCESS;
@@ -742,6 +779,9 @@
             @NonNull WifiConfiguration wifiConfig) {
         SoftApConfiguration.Builder configBuilder = new SoftApConfiguration.Builder();
         try {
+            // WifiConfiguration#SSID uses a formatted string with double quotes for UTF-8 and no
+            // quotes for hexadecimal. But to support legacy behavior, we need to continue
+            // setting the entire string with quotes as the UTF-8 SSID.
             configBuilder.setSsid(wifiConfig.SSID);
             if (wifiConfig.getAuthType() == WifiConfiguration.KeyMgmt.WPA2_PSK) {
                 configBuilder.setPassphrase(wifiConfig.preSharedKey,
@@ -829,6 +869,26 @@
             features |= SoftApCapability.SOFTAP_FEATURE_BAND_60G_SUPPORTED;
         }
 
+        if (isIeee80211axSupported(context)) {
+            Log.d(TAG, "Update Softap capability, add ax support");
+            features |= SoftApCapability.SOFTAP_FEATURE_IEEE80211_AX;
+        }
+
+        if (isIeee80211beSupported(context)) {
+            Log.d(TAG, "Update Softap capability, add be support");
+            features |= SoftApCapability.SOFTAP_FEATURE_IEEE80211_BE;
+        }
+
+        if (isOweTransitionSupported(context)) {
+            Log.d(TAG, "Update Softap capability, add OWE Transition feature support");
+            features |= SoftApCapability.SOFTAP_FEATURE_WPA3_OWE_TRANSITION;
+        }
+
+        if (isOweSupported(context)) {
+            Log.d(TAG, "Update Softap capability, add OWE feature support");
+            features |= SoftApCapability.SOFTAP_FEATURE_WPA3_OWE;
+        }
+
         SoftApCapability capability = new SoftApCapability(features);
         int hardwareSupportedMaxClient = context.getResources().getInteger(
                 R.integer.config_wifiHardwareSoftapMaxClientCount);
@@ -838,6 +898,28 @@
         }
 
         return capability;
+    }
+
+    /**
+     * Helper function to get device support 802.11 AX on Soft AP or not
+     *
+     * @param context the caller context used to get value from resource file.
+     * @return true if supported, false otherwise.
+     */
+    public static boolean isIeee80211axSupported(@NonNull Context context) {
+        return context.getResources().getBoolean(
+                    R.bool.config_wifiSoftapIeee80211axSupported);
+    }
+
+    /**
+     * Helper function to get device support 802.11 BE on Soft AP or not
+     *
+     * @param context the caller context used to get value from resource file.
+     * @return true if supported, false otherwise.
+     */
+    public static boolean isIeee80211beSupported(@NonNull Context context) {
+        return context.getResources().getBoolean(
+                    R.bool.config_wifiSoftapIeee80211beSupported);
     }
 
     /**
@@ -959,6 +1041,40 @@
                 R.bool.config_wifiSoftApDynamicCountryCodeUpdateSupported);
     }
 
+
+    /**
+     * Helper function to get whether or not restart Soft AP required when country code changed.
+     *
+     * @param context the caller context used to get value from resource file.
+     * @return true if supported, false otherwise.
+     */
+    public static boolean isSoftApRestartRequiredWhenCountryCodeChanged(@NonNull Context context) {
+        return context.getResources().getBoolean(
+                R.bool.config_wifiForcedSoftApRestartWhenCountryCodeChanged);
+    }
+
+    /**
+     * Helper function to get OWE-Transition is support or not.
+     *
+     * @param context the caller context used to get value from resource file.
+     * @return true if supported, false otherwise.
+     */
+    public static boolean isOweTransitionSupported(@NonNull Context context) {
+        return context.getResources().getBoolean(
+                R.bool.config_wifiSoftapOweTransitionSupported);
+    }
+
+    /**
+     * Helper function to get OWE is support or not.
+     *
+     * @param context the caller context used to get value from resource file.
+     * @return true if supported, false otherwise.
+     */
+    public static boolean isOweSupported(@NonNull Context context) {
+        return context.getResources().getBoolean(
+                R.bool.config_wifiSoftapOweSupported);
+    }
+
     /**
      * Helper function for comparing two SoftApConfiguration.
      *
@@ -969,7 +1085,7 @@
      */
     public static boolean checkConfigurationChangeNeedToRestart(
             SoftApConfiguration currentConfig, SoftApConfiguration newConfig) {
-        return !Objects.equals(currentConfig.getSsid(), newConfig.getSsid())
+        return !Objects.equals(currentConfig.getWifiSsid(), newConfig.getWifiSsid())
                 || !Objects.equals(currentConfig.getBssid(), newConfig.getBssid())
                 || currentConfig.getSecurityType() != newConfig.getSecurityType()
                 || !Objects.equals(currentConfig.getPassphrase(), newConfig.getPassphrase())
@@ -1009,11 +1125,9 @@
         // The bands length should always 1 in R. Adding SdkLevel.isAtLeastS for lint check only.
         if (config.getBands().length > 1 && SdkLevel.isAtLeastS()) {
             int[] bands = config.getBands();
-            if ((bands[0] & SoftApConfiguration.BAND_6GHZ) != 0
-                    || (bands[0] & SoftApConfiguration.BAND_60GHZ) != 0
-                    || (bands[1] & SoftApConfiguration.BAND_6GHZ) != 0
+            if ((bands[0] & SoftApConfiguration.BAND_60GHZ) != 0
                     || (bands[1] & SoftApConfiguration.BAND_60GHZ) != 0) {
-                Log.d(TAG, "Error, dual APs doesn't support on 6GHz and 60GHz");
+                Log.d(TAG, "Error, dual APs doesn't support on 60GHz");
                 return false;
             }
             if (!capability.areFeaturesSupported(SoftApCapability.SOFTAP_FEATURE_ACS_OFFLOAD)
@@ -1031,38 +1145,17 @@
      * Check if need to provide freq range for ACS.
      *
      * @param band in SoftApConfiguration.BandType
+     * @param context the caller context used to get values from resource file
+     * @param config the used SoftApConfiguration
+     *
      * @return true when freq ranges is needed, otherwise false.
      */
-    public static boolean isSendFreqRangesNeeded(@BandType int band, Context context) {
-        // Fist we check if one of the selected bands has restrictions in the overlay file.
+    public static boolean isSendFreqRangesNeeded(@BandType int band, Context context,
+            SoftApConfiguration config) {
+        // Fist we check if one of the selected bands has restrictions in the overlay file or in the
+        // provided SoftApConfiguration.
         // Note,
         //   - We store the config string here for future use, hence we need to check all bands.
-<<<<<<< HEAD
-        //   - If there is no OEM restriction, we store the full band
-        boolean retVal = false;
-        String channelList = "";
-        if ((band & SoftApConfiguration.BAND_2GHZ) != 0) {
-            channelList =
-                context.getResources().getString(R.string.config_wifiSoftap2gChannelList);
-            if (!TextUtils.isEmpty(channelList)) {
-                retVal = true;
-            }
-        }
-
-        if ((band & SoftApConfiguration.BAND_5GHZ) != 0) {
-            channelList =
-                context.getResources().getString(R.string.config_wifiSoftap5gChannelList);
-            if (!TextUtils.isEmpty(channelList)) {
-                retVal = true;
-            }
-        }
-
-        if ((band & SoftApConfiguration.BAND_6GHZ) != 0) {
-            channelList =
-                context.getResources().getString(R.string.config_wifiSoftap6gChannelList);
-            if (!TextUtils.isEmpty(channelList)) {
-                retVal = true;
-=======
         //   - If there is no restrictions on channels, we store the full band
         for (int b : SoftApConfiguration.BAND_TYPES) {
             if ((band & b) != 0) {
@@ -1074,13 +1167,7 @@
                 if (SdkLevel.isAtLeastT() && config.getAllowedAcsChannels(b).length != 0) {
                     return true;
                 }
->>>>>>> 1d0dd33c
-            }
-        }
-
-        // If any of the selected band has restriction in the overlay file, we return true.
-        if (retVal) {
-            return true;
+            }
         }
 
         // Next, if only one of 5G or 6G is selected, then we need freqList to separate them
@@ -1099,8 +1186,6 @@
     }
 
     /**
-<<<<<<< HEAD
-=======
      * Collect a List of allowed channels for ACS operations on a selected band
      *
      * @param band on which channel list are required
@@ -1202,7 +1287,6 @@
     }
 
     /**
->>>>>>> 1d0dd33c
      * Deep copy for object Map<String, SoftApInfo>
      */
     public static Map<String, SoftApInfo> deepCopyForSoftApInfoMap(
@@ -1236,8 +1320,6 @@
         }
         return deepCopyMap;
     }
-<<<<<<< HEAD
-=======
 
 
     /**
@@ -1280,5 +1362,4 @@
                 || security == SoftApConfiguration.SECURITY_TYPE_WPA3_OWE_TRANSITION
                 || security == SoftApConfiguration.SECURITY_TYPE_WPA3_OWE);
     }
->>>>>>> 1d0dd33c
 }