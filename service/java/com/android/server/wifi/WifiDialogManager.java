--- conflicted
+++ resolved
@@ -132,24 +132,15 @@
         mContext = context;
         mWifiThreadRunner = wifiThreadRunner;
         mFrameworkFacade = frameworkFacade;
-<<<<<<< HEAD
-        mGravity = mContext.getResources().getInteger(R.integer.config_wifiDialogGravity);
-=======
         IntentFilter intentFilter = new IntentFilter();
         intentFilter.addAction(Intent.ACTION_SCREEN_OFF);
         intentFilter.addAction(Intent.ACTION_USER_PRESENT);
         intentFilter.addAction(Intent.ACTION_CLOSE_SYSTEM_DIALOGS);
->>>>>>> 70fd48c0
         int flags = 0;
         if (SdkLevel.isAtLeastT()) {
             flags = Context.RECEIVER_EXPORTED;
         }
-<<<<<<< HEAD
-        mContext.registerReceiver(mCloseSystemDialogsReceiver,
-                new IntentFilter(Intent.ACTION_CLOSE_SYSTEM_DIALOGS), flags);
-=======
         mContext.registerReceiver(mBroadcastReceiver, intentFilter, flags);
->>>>>>> 70fd48c0
     }
 
     /**
