package com.android.server.wifi.hotspot2;

import android.net.wifi.ScanResult;
import android.util.Log;

import com.android.server.wifi.anqp.ANQPElement;
import com.android.server.wifi.anqp.Constants;
import com.android.server.wifi.anqp.VenueNameElement;

import java.net.ProtocolException;
import java.nio.BufferUnderflowException;
import java.nio.ByteBuffer;
import java.nio.ByteOrder;
import java.nio.CharBuffer;
import java.nio.charset.CharacterCodingException;
import java.nio.charset.CharsetDecoder;
import java.nio.charset.StandardCharsets;
import java.util.List;
import java.util.Map;

import static com.android.server.wifi.anqp.Constants.BYTES_IN_EUI48;
import static com.android.server.wifi.anqp.Constants.BYTE_MASK;
import static com.android.server.wifi.anqp.Constants.getInteger;

public class NetworkDetail {

    private static final int EID_SSID = 0;
    private static final int EID_BSSLoad = 11;
    private static final int EID_HT_OPERATION = 61;
    private static final int EID_VHT_OPERATION = 192;
    private static final int EID_Interworking = 107;
    private static final int EID_RoamingConsortium = 111;
    private static final int EID_ExtendedCaps = 127;
    private static final int EID_VSA = 221;

    private static final int ANQP_DOMID_BIT = 0x04;
    private static final int RTT_RESP_ENABLE_BIT = 70;

    private static final long SSID_UTF8_BIT = 0x0001000000000000L;
    //turn off when SHIP
    private static final boolean DBG = true;
    private static final boolean VDBG = false;
    
    private static final String TAG = "NetworkDetail:";

    public enum Ant {
        Private,
        PrivateWithGuest,
        ChargeablePublic,
        FreePublic,
        Personal,
        EmergencyOnly,
        Resvd6,
        Resvd7,
        Resvd8,
        Resvd9,
        Resvd10,
        Resvd11,
        Resvd12,
        Resvd13,
        TestOrExperimental,
        Wildcard
    }

    public enum HSRelease {
        R1,
        R2,
        Unknown
    }

    // General identifiers:
    private final String mSSID;
    private final long mHESSID;
    private final long mBSSID;

    // BSS Load element:
    private final int mStationCount;
    private final int mChannelUtilization;
    private final int mCapacity;

    //channel detailed information
   /*
    * 0 -- 20 MHz
    * 1 -- 40 MHz
    * 2 -- 80 MHz
    * 3 -- 160 MHz
    * 4 -- 80 + 80 MHz
    */
    private final int mChannelWidth;
    private final int mPrimaryFreq;
    private final int mCenterfreq0;
    private final int mCenterfreq1;
    private final boolean m80211McRTTResponder;
    /*
     * From Interworking element:
     * mAnt non null indicates the presence of Interworking, i.e. 802.11u
     * mVenueGroup and mVenueType may be null if not present in the Interworking element.
     */
    private final Ant mAnt;
    private final boolean mInternet;
    private final VenueNameElement.VenueGroup mVenueGroup;
    private final VenueNameElement.VenueType mVenueType;

    /*
     * From HS20 Indication element:
     * mHSRelease is null only if the HS20 Indication element was not present.
     * mAnqpDomainID is set to -1 if not present in the element.
     */
    private final HSRelease mHSRelease;
    private final int mAnqpDomainID;

    /*
     * From beacon:
     * mAnqpOICount is how many additional OIs are available through ANQP.
     * mRoamingConsortiums is either null, if the element was not present, or is an array of
     * 1, 2 or 3 longs in which the roaming consortium values occupy the LSBs.
     */
    private final int mAnqpOICount;
    private final long[] mRoamingConsortiums;

    private final Long mExtendedCapabilities;

    private final Map<Constants.ANQPElementType, ANQPElement> mANQPElements;

    public NetworkDetail(String bssid, String infoElements, List<String> anqpLines, int freq) {

        if (infoElements == null) {
            throw new IllegalArgumentException("Null information element string");
        }
        int separator = infoElements.indexOf('=');
        if (separator<0) {
            throw new IllegalArgumentException("No element separator");
        }

        mBSSID = Utils.parseMac(bssid);

        ByteBuffer data = ByteBuffer.wrap(Utils.hexToBytes(infoElements.substring(separator + 1)))
                .order(ByteOrder.LITTLE_ENDIAN);

        String ssid = null;
        byte[] ssidOctets = null;
        int stationCount = 0;
        int channelUtilization = 0;
        int capacity = 0;

        Ant ant = null;
        boolean internet = false;
        VenueNameElement.VenueGroup venueGroup = null;
        VenueNameElement.VenueType venueType = null;
        long hessid = 0L;

        int anqpOICount = 0;
        long[] roamingConsortiums = null;

        HSRelease hsRelease = null;
        int anqpDomainID = 0;       // No domain ID treated the same as a 0; unique info per AP.

        Long extendedCapabilities = null;

        int secondChanelOffset = 0;
        int channelMode = 0;
        int centerFreqIndex1 = 0;
        int centerFreqIndex2 = 0;
        boolean RTTResponder = false;

        RuntimeException exception = null;

        try {
            while (data.hasRemaining()) {
                int eid = data.get() & Constants.BYTE_MASK;
                int elementLength = data.get() & Constants.BYTE_MASK;

                if (elementLength > data.remaining()) {
                    throw new IllegalArgumentException("Element length " + elementLength +
                            " exceeds payload length " + data.remaining() +
                            " @ " + data.position());
                }

                ByteBuffer element;

                switch (eid) {
                    case EID_SSID:
                        ssidOctets = new byte[elementLength];
                        data.get(ssidOctets);
                        break;
                    case EID_BSSLoad:
                        if (elementLength != 5) {
                            throw new IllegalArgumentException("BSS Load element length is not 5: " +
                                    elementLength);
                        }
                        stationCount = data.getShort() & Constants.SHORT_MASK;
                        channelUtilization = data.get() & Constants.BYTE_MASK;
                        capacity = data.getShort() & Constants.SHORT_MASK;
                        break;
                    case EID_HT_OPERATION:
                        element = getAndAdvancePayload(data, elementLength);
                        int primary_channel = element.get();
                        secondChanelOffset = element.get() & 0x3;
                        break;
                    case EID_VHT_OPERATION:
                        element = getAndAdvancePayload(data, elementLength);
                        channelMode = element.get() & Constants.BYTE_MASK;
                        centerFreqIndex1 = element.get() & Constants.BYTE_MASK;
                        centerFreqIndex2 = element.get() & Constants.BYTE_MASK;
                        break;
                    case EID_Interworking:
                        int anOptions = data.get() & Constants.BYTE_MASK;
                        ant = Ant.values()[anOptions & 0x0f];
                        internet = (anOptions & 0x10) != 0;
                        // Len 1 none, 3 venue-info, 7 HESSID, 9 venue-info & HESSID
                        if (elementLength == 3 || elementLength == 9) {
                            try {
                                ByteBuffer vinfo = data.duplicate();
                                vinfo.limit(vinfo.position() + 2);
                                VenueNameElement vne =
                                        new VenueNameElement(Constants.ANQPElementType.ANQPVenueName,
                                                vinfo);
                                venueGroup = vne.getGroup();
                                venueType = vne.getType();
                                data.getShort();
                            } catch (ProtocolException pe) {
                                /*Cannot happen*/
                            }
                        } else if (elementLength != 1 && elementLength != 7) {
                            throw new IllegalArgumentException("Bad Interworking element length: " +
                                    elementLength);
                        }
                        if (elementLength == 7 || elementLength == 9) {
                            hessid = getInteger(data, ByteOrder.BIG_ENDIAN, 6);
                        }
                        break;
                    case EID_RoamingConsortium:
                        anqpOICount = data.get() & Constants.BYTE_MASK;

                        int oi12Length = data.get() & Constants.BYTE_MASK;
                        int oi1Length = oi12Length & Constants.NIBBLE_MASK;
                        int oi2Length = (oi12Length >>> 4) & Constants.NIBBLE_MASK;
                        int oi3Length = elementLength - 2 - oi1Length - oi2Length;
                        int oiCount = 0;
                        if (oi1Length > 0) {
                            oiCount++;
                            if (oi2Length > 0) {
                                oiCount++;
                                if (oi3Length > 0) {
                                    oiCount++;
                                }
                            }
                        }
                        roamingConsortiums = new long[oiCount];
                        if (oi1Length > 0) {
                            roamingConsortiums[0] =
                                    getInteger(data, ByteOrder.BIG_ENDIAN, oi1Length);
                        }
                        if (oi2Length > 0) {
                            roamingConsortiums[1] =
                                    getInteger(data, ByteOrder.BIG_ENDIAN, oi2Length);
                        }
                        if (oi3Length > 0) {
                            roamingConsortiums[2] =
                                    getInteger(data, ByteOrder.BIG_ENDIAN, oi3Length);
                        }
                        break;
                    case EID_VSA:
                        element = getAndAdvancePayload(data, elementLength);
                        if (elementLength >= 5 && element.getInt() == Constants.HS20_FRAME_PREFIX) {
                            int hsConf = element.get() & Constants.BYTE_MASK;
                            switch ((hsConf >> 4) & Constants.NIBBLE_MASK) {
                                case 0:
                                    hsRelease = HSRelease.R1;
                                    break;
                                case 1:
                                    hsRelease = HSRelease.R2;
                                    break;
                                default:
                                    hsRelease = HSRelease.Unknown;
                                    break;
                            }
                            if ((hsConf & ANQP_DOMID_BIT) != 0) {
                                if (elementLength < 7) {
                                    throw new IllegalArgumentException(
                                            "HS20 indication element too short: " + elementLength);
                                }
                                anqpDomainID = element.getShort() & Constants.SHORT_MASK;
                            }
                        }
                        break;
                    case EID_ExtendedCaps:
                        element = data.duplicate();
                        extendedCapabilities =
                                Constants.getInteger(data, ByteOrder.LITTLE_ENDIAN, elementLength);

                        int index = RTT_RESP_ENABLE_BIT / 8;
                        byte offset = RTT_RESP_ENABLE_BIT % 8;

                        if (elementLength < index + 1) {
                            RTTResponder = false;
                            element.position(element.position() + elementLength);
                            break;
                        }

                        element.position(element.position() + index);

                        RTTResponder = (element.get() & (0x1 << offset)) != 0;
                        break;
                    default:
                        data.position(data.position() + elementLength);
                        break;
                }
            }
        }
        catch (IllegalArgumentException | BufferUnderflowException e) {
            Log.d(Utils.hs2LogTag(getClass()), "Caught " + e);
            if (ssidOctets == null) {
                throw new IllegalArgumentException("Malformed IE string (no SSID)", e);
            }
            exception = e;
        }

        if (ssidOctets != null) {
            boolean strictUTF8 = extendedCapabilities != null &&
                    ( extendedCapabilities & SSID_UTF8_BIT ) != 0;

            /*
             * Strict use of the "UTF-8 SSID" bit by APs appears to be spotty at best even if the
             * encoding truly is in UTF-8. An unconditional attempt to decode the SSID as UTF-8 is
             * therefore always made with a fall back to 8859-1 under normal circumstances.
             * If, however, a previous exception was detected and the UTF-8 bit is set, failure to
             * decode the SSID will be used as an indication that the whole frame is malformed and
             * an exception will be triggered.
             */
            CharsetDecoder decoder = StandardCharsets.UTF_8.newDecoder();
            try {
                CharBuffer decoded = decoder.decode(ByteBuffer.wrap(ssidOctets));
                ssid = decoded.toString();
            }
            catch (CharacterCodingException cce) {
                ssid = null;
            }

            if (ssid == null) {
                if (strictUTF8 && exception != null) {
                    throw new IllegalArgumentException("Failed to decode SSID in dubious IE string");
                }
                else {
                    ssid = new String(ssidOctets, StandardCharsets.ISO_8859_1);
                }
            }
        }

        mSSID = ssid;
        mHESSID = hessid;
        mStationCount = stationCount;
        mChannelUtilization = channelUtilization;
        mCapacity = capacity;
        mAnt = ant;
        mInternet = internet;
        mVenueGroup = venueGroup;
        mVenueType = venueType;
        mHSRelease = hsRelease;
        mAnqpDomainID = anqpDomainID;
        mAnqpOICount = anqpOICount;
        mRoamingConsortiums = roamingConsortiums;
        mExtendedCapabilities = extendedCapabilities;
        mANQPElements = SupplicantBridge.parseANQPLines(anqpLines);
        //set up channel info
        mPrimaryFreq = freq;

        if (channelMode != 0) {
            // 80 or 160 MHz
            mChannelWidth = channelMode + 1;
            mCenterfreq0 = (centerFreqIndex1 - 36) * 5 + 5180;
            if(channelMode > 1) { //160MHz
                mCenterfreq1 = (centerFreqIndex2 - 36) * 5 + 5180;
            } else {
                mCenterfreq1 = 0;
            }
        } else {
            //20 or 40 MHz
            if (secondChanelOffset != 0) {//40MHz
                mChannelWidth = 1;
                if (secondChanelOffset == 1) {
                    mCenterfreq0 = mPrimaryFreq + 20;
                } else if (secondChanelOffset == 3) {
                    mCenterfreq0 = mPrimaryFreq - 20;
                } else {
                    mCenterfreq0 = 0;
                    Log.e(TAG,"Error on secondChanelOffset");
                }
            } else {
                mCenterfreq0 = 0;
                mChannelWidth = 0;
            }
            mCenterfreq1 = 0;
        }
        m80211McRTTResponder = RTTResponder;
        if (VDBG) {
            Log.d(TAG, mSSID + "ChannelWidth is: " + mChannelWidth + " PrimaryFreq: " + mPrimaryFreq +
                    " mCenterfreq0: " + mCenterfreq0 + " mCenterfreq1: " + mCenterfreq1 +
                    (m80211McRTTResponder ? "Support RTT reponder" : "Do not support RTT responder"));
        }
    }

    private static ByteBuffer getAndAdvancePayload(ByteBuffer data, int plLength) {
        ByteBuffer payload = data.duplicate().order(data.order());
        payload.limit(payload.position() + plLength);
        data.position(data.position() + plLength);
        return payload;
    }

    private NetworkDetail(NetworkDetail base, Map<Constants.ANQPElementType, ANQPElement> anqpElements) {
        mSSID = base.mSSID;
        mBSSID = base.mBSSID;
        mHESSID = base.mHESSID;
        mStationCount = base.mStationCount;
        mChannelUtilization = base.mChannelUtilization;
        mCapacity = base.mCapacity;
        mAnt = base.mAnt;
        mInternet = base.mInternet;
        mVenueGroup = base.mVenueGroup;
        mVenueType = base.mVenueType;
        mHSRelease = base.mHSRelease;
        mAnqpDomainID = base.mAnqpDomainID;
        mAnqpOICount = base.mAnqpOICount;
        mRoamingConsortiums = base.mRoamingConsortiums;
        mExtendedCapabilities = base.mExtendedCapabilities;
        mANQPElements = anqpElements;
        mChannelWidth = base.mChannelWidth;
        mPrimaryFreq = base.mPrimaryFreq;
        mCenterfreq0 = base.mCenterfreq0;
        mCenterfreq1 = base.mCenterfreq1;
        m80211McRTTResponder = base.m80211McRTTResponder;
    }

    public NetworkDetail complete(Map<Constants.ANQPElementType, ANQPElement> anqpElements) {
        return new NetworkDetail(this, anqpElements);
    }

<<<<<<< HEAD
    private static long parseMac(String s) {

        long mac = 0;
        int count = 0;
        for (int n = 0; n < s.length(); n++) {
            int nibble = Utils.fromHex(s.charAt(n), true);
            if (nibble >= 0) {
                mac = (mac << 4) | nibble;
                count++;
            }
        }
        if (count < 12 || (count&1) == 1) {
            throw new IllegalArgumentException("Bad MAC address: '" + s + "'");
        }
        return mac;
    }

    public boolean has80211uInfo() {
        return mAnt != null || mRoamingConsortiums != null || mHSRelease != null;
    }

=======
>>>>>>> 7ec7de9f
    public boolean hasInterworking() {
        return mAnt != null;
    }

    public String getSSID() {
        return mSSID;
    }

    public String getTrimmedSSID() {
        for (int n = 0; n < mSSID.length(); n++) {
            if (mSSID.charAt(n) != 0) {
                return mSSID;
            }
        }
        return "";
    }

    public long getHESSID() {
        return mHESSID;
    }

    public long getBSSID() {
        return mBSSID;
    }

    public int getStationCount() {
        return mStationCount;
    }

    public int getChannelUtilization() {
        return mChannelUtilization;
    }

    public int getCapacity() {
        return mCapacity;
    }

    public boolean isInterworking() {
        return mAnt != null;
    }

    public Ant getAnt() {
        return mAnt;
    }

    public boolean isInternet() {
        return mInternet;
    }

    public VenueNameElement.VenueGroup getVenueGroup() {
        return mVenueGroup;
    }

    public VenueNameElement.VenueType getVenueType() {
        return mVenueType;
    }

    public HSRelease getHSRelease() {
        return mHSRelease;
    }

    public int getAnqpDomainID() {
        return mAnqpDomainID;
    }

    public int getAnqpOICount() {
        return mAnqpOICount;
    }

    public long[] getRoamingConsortiums() {
        return mRoamingConsortiums;
    }

    public Long getExtendedCapabilities() {
        return mExtendedCapabilities;
    }

    public Map<Constants.ANQPElementType, ANQPElement> getANQPElements() {
        return mANQPElements;
    }

    public int getChannelWidth() {
        return mChannelWidth;
    }

    public int getCenterfreq0() {
        return mCenterfreq0;
    }

    public int getCenterfreq1() {
        return mCenterfreq1;
    }

    public boolean is80211McResponderSupport() {
        return m80211McRTTResponder;
    }

    public boolean isSSID_UTF8() {
        return mExtendedCapabilities != null && (mExtendedCapabilities & SSID_UTF8_BIT) != 0;
    }

    @Override
    public boolean equals(Object thatObject) {
        if (this == thatObject) {
            return true;
        }
        if (thatObject == null || getClass() != thatObject.getClass()) {
            return false;
        }

        NetworkDetail that = (NetworkDetail)thatObject;

        return getSSID().equals(that.getSSID()) && getBSSID() == that.getBSSID();
    }

    @Override
    public int hashCode() {
        return ((mSSID.hashCode() * 31) + (int)(mBSSID >>> 32)) * 31 + (int)mBSSID;
    }

    @Override
    public String toString() {
        return String.format("NetworkInfo{mSSID='%s', mHESSID=%x, mBSSID=%x, mStationCount=%d, " +
                "mChannelUtilization=%d, mCapacity=%d, mAnt=%s, mInternet=%s, " +
                "mVenueGroup=%s, mVenueType=%s, mHSRelease=%s, mAnqpDomainID=%d, " +
                "mAnqpOICount=%d, mRoamingConsortiums=%s}",
                mSSID, mHESSID, mBSSID, mStationCount,
                mChannelUtilization, mCapacity, mAnt, mInternet,
                mVenueGroup, mVenueType, mHSRelease, mAnqpDomainID,
                mAnqpOICount, Utils.roamingConsortiumsToString(mRoamingConsortiums));
    }

    public String toKeyString() {
        return mHESSID != 0 ?
            String.format("'%s':%s (%012x)", mSSID, getBSSIDString(), mHESSID) :
            String.format("'%s':%s", mSSID, getBSSIDString());
    }

    public String getBSSIDString() {
        return toMACString(mBSSID);
    }

    public static String toMACString(long mac) {
        StringBuilder sb = new StringBuilder();
        boolean first = true;
        for (int n = BYTES_IN_EUI48 - 1; n >= 0; n--) {
            if (first) {
                first = false;
            } else {
                sb.append(':');
            }
            sb.append(String.format("%02x", (mac >>> (n * Byte.SIZE)) & BYTE_MASK));
        }
        return sb.toString();
    }

    private static final String IE = "ie=" +
            "000477696e67" +                // SSID wing
            "0b052a00cf611e" +              // BSS Load 42:207:7777
            "6b091e0a01610408621205" +      // internet:Experimental:Vehicular:Auto:hessid
            "6f0a0e530111112222222229" +    // 14:111111:2222222229
            "dd07506f9a10143a01";           // r2:314

    private static final String IE2 = "ie=000f4578616d706c65204e6574776f726b010882848b960c1218240301012a010432043048606c30140100000fac040100000fac040100000fac0100007f04000000806b091e07010203040506076c027f006f1001531122331020304050010203040506dd05506f9a1000";

    public static void main(String[] args) {
        ScanResult scanResult = new ScanResult();
        scanResult.SSID = "wing";
        scanResult.BSSID = "610408";
        NetworkDetail nwkDetail = new NetworkDetail(scanResult.BSSID, IE2, null, 0);
        System.out.println(nwkDetail);
    }
}<|MERGE_RESOLUTION|>--- conflicted
+++ resolved
@@ -435,7 +435,6 @@
         return new NetworkDetail(this, anqpElements);
     }
 
-<<<<<<< HEAD
     private static long parseMac(String s) {
 
         long mac = 0;
@@ -457,8 +456,6 @@
         return mAnt != null || mRoamingConsortiums != null || mHSRelease != null;
     }
 
-=======
->>>>>>> 7ec7de9f
     public boolean hasInterworking() {
         return mAnt != null;
     }
