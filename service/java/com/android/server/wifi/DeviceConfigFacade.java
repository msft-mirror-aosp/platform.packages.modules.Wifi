/*
 * Copyright (C) 2019 The Android Open Source Project
 *
 * Licensed under the Apache License, Version 2.0 (the "License");
 * you may not use this file except in compliance with the License.
 * You may obtain a copy of the License at
 *
 *      http://www.apache.org/licenses/LICENSE-2.0
 *
 * Unless required by applicable law or agreed to in writing, software
 * distributed under the License is distributed on an "AS IS" BASIS,
 * WITHOUT WARRANTIES OR CONDITIONS OF ANY KIND, either express or implied.
 * See the License for the specific language governing permissions and
 * limitations under the License.
 */

package com.android.server.wifi;

import static com.android.server.wifi.util.InformationElementUtil.BssLoad.CHANNEL_UTILIZATION_SCALE;

import android.content.Context;
import android.os.Handler;
import android.provider.DeviceConfig;
import android.provider.Settings;
import android.util.ArraySet;

import com.android.internal.annotations.VisibleForTesting;
import com.android.wifi.flags.FeatureFlags;

import java.util.Collections;
import java.util.Optional;
import java.util.Set;
import java.util.concurrent.TimeUnit;
import java.util.function.Consumer;

/**
 * This class allows getting all configurable flags from DeviceConfig.
 */
public class DeviceConfigFacade {
    private final Context mContext;
    private final WifiMetrics mWifiMetrics;

    private static final String NAMESPACE = "wifi";
    private final FeatureFlags mFeatureFlags;

    // Default values of fields
    @VisibleForTesting
    protected static final int DEFAULT_ABNORMAL_CONNECTION_DURATION_MS =
            (int) TimeUnit.SECONDS.toMillis(30);
    // Default duration for evaluating Wifi condition to trigger a data stall
    // measured in milliseconds
    public static final int DEFAULT_DATA_STALL_DURATION_MS = 1500;
    // Default threshold of Tx throughput below which to trigger a data stall measured in Kbps
    public static final int DEFAULT_DATA_STALL_TX_TPUT_THR_KBPS = 2000;
    // Default threshold of Rx throughput below which to trigger a data stall measured in Kbps
    public static final int DEFAULT_DATA_STALL_RX_TPUT_THR_KBPS = 2000;
    // Default threshold of Tx packet error rate above which to trigger a data stall in percentage
    public static final int DEFAULT_DATA_STALL_TX_PER_THR = 90;
    // Default threshold of CCA level above which to trigger a data stall
    public static final int DEFAULT_DATA_STALL_CCA_LEVEL_THR = CHANNEL_UTILIZATION_SCALE;
    // Default low threshold of L2 sufficient Tx throughput in Kbps
    public static final int DEFAULT_TX_TPUT_SUFFICIENT_THR_LOW_KBPS = 2000;
    // Default high threshold of L2 sufficient Tx throughput in Kbps
    public static final int DEFAULT_TX_TPUT_SUFFICIENT_THR_HIGH_KBPS = 8000;
    // Default low threshold of L2 sufficient Rx throughput in Kbps
    public static final int DEFAULT_RX_TPUT_SUFFICIENT_THR_LOW_KBPS = 2000;
    // Default high threshold of L2 sufficient Rx throughput in Kbps
    public static final int DEFAULT_RX_TPUT_SUFFICIENT_THR_HIGH_KBPS = 8000;
    // Numerator part of default threshold of L2 throughput over L3 throughput ratio
    public static final int DEFAULT_TPUT_SUFFICIENT_RATIO_THR_NUM = 2;
    // Denominator part of default threshold of L2 throughput over L3 throughput ratio
    public static final int DEFAULT_TPUT_SUFFICIENT_RATIO_THR_DEN = 1;
    // Default threshold of Tx packet per second
    public static final int DEFAULT_TX_PACKET_PER_SECOND_THR = 2;
    // Default threshold of Rx packet per second
    public static final int DEFAULT_RX_PACKET_PER_SECOND_THR = 2;
    // Default high threshold values for various connection/disconnection cases
    // All of them are in percent with respect to connection attempts
    static final int DEFAULT_CONNECTION_FAILURE_HIGH_THR_PERCENT = 40;
    static final int DEFAULT_CONNECTION_FAILURE_DISCONNECTION_HIGH_THR_PERCENT = 30;
    static final int DEFAULT_ASSOC_REJECTION_HIGH_THR_PERCENT = 30;
    static final int DEFAULT_ASSOC_TIMEOUT_HIGH_THR_PERCENT = 30;
    static final int DEFAULT_AUTH_FAILURE_HIGH_THR_PERCENT = 30;
    static final int DEFAULT_SHORT_CONNECTION_NONLOCAL_HIGH_THR_PERCENT = 20;
    static final int DEFAULT_DISCONNECTION_NONLOCAL_HIGH_THR_PERCENT = 25;
    // Default health monitor abnormal count minimum for various cases
    static final int DEFAULT_CONNECTION_FAILURE_COUNT_MIN = 6;
    static final int DEFAULT_CONNECTION_FAILURE_DISCONNECTION_COUNT_MIN = 5;
    static final int DEFAULT_ASSOC_REJECTION_COUNT_MIN  = 3;
    static final int DEFAULT_ASSOC_TIMEOUT_COUNT_MIN  = 3;
    static final int DEFAULT_AUTH_FAILURE_COUNT_MIN  = 3;
    static final int DEFAULT_SHORT_CONNECTION_NONLOCAL_COUNT_MIN  = 3;
    static final int DEFAULT_DISCONNECTION_NONLOCAL_COUNT_MIN  = 3;
    // Numerator part of default ratio threshold values for all cases
    static final int DEFAULT_HEALTH_MONITOR_RATIO_THR_NUMERATOR = 4;
    // Denominator part of ratio threshold for all cases
    static final int HEALTH_MONITOR_RATIO_THR_DENOMINATOR = 2;
    // Minimum RSSI in dBm for connection stats collection
    // Connection or disconnection events with RSSI below this threshold are not
    // included in connection stats collection.
    static final int DEFAULT_HEALTH_MONITOR_MIN_RSSI_THR_DBM = -68;
    // Default minimum number of connection attempts to qualify daily detection
    static final int DEFAULT_HEALTH_MONITOR_MIN_NUM_CONNECTION_ATTEMPT = 10;
    // Default minimum wait time between two bug report captures
    static final int DEFAULT_BUG_REPORT_MIN_WINDOW_MS = 3_600_000;
    // Default report-high threshold to take-bug-report threshold ratio.
    // It should be larger than 1 since the bar to take bugreport should be higher.
    static final int DEFAULT_BUG_REPORT_THRESHOLD_EXTRA_RATIO = 2;
    // Default overlapping connection duration threshold in ms to trigger bug report
    static final int DEFAULT_OVERLAPPING_CONNECTION_DURATION_THRESHOLD_MS = 75_000;
    // At low traffic, Tx link speed values below the following threshold
    // are ignored because it could be due to low rate management frames
    static final int DEFAULT_TX_LINK_SPEED_LOW_THRESHOLD_MBPS = 9;
    // At low traffic, Rx link speed values below the following threshold
    // are ignored because it could be due to low rate management frames
    static final int DEFAULT_RX_LINK_SPEED_LOW_THRESHOLD_MBPS = 9;
    // Default health monitor short connection duration threshold in ms
    static final int DEFAULT_HEALTH_MONITOR_SHORT_CONNECTION_DURATION_THR_MS = 20_000;

    // Default mask for abnormal disconnection reason codes.
    // Each bit of mask corresponds to a reason code defined in 802.11 standard section 9.4.1.7
    // For example, b0 for reason code 0, b1 for reason code 1, etc.
    // Bits below are abnormal disconnection reasons and thus are set to 1
    // b0: reserved (e.g., STA heartbeat failure)
    // b2: invalid auth
    // b4: disassociated due to inactivity
    // b6 and b7: invalid class 2 and 3 frames
    // b34: disassociated due to missing ACKs
    static final long DEFAULT_ABNORMAL_DISCONNECTION_REASON_CODE_MASK = 0x4_0000_00d5L;
    // Default maximum interval between last RSSI poll and disconnection
    static final int DEFAULT_HEALTH_MONITOR_RSSI_POLL_VALID_TIME_MS = 2_100;
    // Default maximum interval between scan and connection attempt in non-stationary state
    static final int DEFAULT_NONSTATIONARY_SCAN_RSSI_VALID_TIME_MS = 5_000;
    // Default maximum interval between scan and connection attempt in stationary state
    static final int DEFAULT_STATIONARY_SCAN_RSSI_VALID_TIME_MS = 8_000;
    // Default health monitor firmware alert valid time.
    // -1 disables firmware alert time check
    static final int DEFAULT_HEALTH_MONITOR_FW_ALERT_VALID_TIME_MS = -1;
    // Default minimum confirmation duration for sending network score to connectivity service
    // when score breaches low. The actual confirmation duration is longer in general and it
    // depends on the score evaluation period normally controlled by
    // 'com.android.wifi.resources.R' config_wifiPollRssiIntervalMilliseconds.
    static final int DEFAULT_MIN_CONFIRMATION_DURATION_SEND_LOW_SCORE_MS = 5000;
    // Default minimum confirmation duration for sending network score to connectivity service
    // when score breaches high. The actual confirmation duration is longer in general and it
    // depends on the score evaluation period normally controlled by
    // 'com.android.wifi.resources.R' config_wifiPollRssiIntervalMilliseconds.
    static final int DEFAULT_MIN_CONFIRMATION_DURATION_SEND_HIGH_SCORE_MS = 0;
    // Default RSSI threshold in dBm above which low score is not sent to connectivity service
    // when external scorer takes action.
    static final int DEFAULT_RSSI_THRESHOLD_NOT_SEND_LOW_SCORE_TO_CS_DBM = -67;
    // Maximum traffic stats threshold for link bandwidth estimator
    static final int DEFAULT_TRAFFIC_STATS_THRESHOLD_MAX_KB = 8000;
    static final int DEFAULT_BANDWIDTH_ESTIMATOR_TIME_CONSTANT_LARGE_SEC = 6;
    // Cached values of fields updated via updateDeviceConfigFlags()
    private boolean mIsAbnormalConnectionBugreportEnabled;
    private int mAbnormalConnectionDurationMs;
    private int mDataStallDurationMs;
    private int mDataStallTxTputThrKbps;
    private int mDataStallRxTputThrKbps;
    private int mDataStallTxPerThr;
    private int mDataStallCcaLevelThr;
    private int mTxTputSufficientLowThrKbps;
    private int mTxTputSufficientHighThrKbps;
    private int mRxTputSufficientLowThrKbps;
    private int mRxTputSufficientHighThrKbps;
    private int mTputSufficientRatioThrNum;
    private int mTputSufficientRatioThrDen;
    private int mTxPktPerSecondThr;
    private int mRxPktPerSecondThr;
    private int mConnectionFailureHighThrPercent;
    private int mConnectionFailureCountMin;
    private int mConnectionFailureDisconnectionHighThrPercent;
    private int mConnectionFailureDisconnectionCountMin;
    private int mAssocRejectionHighThrPercent;
    private int mAssocRejectionCountMin;
    private int mAssocTimeoutHighThrPercent;
    private int mAssocTimeoutCountMin;
    private int mAuthFailureHighThrPercent;
    private int mAuthFailureCountMin;
    private int mShortConnectionNonlocalHighThrPercent;
    private int mShortConnectionNonlocalCountMin;
    private int mDisconnectionNonlocalHighThrPercent;
    private int mDisconnectionNonlocalCountMin;
    private int mHealthMonitorRatioThrNumerator;
    private int mHealthMonitorMinRssiThrDbm;
    private Set<String> mRandomizationFlakySsidHotlist;
    private Set<String> mNonPersistentMacRandomizationSsidAllowlist;
    private Set<String> mNonPersistentMacRandomizationSsidBlocklist;
    private boolean mIsAbnormalConnectionFailureBugreportEnabled;
    private boolean mIsAbnormalDisconnectionBugreportEnabled;
    private int mHealthMonitorMinNumConnectionAttempt;
    private int mBugReportMinWindowMs;
    private int mBugReportThresholdExtraRatio;
    private boolean mWifiBatterySaverEnabled;
    private boolean mIsOverlappingConnectionBugreportEnabled;
    private int mOverlappingConnectionDurationThresholdMs;
    private int mTxLinkSpeedLowThresholdMbps;
    private int mRxLinkSpeedLowThresholdMbps;
    private int mHealthMonitorShortConnectionDurationThrMs;
    private long mAbnormalDisconnectionReasonCodeMask;
    private int mHealthMonitorRssiPollValidTimeMs;
    private int mNonstationaryScanRssiValidTimeMs;
    private int mStationaryScanRssiValidTimeMs;
    private int mHealthMonitorFwAlertValidTimeMs;
    private int mMinConfirmationDurationSendLowScoreMs;
    private int mMinConfirmationDurationSendHighScoreMs;
    private int mRssiThresholdNotSendLowScoreToCsDbm;
    private int mTrafficStatsThresholdMaxKbyte;
    private int mBandwidthEstimatorLargeTimeConstantSec;
    private boolean mInterfaceFailureBugreportEnabled;
    private boolean mP2pFailureBugreportEnabled;
    private boolean mApmEnhancementEnabled;
    private boolean mAwareSuspensionEnabled;
    private boolean mHighPerfLockDeprecated;
    private Optional<Boolean> mOobPseudonymEnabled = Optional.empty();
    private Consumer<Boolean> mOobPseudonymFeatureFlagChangedListener = null;
    private boolean mApplicationQosPolicyApiEnabled;
    private boolean mAdjustPollRssiIntervalEnabled;
    private boolean mSoftwarePnoEnabled;
    private boolean mIncludePasspointSsidsInPnoScans;
    private boolean mHandleRssiOrganicKernelFailuresEnabled;
    private Set<String> mDisabledAutoBugreports = Collections.EMPTY_SET;

    private final Handler mWifiHandler;

    public DeviceConfigFacade(Context context, Handler handler, WifiMetrics wifiMetrics) {
        mContext = context;
        mWifiMetrics = wifiMetrics;
        mWifiHandler = handler;
        mFeatureFlags = new com.android.wifi.flags.FeatureFlagsImpl();
        updateDeviceConfigFlags();
        DeviceConfig.addOnPropertiesChangedListener(
                NAMESPACE,
                command -> handler.post(command),
                properties -> {
                    updateDeviceConfigFlags();
                });
    }

    private void updateDeviceConfigFlags() {
        mIsAbnormalConnectionBugreportEnabled = DeviceConfig.getBoolean(NAMESPACE,
                "abnormal_connection_bugreport_enabled", false);
        mAbnormalConnectionDurationMs = DeviceConfig.getInt(NAMESPACE,
                "abnormal_connection_duration_ms",
                DEFAULT_ABNORMAL_CONNECTION_DURATION_MS);

        mDataStallDurationMs = DeviceConfig.getInt(NAMESPACE,
                "data_stall_duration_ms", DEFAULT_DATA_STALL_DURATION_MS);
        mDataStallTxTputThrKbps = DeviceConfig.getInt(NAMESPACE,
                "data_stall_tx_tput_thr_kbps", DEFAULT_DATA_STALL_TX_TPUT_THR_KBPS);
        mDataStallRxTputThrKbps = DeviceConfig.getInt(NAMESPACE,
                "data_stall_rx_tput_thr_kbps", DEFAULT_DATA_STALL_RX_TPUT_THR_KBPS);
        mDataStallTxPerThr = DeviceConfig.getInt(NAMESPACE,
                "data_stall_tx_per_thr", DEFAULT_DATA_STALL_TX_PER_THR);
        mDataStallCcaLevelThr = DeviceConfig.getInt(NAMESPACE,
                "data_stall_cca_level_thr", DEFAULT_DATA_STALL_CCA_LEVEL_THR);
        mWifiMetrics.setDataStallDurationMs(mDataStallDurationMs);
        mWifiMetrics.setDataStallTxTputThrKbps(mDataStallTxTputThrKbps);
        mWifiMetrics.setDataStallRxTputThrKbps(mDataStallRxTputThrKbps);
        mWifiMetrics.setDataStallTxPerThr(mDataStallTxPerThr);
        mWifiMetrics.setDataStallCcaLevelThr(mDataStallCcaLevelThr);

        mTxTputSufficientLowThrKbps = DeviceConfig.getInt(NAMESPACE,
                "tput_sufficient_low_thr_kbps", DEFAULT_TX_TPUT_SUFFICIENT_THR_LOW_KBPS);
        mTxTputSufficientHighThrKbps = DeviceConfig.getInt(NAMESPACE,
                "tput_sufficient_high_thr_kbps", DEFAULT_TX_TPUT_SUFFICIENT_THR_HIGH_KBPS);
        mRxTputSufficientLowThrKbps = DeviceConfig.getInt(NAMESPACE,
                "rx_tput_sufficient_low_thr_kbps", DEFAULT_RX_TPUT_SUFFICIENT_THR_LOW_KBPS);
        mRxTputSufficientHighThrKbps = DeviceConfig.getInt(NAMESPACE,
                "rx_tput_sufficient_high_thr_kbps", DEFAULT_RX_TPUT_SUFFICIENT_THR_HIGH_KBPS);
        mTputSufficientRatioThrNum = DeviceConfig.getInt(NAMESPACE,
                "tput_sufficient_ratio_thr_num", DEFAULT_TPUT_SUFFICIENT_RATIO_THR_NUM);
        mTputSufficientRatioThrDen = DeviceConfig.getInt(NAMESPACE,
                "tput_sufficient_ratio_thr_den", DEFAULT_TPUT_SUFFICIENT_RATIO_THR_DEN);
        mTxPktPerSecondThr = DeviceConfig.getInt(NAMESPACE,
                "tx_pkt_per_second_thr", DEFAULT_TX_PACKET_PER_SECOND_THR);
        mRxPktPerSecondThr = DeviceConfig.getInt(NAMESPACE,
                "rx_pkt_per_second_thr", DEFAULT_RX_PACKET_PER_SECOND_THR);

        mConnectionFailureHighThrPercent = DeviceConfig.getInt(NAMESPACE,
                "connection_failure_high_thr_percent",
                DEFAULT_CONNECTION_FAILURE_HIGH_THR_PERCENT);
        mConnectionFailureCountMin = DeviceConfig.getInt(NAMESPACE,
                "connection_failure_count_min",
                DEFAULT_CONNECTION_FAILURE_COUNT_MIN);
        mConnectionFailureDisconnectionHighThrPercent = DeviceConfig.getInt(NAMESPACE,
                "connection_failure_disconnection_high_thr_percent",
                DEFAULT_CONNECTION_FAILURE_DISCONNECTION_HIGH_THR_PERCENT);
        mConnectionFailureDisconnectionCountMin = DeviceConfig.getInt(NAMESPACE,
                "connection_failure_disconnection_count_min",
                DEFAULT_CONNECTION_FAILURE_DISCONNECTION_COUNT_MIN);
        mAssocRejectionHighThrPercent = DeviceConfig.getInt(NAMESPACE,
                "assoc_rejection_high_thr_percent",
                DEFAULT_ASSOC_REJECTION_HIGH_THR_PERCENT);
        mAssocRejectionCountMin = DeviceConfig.getInt(NAMESPACE,
                "assoc_rejection_count_min",
                DEFAULT_ASSOC_REJECTION_COUNT_MIN);
        mAssocTimeoutHighThrPercent = DeviceConfig.getInt(NAMESPACE,
                "assoc_timeout_high_thr_percent",
                DEFAULT_ASSOC_TIMEOUT_HIGH_THR_PERCENT);
        mAssocTimeoutCountMin = DeviceConfig.getInt(NAMESPACE,
                "assoc_timeout_count_min",
                DEFAULT_ASSOC_TIMEOUT_COUNT_MIN);
        mAuthFailureHighThrPercent = DeviceConfig.getInt(NAMESPACE,
                "auth_failure_high_thr_percent",
                DEFAULT_AUTH_FAILURE_HIGH_THR_PERCENT);
        mAuthFailureCountMin = DeviceConfig.getInt(NAMESPACE,
                "auth_failure_count_min",
                DEFAULT_AUTH_FAILURE_COUNT_MIN);
        mShortConnectionNonlocalHighThrPercent = DeviceConfig.getInt(NAMESPACE,
                "short_connection_nonlocal_high_thr_percent",
                DEFAULT_SHORT_CONNECTION_NONLOCAL_HIGH_THR_PERCENT);
        mShortConnectionNonlocalCountMin = DeviceConfig.getInt(NAMESPACE,
                "short_connection_nonlocal_count_min",
                DEFAULT_SHORT_CONNECTION_NONLOCAL_COUNT_MIN);
        mDisconnectionNonlocalHighThrPercent = DeviceConfig.getInt(NAMESPACE,
                "disconnection_nonlocal_high_thr_percent",
                DEFAULT_DISCONNECTION_NONLOCAL_HIGH_THR_PERCENT);
        mDisconnectionNonlocalCountMin = DeviceConfig.getInt(NAMESPACE,
                "disconnection_nonlocal_count_min",
                DEFAULT_DISCONNECTION_NONLOCAL_COUNT_MIN);
        mHealthMonitorRatioThrNumerator = DeviceConfig.getInt(NAMESPACE,
                "health_monitor_ratio_thr_numerator",
                DEFAULT_HEALTH_MONITOR_RATIO_THR_NUMERATOR);
        mHealthMonitorMinRssiThrDbm = DeviceConfig.getInt(NAMESPACE,
                "health_monitor_min_rssi_thr_dbm",
                DEFAULT_HEALTH_MONITOR_MIN_RSSI_THR_DBM);

        mRandomizationFlakySsidHotlist =
                getUnmodifiableSetQuoted("randomization_flaky_ssid_hotlist");
        mNonPersistentMacRandomizationSsidAllowlist =
                getUnmodifiableSetQuoted("aggressive_randomization_ssid_allowlist");
        mNonPersistentMacRandomizationSsidBlocklist =
                getUnmodifiableSetQuoted("aggressive_randomization_ssid_blocklist");

        mIsAbnormalConnectionFailureBugreportEnabled = DeviceConfig.getBoolean(NAMESPACE,
                "abnormal_connection_failure_bugreport_enabled", false);
        mIsAbnormalDisconnectionBugreportEnabled = DeviceConfig.getBoolean(NAMESPACE,
                "abnormal_disconnection_bugreport_enabled", false);
        mHealthMonitorMinNumConnectionAttempt = DeviceConfig.getInt(NAMESPACE,
                "health_monitor_min_num_connection_attempt",
                DEFAULT_HEALTH_MONITOR_MIN_NUM_CONNECTION_ATTEMPT);
        mBugReportMinWindowMs = DeviceConfig.getInt(NAMESPACE,
                "bug_report_min_window_ms",
                DEFAULT_BUG_REPORT_MIN_WINDOW_MS);
        mBugReportThresholdExtraRatio = DeviceConfig.getInt(NAMESPACE,
                "report_bug_report_threshold_extra_ratio",
                DEFAULT_BUG_REPORT_THRESHOLD_EXTRA_RATIO);
        mIsOverlappingConnectionBugreportEnabled = DeviceConfig.getBoolean(NAMESPACE,
                "overlapping_connection_bugreport_enabled", false);
        mOverlappingConnectionDurationThresholdMs = DeviceConfig.getInt(NAMESPACE,
                "overlapping_connection_duration_threshold_ms",
                DEFAULT_OVERLAPPING_CONNECTION_DURATION_THRESHOLD_MS);
        mTxLinkSpeedLowThresholdMbps = DeviceConfig.getInt(NAMESPACE,
                "tx_link_speed_low_threshold_mbps",
                DEFAULT_TX_LINK_SPEED_LOW_THRESHOLD_MBPS);
        mRxLinkSpeedLowThresholdMbps = DeviceConfig.getInt(NAMESPACE,
                "rx_link_speed_low_threshold_mbps",
                DEFAULT_RX_LINK_SPEED_LOW_THRESHOLD_MBPS);
        mWifiBatterySaverEnabled = DeviceConfig.getBoolean(NAMESPACE, "battery_saver_enabled",
                false);
        mHealthMonitorShortConnectionDurationThrMs = DeviceConfig.getInt(NAMESPACE,
                "health_monitor_short_connection_duration_thr_ms",
                DEFAULT_HEALTH_MONITOR_SHORT_CONNECTION_DURATION_THR_MS);
        mAbnormalDisconnectionReasonCodeMask = DeviceConfig.getLong(NAMESPACE,
                "abnormal_disconnection_reason_code_mask",
                DEFAULT_ABNORMAL_DISCONNECTION_REASON_CODE_MASK);
        mHealthMonitorRssiPollValidTimeMs = DeviceConfig.getInt(NAMESPACE,
                "health_monitor_rssi_poll_valid_time_ms",
                DEFAULT_HEALTH_MONITOR_RSSI_POLL_VALID_TIME_MS);
        mNonstationaryScanRssiValidTimeMs = DeviceConfig.getInt(NAMESPACE,
                "nonstationary_scan_rssi_valid_time_ms",
                DEFAULT_NONSTATIONARY_SCAN_RSSI_VALID_TIME_MS);
        mStationaryScanRssiValidTimeMs = DeviceConfig.getInt(NAMESPACE,
                "stationary_scan_rssi_valid_time_ms",
                DEFAULT_STATIONARY_SCAN_RSSI_VALID_TIME_MS);
        mHealthMonitorFwAlertValidTimeMs = DeviceConfig.getInt(NAMESPACE,
                "health_monitor_fw_alert_valid_time_ms",
                DEFAULT_HEALTH_MONITOR_FW_ALERT_VALID_TIME_MS);
        mWifiMetrics.setHealthMonitorRssiPollValidTimeMs(mHealthMonitorRssiPollValidTimeMs);
        mMinConfirmationDurationSendLowScoreMs = DeviceConfig.getInt(NAMESPACE,
                "min_confirmation_duration_send_low_score_ms",
                DEFAULT_MIN_CONFIRMATION_DURATION_SEND_LOW_SCORE_MS);
        mMinConfirmationDurationSendHighScoreMs = DeviceConfig.getInt(NAMESPACE,
                "min_confirmation_duration_send_high_score_ms",
                DEFAULT_MIN_CONFIRMATION_DURATION_SEND_HIGH_SCORE_MS);
        mRssiThresholdNotSendLowScoreToCsDbm = DeviceConfig.getInt(NAMESPACE,
                "rssi_threshold_not_send_low_score_to_cs_dbm",
                DEFAULT_RSSI_THRESHOLD_NOT_SEND_LOW_SCORE_TO_CS_DBM);
        mTrafficStatsThresholdMaxKbyte = DeviceConfig.getInt(NAMESPACE,
                "traffic_stats_threshold_max_kbyte", DEFAULT_TRAFFIC_STATS_THRESHOLD_MAX_KB);
        mBandwidthEstimatorLargeTimeConstantSec = DeviceConfig.getInt(NAMESPACE,
                "bandwidth_estimator_time_constant_large_sec",
                DEFAULT_BANDWIDTH_ESTIMATOR_TIME_CONSTANT_LARGE_SEC);
        mInterfaceFailureBugreportEnabled = DeviceConfig.getBoolean(NAMESPACE,
                "interface_failure_bugreport_enabled", false);
        mP2pFailureBugreportEnabled = DeviceConfig.getBoolean(NAMESPACE,
                "p2p_failure_bugreport_enabled", false);
        mApmEnhancementEnabled = DeviceConfig.getBoolean(NAMESPACE,
                "apm_enhancement_enabled", false);
        mAwareSuspensionEnabled = DeviceConfig.getBoolean(NAMESPACE,
                "aware_suspension_enabled", true);
        mHighPerfLockDeprecated = DeviceConfig.getBoolean(NAMESPACE,
                "high_perf_lock_deprecated", true);
        boolean oobPseudonymEnabled = DeviceConfig.getBoolean(NAMESPACE,
                "oob_pseudonym_enabled", true);
        if (mOobPseudonymEnabled.isPresent()
                && mOobPseudonymEnabled.get() != oobPseudonymEnabled
                && mOobPseudonymFeatureFlagChangedListener != null) {
            mWifiHandler.post(
                    () -> mOobPseudonymFeatureFlagChangedListener.accept(oobPseudonymEnabled));
        }
        mOobPseudonymEnabled = Optional.of(oobPseudonymEnabled);
        mApplicationQosPolicyApiEnabled = DeviceConfig.getBoolean(NAMESPACE,
                "application_qos_policy_api_enabled", true);
        mAdjustPollRssiIntervalEnabled =
                DeviceConfig.getBoolean(NAMESPACE, "adjust_poll_rssi_interval_enabled", false);
        mSoftwarePnoEnabled = DeviceConfig.getBoolean(NAMESPACE,
                "software_pno_enabled", false);
        mIncludePasspointSsidsInPnoScans = DeviceConfig.getBoolean(NAMESPACE,
                "include_passpoint_ssids_in_pno_scans", true);
        mHandleRssiOrganicKernelFailuresEnabled = DeviceConfig.getBoolean(NAMESPACE,
                "handle_rssi_organic_kernel_failures_enabled", true);
        mDisabledAutoBugreports = getDisabledAutoBugreports();
    }

    private Set<String> getDisabledAutoBugreports() {
        String rawList = DeviceConfig.getString(NAMESPACE,
                "disabled_auto_bugreport_title_and_description", null);
        if (rawList == null || rawList.isEmpty()) {
            return Collections.EMPTY_SET;
        }
        Set<String> result = new ArraySet<>();
        String[] list = rawList.split(",");
        for (String cur : list) {
            if (cur.length() == 0) {
                continue;
            }
            result.add(cur);
        }
        return Collections.unmodifiableSet(result);
    }

    private Set<String> getUnmodifiableSetQuoted(String key) {
        String rawList = DeviceConfig.getString(NAMESPACE, key, "");
        Set<String> result = new ArraySet<>();
        String[] list = rawList.split(",");
        for (String cur : list) {
            if (cur.length() == 0) {
                continue;
            }
            result.add("\"" + cur + "\"");
        }
        return Collections.unmodifiableSet(result);
    }

    /**
     * Gets the feature flag for reporting abnormally long connections.
     */
    public boolean isAbnormalConnectionBugreportEnabled() {
        return mIsAbnormalConnectionBugreportEnabled;
    }

    /**
     * Gets the threshold for classifying abnormally long connections.
     */
    public int getAbnormalConnectionDurationMs() {
        return mAbnormalConnectionDurationMs;
    }

    /**
     * Gets the duration of evaluating Wifi condition to trigger a data stall.
     */
    public int getDataStallDurationMs() {
        return mDataStallDurationMs;
    }

    /**
     * Gets the threshold of Tx throughput below which to trigger a data stall.
     */
    public int getDataStallTxTputThrKbps() {
        return mDataStallTxTputThrKbps;
    }

    /**
     * Gets the threshold of Rx throughput below which to trigger a data stall.
     */
    public int getDataStallRxTputThrKbps() {
        return mDataStallRxTputThrKbps;
    }

    /**
     * Gets the threshold of Tx packet error rate above which to trigger a data stall.
     */
    public int getDataStallTxPerThr() {
        return mDataStallTxPerThr;
    }

    /**
     * Gets the threshold of CCA level above which to trigger a data stall.
     */
    public int getDataStallCcaLevelThr() {
        return mDataStallCcaLevelThr;
    }

    /**
     * Gets the low threshold of L2 throughput below which L2 throughput is always insufficient
     */
    public int getTxTputSufficientLowThrKbps() {
        return mTxTputSufficientLowThrKbps;
    }

    /**
     * Gets the high threshold of L2 throughput above which L2 throughput is always sufficient
     */
    public int getTxTputSufficientHighThrKbps() {
        return mTxTputSufficientHighThrKbps;
    }

    /**
     * Gets the low threshold of L2 throughput below which L2 Rx throughput is always insufficient
     */
    public int getRxTputSufficientLowThrKbps() {
        return mRxTputSufficientLowThrKbps;
    }

    /**
     * Gets the high threshold of L2 throughput above which L2 Rx throughput is always sufficient
     */
    public int getRxTputSufficientHighThrKbps() {
        return mRxTputSufficientHighThrKbps;
    }

    /**
     * Gets the numerator part of L2 throughput over L3 throughput ratio sufficiency threshold
     * above which L2 throughput is sufficient
     */
    public int getTputSufficientRatioThrNum() {
        return mTputSufficientRatioThrNum;
    }

    /**
     * Gets the denominator part of L2 throughput over L3 throughput ratio sufficiency threshold
     * above which L2 throughput is sufficient
     */
    public int getTputSufficientRatioThrDen() {
        return mTputSufficientRatioThrDen;
    }

    /**
     * Gets the threshold of Tx packet per second
     * below which Tx throughput sufficiency check will always pass
     */
    public int getTxPktPerSecondThr() {
        return mTxPktPerSecondThr;
    }

    /**
     * Gets the threshold of Rx packet per second
     * below which Rx throughput sufficiency check will always pass
     */
    public int getRxPktPerSecondThr() {
        return mRxPktPerSecondThr;
    }

    /**
     * Gets the high threshold of connection failure rate in percent
     */
    public int getConnectionFailureHighThrPercent() {
        return mConnectionFailureHighThrPercent;
    }

    /**
     * Gets connection-failure-due-to-disconnection min count
     */
    public int getConnectionFailureDisconnectionCountMin() {
        return mConnectionFailureDisconnectionCountMin;
    }

    /**
     * Gets the high threshold of connection-failure-due-to-disconnection rate in percent
     */
    public int getConnectionFailureDisconnectionHighThrPercent() {
        return mConnectionFailureDisconnectionHighThrPercent;
    }

    /**
     * Gets connection failure min count
     */
    public int getConnectionFailureCountMin() {
        return mConnectionFailureCountMin;
    }

    /**
     * Gets the high threshold of association rejection rate in percent
     */
    public int getAssocRejectionHighThrPercent() {
        return mAssocRejectionHighThrPercent;
    }

    /**
     * Gets association rejection min count
     */
    public int getAssocRejectionCountMin() {
        return mAssocRejectionCountMin;
    }

    /**
     * Gets the high threshold of association timeout rate in percent
     */
    public int getAssocTimeoutHighThrPercent() {
        return mAssocTimeoutHighThrPercent;
    }

    /**
     * Gets association timeout min count
     */
    public int getAssocTimeoutCountMin() {
        return mAssocTimeoutCountMin;
    }


    /**
     * Gets the high threshold of authentication failure rate in percent
     */
    public int getAuthFailureHighThrPercent() {
        return mAuthFailureHighThrPercent;
    }

    /**
     * Gets authentication failure min count
     */
    public int getAuthFailureCountMin() {
        return mAuthFailureCountMin;
    }

    /**
     * Gets the high threshold of nonlocal short connection rate in percent
     */
    public int getShortConnectionNonlocalHighThrPercent() {
        return mShortConnectionNonlocalHighThrPercent;
    }

    /**
     * Gets nonlocal short connection min count
     */
    public int getShortConnectionNonlocalCountMin() {
        return mShortConnectionNonlocalCountMin;
    }

    /**
     * Gets the high threshold of nonlocal disconnection rate in percent
     */
    public int getDisconnectionNonlocalHighThrPercent() {
        return mDisconnectionNonlocalHighThrPercent;
    }

    /**
     * Gets nonlocal disconnection min count
     */
    public int getDisconnectionNonlocalCountMin() {
        return mDisconnectionNonlocalCountMin;
    }

    /**
     * Gets health monitor ratio threshold, numerator part
     */
    public int getHealthMonitorRatioThrNumerator() {
        return mHealthMonitorRatioThrNumerator;
    }

    /**
     * Gets health monitor min RSSI threshold in dBm
     */
    public int getHealthMonitorMinRssiThrDbm() {
        return mHealthMonitorMinRssiThrDbm;
    }

    /**
     * Gets the Set of SSIDs in the flaky SSID hotlist.
     */
    public Set<String> getRandomizationFlakySsidHotlist() {
        return mRandomizationFlakySsidHotlist;
    }

    /**
     * Gets the list of SSIDs for non-persistent MAC randomization.
     */
    public Set<String> getNonPersistentMacRandomizationSsidAllowlist() {
        return mNonPersistentMacRandomizationSsidAllowlist;
    }

    /**
     * Gets the list of SSIDs that non-persistent MAC randomization should not be used for.
     */
    public Set<String> getNonPersistentMacRandomizationSsidBlocklist() {
        return mNonPersistentMacRandomizationSsidBlocklist;
    }
    /**
     * Gets the feature flag for reporting abnormal connection failure.
     */
    public boolean isAbnormalConnectionFailureBugreportEnabled() {
        return mIsAbnormalConnectionFailureBugreportEnabled;
    }

    /**
     * Gets the feature flag for reporting abnormal disconnection.
     */
    public boolean isAbnormalDisconnectionBugreportEnabled() {
        return mIsAbnormalDisconnectionBugreportEnabled;
    }

    /**
     * Gets health monitor min number of connection attempt threshold
     */
    public int getHealthMonitorMinNumConnectionAttempt() {
        return mHealthMonitorMinNumConnectionAttempt;
    }

    /**
     * Gets minimum wait time between two bug report captures
     */
    public int getBugReportMinWindowMs() {
        return mBugReportMinWindowMs;
    }

    /**
     * Gets the extra ratio of threshold to trigger bug report.
     */
    public int getBugReportThresholdExtraRatio() {
        return mBugReportThresholdExtraRatio;
    }

    /**
     * Gets the feature flag for reporting overlapping connection.
     */
    public boolean isOverlappingConnectionBugreportEnabled() {
        return mIsOverlappingConnectionBugreportEnabled;
    }

    /**
     * Gets overlapping connection duration threshold in ms
     */
    public int getOverlappingConnectionDurationThresholdMs() {
        return mOverlappingConnectionDurationThresholdMs;
    }

    /**
     * Gets the threshold of link speed below which Tx link speed is ignored at low traffic
     */
    public int getTxLinkSpeedLowThresholdMbps() {
        return mTxLinkSpeedLowThresholdMbps;
    }

    /**
     * Gets the threshold of link speed below which Rx link speed is ignored at low traffic
     */
    public int getRxLinkSpeedLowThresholdMbps() {
        return mRxLinkSpeedLowThresholdMbps;
    }

    /**
     * Gets the feature flag for Wifi battery saver.
     */
    public boolean isWifiBatterySaverEnabled() {
        return mWifiBatterySaverEnabled;
    }

    /**
     * Gets health monitor short connection duration threshold in ms
     */
    public int getHealthMonitorShortConnectionDurationThrMs() {
        return mHealthMonitorShortConnectionDurationThrMs;
    }

    /**
     * Gets abnormal disconnection reason code mask
     */
    public long getAbnormalDisconnectionReasonCodeMask() {
        return mAbnormalDisconnectionReasonCodeMask;
    }

    /**
     * Gets health monitor RSSI poll valid time in ms
     */
    public int getHealthMonitorRssiPollValidTimeMs() {
        return mHealthMonitorRssiPollValidTimeMs;
    }

    /**
     * Gets scan rssi valid time in ms when device is in non-stationary state
     */
    public int getNonstationaryScanRssiValidTimeMs() {
        return mNonstationaryScanRssiValidTimeMs;
    }

    /**
     * Gets scan rssi valid time in ms when device is in stationary state
     */
    public int getStationaryScanRssiValidTimeMs() {
        return mStationaryScanRssiValidTimeMs;
    }

    /**
     * Gets health monitor firmware alert valid time in ms,
     * -1 disables firmware alert time check
     */
    public int getHealthMonitorFwAlertValidTimeMs() {
        return mHealthMonitorFwAlertValidTimeMs;
    }

    /**
     * Gets the minimum confirmation duration for sending network score to connectivity service
     * when score breaches low.
     */
    public int getMinConfirmationDurationSendLowScoreMs() {
        return mMinConfirmationDurationSendLowScoreMs;
    }

    /**
     * Gets the minimum confirmation duration for sending network score to connectivity service
     * when score breaches high.
     */
    public int getMinConfirmationDurationSendHighScoreMs() {
        return mMinConfirmationDurationSendHighScoreMs;
    }

    /**
     * Gets the RSSI threshold above which low score is not sent to connectivity service when
     * external scorer takes action.
     */
    public int getRssiThresholdNotSendLowScoreToCsDbm() {
        return mRssiThresholdNotSendLowScoreToCsDbm;
    }

    /**
     * Gets traffic stats maximum threshold in KByte
     */
    public int getTrafficStatsThresholdMaxKbyte() {
        return mTrafficStatsThresholdMaxKbyte;
    }

    /**
     * Gets bandwidth estimator large time constant in second
     */
    public int getBandwidthEstimatorLargeTimeConstantSec() {
        return mBandwidthEstimatorLargeTimeConstantSec;
    }

    /**
     * Gets the feature flag for reporting interface setup failure
     */
    public boolean isInterfaceFailureBugreportEnabled() {
        return mInterfaceFailureBugreportEnabled;
    }

    /**
     * Gets the feature flag for reporting p2p setup failure
     */
    public boolean isP2pFailureBugreportEnabled() {
        return mP2pFailureBugreportEnabled;
    }

    /**
     * Gets the feature flag for APM enhancement
     */
    public boolean isApmEnhancementEnabled() {
        // reads the value set by Bluetooth device config for APM enhancement feature flag
        return Settings.Global.getInt(
                mContext.getContentResolver(), "apm_enhancement_enabled", 0) == 1;
    }

    /**
     * Gets the feature flag for Aware suspension
     */
    public boolean isAwareSuspensionEnabled() {
        return mAwareSuspensionEnabled;
    }

    /**
     * Gets the feature flag for High Perf lock deprecation
     */
    public boolean isHighPerfLockDeprecated() {
        return mHighPerfLockDeprecated;
    }

    /**
     * Gets the feature flag for the OOB pseudonym of EAP-SIM/AKA/AKA'
     */
    public boolean isOobPseudonymEnabled() {
        return mOobPseudonymEnabled.isPresent() && mOobPseudonymEnabled.get();
    }

    /**
     * Gets the feature flag indicating whether the application QoS policy API is enabled.
     */
    public boolean isApplicationQosPolicyApiEnabled() {
        return mApplicationQosPolicyApiEnabled;
    }

    /**
     * Gets the feature flag for adjusting link layer stats and RSSI polling interval
     */
    public boolean isAdjustPollRssiIntervalEnabled() {
        return mAdjustPollRssiIntervalEnabled;
    }

    /**
     * Gets the feature flag for Software PNO
     */
    public boolean isSoftwarePnoEnabled() {
        return mSoftwarePnoEnabled;
    }

    /**
     * Gets the feature flag indicating whether Passpoint SSIDs should be included in PNO scans.
     */
    public boolean includePasspointSsidsInPnoScans() {
        return mIncludePasspointSsidsInPnoScans;
    }

    /**
     * Gets the feature flag indicating whether handling IP reachability failures triggered from
     * Wi-Fi RSSI polling or organic kernel probes the same as failure post roaming.
     */
    public boolean isHandleRssiOrganicKernelFailuresEnabled() {
        return mHandleRssiOrganicKernelFailuresEnabled;
    }

    /*
     * Sets the listener to be notified when the OOB Pseudonym feature is enabled;
     * Only 1 listener is accepted.
     */
    public void setOobPseudonymFeatureFlagChangedListener(
            Consumer<Boolean> listener) {
        mOobPseudonymFeatureFlagChangedListener = listener;
    }

<<<<<<< HEAD
=======
    /**
     * Get the set of bugreports that are explicitly disabled.
     * @return A Set of String to indicate disabled auto-bugreports trigger points.
     */
    public Set<String> getDisabledAutoBugreportTitleAndDetails() {
        return mDisabledAutoBugreports;
    }

>>>>>>> db59ac72
    public FeatureFlags getFeatureFlags() {
        return mFeatureFlags;
    }
}<|MERGE_RESOLUTION|>--- conflicted
+++ resolved
@@ -937,8 +937,6 @@
         mOobPseudonymFeatureFlagChangedListener = listener;
     }
 
-<<<<<<< HEAD
-=======
     /**
      * Get the set of bugreports that are explicitly disabled.
      * @return A Set of String to indicate disabled auto-bugreports trigger points.
@@ -947,7 +945,6 @@
         return mDisabledAutoBugreports;
     }
 
->>>>>>> db59ac72
     public FeatureFlags getFeatureFlags() {
         return mFeatureFlags;
     }
