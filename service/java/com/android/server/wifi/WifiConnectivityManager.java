--- conflicted
+++ resolved
@@ -218,18 +218,10 @@
     private boolean handleScanResults(List<ScanDetail> scanDetails, String listenerName) {
         localLog(listenerName + " onResults: start QNS");
         WifiConfiguration candidate =
-<<<<<<< HEAD
-                mQualifiedNetworkSelector.selectQualifiedNetwork(mForceSelectNetwork,
+                mQualifiedNetworkSelector.selectQualifiedNetwork(false,
                 mUntrustedConnectionAllowed, mStateMachine.isLinkDebouncing(),
                 mStateMachine.isConnected(), mStateMachine.isDisconnected(),
                 mStateMachine.isSupplicantTransientState(), scanDetails);
-=======
-                mQualifiedNetworkSelector.selectQualifiedNetwork(false,
-                mUntrustedConnectionAllowed, scanDetails,
-                mStateMachine.isLinkDebouncing(), mStateMachine.isConnected(),
-                mStateMachine.isDisconnected(),
-                mStateMachine.isSupplicantTransientState());
->>>>>>> 5fd8446d
         mWifiLastResortWatchdog.updateAvailableNetworks(
                 mQualifiedNetworkSelector.getFilteredScanDetails());
         if (candidate != null) {
