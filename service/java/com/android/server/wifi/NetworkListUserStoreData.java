/*
 * Copyright (C) 2018 The Android Open Source Project
 *
 * Licensed under the Apache License, Version 2.0 (the "License");
 * you may not use this file except in compliance with the License.
 * You may obtain a copy of the License at
 *
 *      http://www.apache.org/licenses/LICENSE-2.0
 *
 * Unless required by applicable law or agreed to in writing, software
 * distributed under the License is distributed on an "AS IS" BASIS,
 * WITHOUT WARRANTIES OR CONDITIONS OF ANY KIND, either express or implied.
 * See the License for the specific language governing permissions and
 * limitations under the License.
 */

package com.android.server.wifi;

import android.content.Context;

/**
 * Serialization & Deserialization of user specific WiFi network configurations.
 */
public class NetworkListUserStoreData extends NetworkListStoreData {

<<<<<<< HEAD
    public NetworkListUserStoreData(Context context,
            WifiConfigStoreMigrationDataHolder wifiOemConfigStoreMigrationDataHolder) {
        super(context, wifiOemConfigStoreMigrationDataHolder);
=======
    public NetworkListUserStoreData(Context context) {
        super(context);
>>>>>>> c1816a4f
    }

    @Override
    public @WifiConfigStore.StoreFileId int getStoreFileId() {
        // Shared general store.
        return WifiConfigStore.STORE_FILE_USER_GENERAL;
    }
}
<|MERGE_RESOLUTION|>--- conflicted
+++ resolved
@@ -23,14 +23,8 @@
  */
 public class NetworkListUserStoreData extends NetworkListStoreData {
 
-<<<<<<< HEAD
-    public NetworkListUserStoreData(Context context,
-            WifiConfigStoreMigrationDataHolder wifiOemConfigStoreMigrationDataHolder) {
-        super(context, wifiOemConfigStoreMigrationDataHolder);
-=======
     public NetworkListUserStoreData(Context context) {
         super(context);
->>>>>>> c1816a4f
     }
 
     @Override
