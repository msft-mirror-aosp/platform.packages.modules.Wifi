--- conflicted
+++ resolved
@@ -20,7 +20,6 @@
 
 import android.annotation.IntDef;
 import android.annotation.NonNull;
-import android.app.AlertDialog;
 import android.app.Notification;
 import android.app.PendingIntent;
 import android.content.BroadcastReceiver;
@@ -33,6 +32,7 @@
 import android.graphics.drawable.Icon;
 import android.net.Uri;
 import android.net.wifi.WifiConfiguration;
+import android.net.wifi.WifiContext;
 import android.net.wifi.WifiEnterpriseConfig;
 import android.net.wifi.WifiInfo;
 import android.net.wifi.WifiManager;
@@ -40,7 +40,7 @@
 import android.net.wifi.hotspot2.pps.Credential;
 import android.os.Build;
 import android.os.Handler;
-import android.os.HandlerExecutor;
+import android.os.ParcelUuid;
 import android.os.PersistableBundle;
 import android.os.UserHandle;
 import android.telephony.CarrierConfigManager;
@@ -55,12 +55,12 @@
 import android.util.Pair;
 import android.util.SparseArray;
 import android.util.SparseBooleanArray;
-import android.view.WindowManager;
 
 import androidx.annotation.RequiresApi;
 
 import com.android.internal.annotations.VisibleForTesting;
 import com.android.internal.messages.nano.SystemMessageProto.SystemMessage;
+import com.android.modules.utils.HandlerExecutor;
 import com.android.modules.utils.build.SdkLevel;
 import com.android.wifi.resources.R;
 
@@ -72,9 +72,13 @@
 import java.security.NoSuchAlgorithmException;
 import java.security.PublicKey;
 import java.util.ArrayList;
+import java.util.Collections;
 import java.util.HashMap;
+import java.util.HashSet;
 import java.util.List;
 import java.util.Map;
+import java.util.Set;
+import java.util.stream.Collectors;
 
 import javax.annotation.Nullable;
 import javax.crypto.BadPaddingException;
@@ -196,6 +200,10 @@
     private final List<OnCarrierOffloadDisabledListener> mOnCarrierOffloadDisabledListeners =
             new ArrayList<>();
     private final SparseArray<SimInfo> mSubIdToSimInfoSparseArray = new SparseArray<>();
+    private final Map<ParcelUuid, List<Integer>> mSubscriptionGroupMap = new HashMap<>();
+    private List<WifiCarrierPrivilegeCallback> mCarrierPrivilegeCallbacks;
+    private final SparseArray<Set<String>> mCarrierPrivilegedPackagesBySimSlot =
+            new SparseArray<>();
 
     private List<SubscriptionInfo> mActiveSubInfos = null;
 
@@ -445,9 +453,46 @@
         public void onSubscriptionsChanged() {
             mActiveSubInfos = mSubscriptionManager.getActiveSubscriptionInfoList();
             mSubIdToSimInfoSparseArray.clear();
+            mSubscriptionGroupMap.clear();
             if (mVerboseLogEnabled) {
                 Log.v(TAG, "active subscription changes: " + mActiveSubInfos);
             }
+            if (SdkLevel.isAtLeastT()) {
+                for (int simSlot = 0; simSlot < mTelephonyManager.getActiveModemCount();
+                        simSlot++) {
+                    if (!mCarrierPrivilegedPackagesBySimSlot.contains(simSlot)) {
+                        WifiCarrierPrivilegeCallback callback =
+                                new WifiCarrierPrivilegeCallback(simSlot);
+                        mTelephonyManager.registerCarrierPrivilegesCallback(simSlot,
+                                new HandlerExecutor(mHandler), callback);
+                        mCarrierPrivilegedPackagesBySimSlot.append(simSlot,
+                                Collections.emptySet());
+                        mCarrierPrivilegeCallbacks.add(callback);
+                    }
+                }
+            }
+        }
+    }
+
+    /**
+     * Listener for carrier privilege changes.
+     */
+    @VisibleForTesting
+    @RequiresApi(Build.VERSION_CODES.TIRAMISU)
+    public final class WifiCarrierPrivilegeCallback implements
+            TelephonyManager.CarrierPrivilegesCallback {
+        private int mSimSlot = -1;
+
+        public WifiCarrierPrivilegeCallback(int simSlot) {
+            mSimSlot = simSlot;
+        }
+
+        @Override
+        public void onCarrierPrivilegesChanged(
+                @androidx.annotation.NonNull Set<String> privilegedPackageNames,
+                @androidx.annotation.NonNull Set<Integer> privilegedUids) {
+            mCarrierPrivilegedPackagesBySimSlot.put(mSimSlot, privilegedPackageNames);
+            resetCarrierPrivilegedApps();
         }
     }
 
@@ -514,13 +559,16 @@
                         mHandler.post(() -> onCarrierConfigChanged(context));
                     }
                 });
+        if (SdkLevel.isAtLeastT()) {
+            mCarrierPrivilegeCallbacks = new ArrayList<>();
+        }
     }
 
     /**
      * Enable/disable verbose logging.
      */
-    public void enableVerboseLogging(int verbose) {
-        mVerboseLogEnabled = verbose > 0;
+    public void enableVerboseLogging(boolean verboseEnabled) {
+        mVerboseLogEnabled = verboseEnabled;
     }
 
     void onUnlockedUserSwitching(int currentUserId) {
@@ -700,6 +748,9 @@
         }
         if (config.subscriptionId != SubscriptionManager.INVALID_SUBSCRIPTION_ID) {
             return config.subscriptionId;
+        }
+        if (config.getSubscriptionGroup() != null) {
+            return getActiveSubscriptionIdInGroup(config.getSubscriptionGroup());
         }
         if (config.isPasspoint()) {
             return getMatchingSubId(config.carrierId);
@@ -1562,7 +1613,22 @@
         pw.println("mSubIdToSimInfoSparseArray=" + mSubIdToSimInfoSparseArray);
         pw.println("mActiveSubInfos=" + mActiveSubInfos);
         pw.println("mCachedCarrierConfigPerSubId=" + mCachedCarrierConfigPerSubId);
-    }
+        pw.println("mCarrierPrivilegedPackagesBySimSlot=[ ");
+        for (int i = 0; i < mCarrierPrivilegedPackagesBySimSlot.size(); i++) {
+            pw.println(mCarrierPrivilegedPackagesBySimSlot.valueAt(i));
+        }
+        pw.println("]");
+    }
+
+    private void resetCarrierPrivilegedApps() {
+        Set<String> packageNames = new HashSet<>();
+        for (int i = 0; i < mCarrierPrivilegedPackagesBySimSlot.size(); i++) {
+            packageNames.addAll(mCarrierPrivilegedPackagesBySimSlot.valueAt(i));
+        }
+        mWifiInjector.getWifiNetworkSuggestionsManager().updateCarrierPrivilegedApps(packageNames);
+    }
+
+
 
     /**
      * Get the carrier ID {@link TelephonyManager#getSimCarrierId()} of the carrier which give
@@ -1745,34 +1811,6 @@
     private void sendImsiPrivacyConfirmationDialog(@NonNull String carrierName, int carrierId) {
         mWifiMetrics.addUserApprovalCarrierUiReaction(ACTION_USER_ALLOWED_CARRIER,
                 mIsLastUserApprovalUiDialog);
-<<<<<<< HEAD
-        AlertDialog dialog = mFrameworkFacade.makeAlertDialogBuilder(mContext)
-                .setTitle(mResources.getString(
-                        R.string.wifi_suggestion_imsi_privacy_exemption_confirmation_title))
-                .setMessage(mResources.getString(
-                        R.string.wifi_suggestion_imsi_privacy_exemption_confirmation_content,
-                        carrierName))
-                .setPositiveButton(mResources.getText(
-                        R.string.wifi_suggestion_action_allow_imsi_privacy_exemption_confirmation),
-                        (d, which) -> mHandler.post(
-                                () -> handleUserAllowCarrierExemptionAction(
-                                        carrierName, carrierId)))
-                .setNegativeButton(mResources.getText(
-                        R.string.wifi_suggestion_action_disallow_imsi_privacy_exemption_confirmation),
-                        (d, which) -> mHandler.post(
-                                () -> handleUserDisallowCarrierExemptionAction(
-                                        carrierName, carrierId)))
-                .setOnDismissListener(
-                        (d) -> mHandler.post(this::handleUserDismissAction))
-                .setOnCancelListener(
-                        (d) -> mHandler.post(this::handleUserDismissAction))
-                .create();
-        dialog.setCanceledOnTouchOutside(false);
-        dialog.getWindow().setType(WindowManager.LayoutParams.TYPE_SYSTEM_ALERT);
-        dialog.getWindow().addSystemFlags(
-                WindowManager.LayoutParams.SYSTEM_FLAG_SHOW_FOR_ALL_USERS);
-        dialog.show();
-=======
         mWifiInjector.getWifiDialogManager().createSimpleDialog(
                 mContext.getResources().getString(
                         R.string.wifi_suggestion_imsi_privacy_exemption_confirmation_title),
@@ -1807,7 +1845,6 @@
                     }
                 },
                 new WifiThreadRunner(mHandler)).launchDialog();
->>>>>>> 1d0dd33c
         mIsLastUserApprovalUiDialog = true;
     }
 
@@ -1943,11 +1980,18 @@
         mMergedCarrierNetworkOffloadMap.clear();
         mUnmergedCarrierNetworkOffloadMap.clear();
         mUserDataEnabled.clear();
+        mCarrierPrivilegedPackagesBySimSlot.clear();
         if (SdkLevel.isAtLeastS()) {
             for (UserDataEnabledChangedListener listener : mUserDataEnabledListenerList) {
                 listener.unregisterListener();
             }
             mUserDataEnabledListenerList.clear();
+        }
+        if (SdkLevel.isAtLeastT()) {
+            for (WifiCarrierPrivilegeCallback callback : mCarrierPrivilegeCallbacks) {
+                mTelephonyManager.unregisterCarrierPrivilegesCallback(callback);
+            }
+            mCarrierPrivilegeCallbacks.clear();
         }
         resetNotification();
         saveToStore();
@@ -2012,4 +2056,53 @@
         }
         return bundle.getBoolean(CarrierConfigManager.ENABLE_EAP_METHOD_PREFIX_BOOL);
     }
+
+    private @NonNull List<Integer> getSubscriptionsInGroup(@NonNull ParcelUuid groupUuid) {
+        if (groupUuid == null) {
+            return Collections.emptyList();
+        }
+        if (mSubscriptionGroupMap.containsKey(groupUuid)) {
+            return mSubscriptionGroupMap.get(groupUuid);
+        }
+        List<Integer> subIdList = mSubscriptionManager.getSubscriptionsInGroup(groupUuid)
+                .stream()
+                .map(SubscriptionInfo::getSubscriptionId)
+                .collect(Collectors.toList());
+        mSubscriptionGroupMap.put(groupUuid, subIdList);
+        return subIdList;
+    }
+
+    /**
+     * Get an active subscription id in this Subscription Group. If multiple subscriptions are
+     * active, will return default data subscription id if possible, otherwise an arbitrary one.
+     * @param groupUuid UUID of the Subscription group
+     * @return SubscriptionId which is active.
+     */
+    public int getActiveSubscriptionIdInGroup(@NonNull ParcelUuid groupUuid) {
+        if (groupUuid == null) {
+            return SubscriptionManager.INVALID_SUBSCRIPTION_ID;
+        }
+        int activeSubId = SubscriptionManager.INVALID_SUBSCRIPTION_ID;
+        int dataSubId = SubscriptionManager.getDefaultDataSubscriptionId();
+        for (int subId : getSubscriptionsInGroup(groupUuid)) {
+            if (isSimReady(subId)) {
+                if (subId == dataSubId) {
+                    return subId;
+                }
+                activeSubId = subId;
+            }
+        }
+        return activeSubId;
+    }
+
+    /**
+     * Get the packages name of the apps current have carrier privilege.
+     */
+    public Set<String> getCurrentCarrierPrivilegedPackages() {
+        Set<String> packages = new HashSet<>();
+        for (int i = 0; i < mCarrierPrivilegedPackagesBySimSlot.size(); i++) {
+            packages.addAll(mCarrierPrivilegedPackagesBySimSlot.valueAt(i));
+        }
+        return packages;
+    }
 }