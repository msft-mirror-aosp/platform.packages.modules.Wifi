--- conflicted
+++ resolved
@@ -8119,23 +8119,6 @@
             // from this point on and having the BSSID specified in the network block would
             // cause the roam to faile and the device to disconnect
             clearCurrentConfigBSSID("L2ConnectedState");
-<<<<<<< HEAD
-
-            try {
-                mIpReachabilityMonitor = mFacade.makeIpReachabilityMonitor(
-                        mContext,
-                        mInterfaceName,
-                        new IpReachabilityMonitor.Callback() {
-                            @Override
-                            public void notifyLost(InetAddress ip, String logMsg) {
-                                sendMessage(CMD_IP_REACHABILITY_LOST, logMsg);
-                            }
-                        });
-            } catch (IllegalArgumentException e) {
-                Log.wtf(TAG, "Failed to create IpReachabilityMonitor", e);
-            }
-=======
->>>>>>> 639045f4
         }
 
         @Override
