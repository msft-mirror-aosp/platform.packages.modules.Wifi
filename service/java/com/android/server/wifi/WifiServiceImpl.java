/*
 * Copyright (C) 2010 The Android Open Source Project
 *
 * Licensed under the Apache License, Version 2.0 (the "License");
 * you may not use this file except in compliance with the License.
 * You may obtain a copy of the License at
 *
 *      http://www.apache.org/licenses/LICENSE-2.0
 *
 * Unless required by applicable law or agreed to in writing, software
 * distributed under the License is distributed on an "AS IS" BASIS,
 * WITHOUT WARRANTIES OR CONDITIONS OF ANY KIND, either express or implied.
 * See the License for the specific language governing permissions and
 * limitations under the License.
 */

package com.android.server.wifi;

import static android.app.AppOpsManager.MODE_ALLOWED;
import static android.content.pm.PackageManager.PERMISSION_GRANTED;
import static android.net.wifi.ScanResult.WIFI_BAND_24_GHZ;
import static android.net.wifi.ScanResult.WIFI_BAND_5_GHZ;
import static android.net.wifi.ScanResult.WIFI_BAND_6_GHZ;
import static android.net.wifi.WifiManager.CHANNEL_DATA_KEY_FREQUENCY_MHZ;
import static android.net.wifi.WifiManager.CHANNEL_DATA_KEY_NUM_AP;
import static android.net.wifi.WifiManager.IFACE_IP_MODE_TETHERED;
import static android.net.wifi.WifiManager.LocalOnlyHotspotCallback.ERROR_GENERIC;
import static android.net.wifi.WifiManager.LocalOnlyHotspotCallback.ERROR_NO_CHANNEL;
import static android.net.wifi.WifiManager.NOT_OVERRIDE_EXISTING_NETWORKS_ON_RESTORE;
import static android.net.wifi.WifiManager.PnoScanResultsCallback.REGISTER_PNO_CALLBACK_PNO_NOT_SUPPORTED;
import static android.net.wifi.WifiManager.SAP_START_FAILURE_GENERAL;
import static android.net.wifi.WifiManager.SAP_START_FAILURE_NO_CHANNEL;
import static android.net.wifi.WifiManager.VERBOSE_LOGGING_LEVEL_WIFI_AWARE_ENABLED_ONLY;
import static android.net.wifi.WifiManager.WIFI_AP_STATE_DISABLED;
import static android.net.wifi.WifiManager.WIFI_AP_STATE_DISABLING;
import static android.net.wifi.WifiManager.WIFI_AP_STATE_ENABLED;
import static android.net.wifi.WifiManager.WIFI_AP_STATE_ENABLING;
import static android.net.wifi.WifiManager.WIFI_AP_STATE_FAILED;
import static android.net.wifi.WifiManager.WIFI_FEATURE_TRUST_ON_FIRST_USE;
import static android.net.wifi.WifiManager.WIFI_INTERFACE_TYPE_AP;
import static android.net.wifi.WifiManager.WIFI_INTERFACE_TYPE_AWARE;
import static android.net.wifi.WifiManager.WIFI_INTERFACE_TYPE_DIRECT;
import static android.net.wifi.WifiManager.WIFI_INTERFACE_TYPE_STA;
import static android.net.wifi.WifiManager.WIFI_STATE_ENABLED;
import static android.os.Process.WIFI_UID;

import static com.android.server.wifi.ActiveModeManager.ROLE_CLIENT_LOCAL_ONLY;
import static com.android.server.wifi.ActiveModeManager.ROLE_CLIENT_SECONDARY_LONG_LIVED;
import static com.android.server.wifi.ActiveModeManager.ROLE_CLIENT_SECONDARY_TRANSIENT;
import static com.android.server.wifi.ClientModeImpl.RESET_SIM_REASON_DEFAULT_DATA_SIM_CHANGED;
import static com.android.server.wifi.ClientModeImpl.RESET_SIM_REASON_SIM_INSERTED;
import static com.android.server.wifi.ClientModeImpl.RESET_SIM_REASON_SIM_REMOVED;
import static com.android.server.wifi.HalDeviceManager.HDM_CREATE_IFACE_AP;
import static com.android.server.wifi.HalDeviceManager.HDM_CREATE_IFACE_AP_BRIDGE;
import static com.android.server.wifi.HalDeviceManager.HDM_CREATE_IFACE_NAN;
import static com.android.server.wifi.HalDeviceManager.HDM_CREATE_IFACE_P2P;
import static com.android.server.wifi.HalDeviceManager.HDM_CREATE_IFACE_STA;
import static com.android.server.wifi.ScanRequestProxy.createBroadcastOptionsForScanResultsAvailable;
import static com.android.server.wifi.SelfRecovery.REASON_API_CALL;
import static com.android.server.wifi.WifiSettingsConfigStore.D2D_ALLOWED_WHEN_INFRA_STA_DISABLED;
import static com.android.server.wifi.WifiSettingsConfigStore.SHOW_DIALOG_WHEN_THIRD_PARTY_APPS_ENABLE_WIFI;
import static com.android.server.wifi.WifiSettingsConfigStore.SHOW_DIALOG_WHEN_THIRD_PARTY_APPS_ENABLE_WIFI_SET_BY_API;
import static com.android.server.wifi.WifiSettingsConfigStore.WIFI_AWARE_VERBOSE_LOGGING_ENABLED;
import static com.android.server.wifi.WifiSettingsConfigStore.WIFI_STA_FACTORY_MAC_ADDRESS;
import static com.android.server.wifi.WifiSettingsConfigStore.WIFI_VERBOSE_LOGGING_ENABLED;
import static com.android.server.wifi.WifiSettingsConfigStore.WIFI_WEP_ALLOWED;

import android.Manifest;
import android.annotation.AnyThread;
import android.annotation.CheckResult;
import android.annotation.NonNull;
import android.annotation.Nullable;
import android.app.AppOpsManager;
import android.app.admin.DevicePolicyManager;
import android.app.admin.WifiSsidPolicy;
import android.app.compat.CompatChanges;
import android.bluetooth.BluetoothAdapter;
import android.content.AttributionSource;
import android.content.BroadcastReceiver;
import android.content.ComponentName;
import android.content.Context;
import android.content.Intent;
import android.content.IntentFilter;
import android.content.pm.ApplicationInfo;
import android.content.pm.PackageInfo;
import android.content.pm.PackageManager;
import android.content.pm.ResolveInfo;
import android.content.res.Resources;
import android.hardware.wifi.WifiStatusCode;
import android.location.LocationManager;
import android.net.DhcpInfo;
import android.net.DhcpOption;
import android.net.DhcpResultsParcelable;
import android.net.InetAddresses;
import android.net.MacAddress;
import android.net.Network;
import android.net.NetworkCapabilities;
import android.net.NetworkStack;
import android.net.TetheringManager;
import android.net.Uri;
import android.net.ip.IpClientUtil;
import android.net.wifi.BaseWifiService;
import android.net.wifi.CoexUnsafeChannel;
import android.net.wifi.IActionListener;
import android.net.wifi.IBooleanListener;
import android.net.wifi.IByteArrayListener;
import android.net.wifi.ICoexCallback;
import android.net.wifi.IDppCallback;
import android.net.wifi.IIntegerListener;
import android.net.wifi.IInterfaceCreationInfoCallback;
import android.net.wifi.ILastCallerListener;
import android.net.wifi.IListListener;
import android.net.wifi.ILocalOnlyConnectionStatusListener;
import android.net.wifi.ILocalOnlyHotspotCallback;
import android.net.wifi.IMapListener;
import android.net.wifi.INetworkRequestMatchCallback;
import android.net.wifi.IOnWifiActivityEnergyInfoListener;
import android.net.wifi.IOnWifiDriverCountryCodeChangedListener;
import android.net.wifi.IOnWifiUsabilityStatsListener;
import android.net.wifi.IPnoScanResultsCallback;
import android.net.wifi.IScanResultsCallback;
import android.net.wifi.ISoftApCallback;
import android.net.wifi.IStringListener;
import android.net.wifi.ISubsystemRestartCallback;
import android.net.wifi.ISuggestionConnectionStatusListener;
import android.net.wifi.ISuggestionUserApprovalStatusListener;
import android.net.wifi.ITrafficStateCallback;
import android.net.wifi.ITwtCallback;
import android.net.wifi.ITwtCapabilitiesListener;
import android.net.wifi.ITwtStatsListener;
import android.net.wifi.IWifiBandsListener;
import android.net.wifi.IWifiConnectedNetworkScorer;
import android.net.wifi.IWifiLowLatencyLockListener;
import android.net.wifi.IWifiNetworkSelectionConfigListener;
import android.net.wifi.IWifiNetworkStateChangedListener;
import android.net.wifi.IWifiVerboseLoggingStatusChangedListener;
import android.net.wifi.MscsParams;
import android.net.wifi.QosPolicyParams;
import android.net.wifi.ScanResult;
import android.net.wifi.SoftApCapability;
import android.net.wifi.SoftApConfiguration;
import android.net.wifi.SoftApInfo;
import android.net.wifi.SoftApState;
import android.net.wifi.WifiAnnotations.WifiStandard;
import android.net.wifi.WifiAvailableChannel;
import android.net.wifi.WifiBands;
import android.net.wifi.WifiClient;
import android.net.wifi.WifiConfiguration;
import android.net.wifi.WifiContext;
import android.net.wifi.WifiInfo;
import android.net.wifi.WifiManager;
import android.net.wifi.WifiManager.AddNetworkResult;
import android.net.wifi.WifiManager.CoexRestriction;
import android.net.wifi.WifiManager.DeviceMobilityState;
import android.net.wifi.WifiManager.LocalOnlyHotspotCallback;
import android.net.wifi.WifiManager.RoamingMode;
import android.net.wifi.WifiManager.SapClientBlockedReason;
import android.net.wifi.WifiManager.SuggestionConnectionStatusListener;
import android.net.wifi.WifiNetworkSelectionConfig;
import android.net.wifi.WifiNetworkSuggestion;
import android.net.wifi.WifiScanner;
import android.net.wifi.WifiSsid;
import android.net.wifi.hotspot2.IProvisioningCallback;
import android.net.wifi.hotspot2.OsuProvider;
import android.net.wifi.hotspot2.PasspointConfiguration;
import android.net.wifi.twt.TwtRequest;
import android.net.wifi.twt.TwtSession;
import android.net.wifi.twt.TwtSessionCallback;
import android.net.wifi.util.ScanResultUtil;
import android.os.AsyncTask;
import android.os.Binder;
import android.os.Build;
import android.os.Bundle;
import android.os.Handler;
import android.os.HandlerThread;
import android.os.IBinder;
import android.os.Looper;
import android.os.ParcelFileDescriptor;
import android.os.PersistableBundle;
import android.os.PowerManager;
import android.os.Process;
import android.os.RemoteCallbackList;
import android.os.RemoteException;
import android.os.UserHandle;
import android.os.UserManager;
import android.os.WorkSource;
import android.os.connectivity.WifiActivityEnergyInfo;
import android.provider.Settings;
import android.telephony.CarrierConfigManager;
import android.telephony.PhoneStateListener;
import android.telephony.SubscriptionManager;
import android.telephony.TelephonyManager;
import android.text.TextUtils;
import android.util.EventLog;
import android.util.Log;
import android.util.Pair;
import android.util.SparseArray;
import android.util.SparseIntArray;

import androidx.annotation.RequiresApi;

import com.android.internal.annotations.GuardedBy;
import com.android.internal.annotations.VisibleForTesting;
import com.android.modules.utils.HandlerExecutor;
import com.android.modules.utils.ParceledListSlice;
import com.android.modules.utils.build.SdkLevel;
import com.android.net.module.util.Inet4AddressUtils;
import com.android.server.wifi.coex.CoexManager;
import com.android.server.wifi.entitlement.PseudonymInfo;
import com.android.server.wifi.hotspot2.PasspointManager;
import com.android.server.wifi.hotspot2.PasspointProvider;
import com.android.server.wifi.proto.WifiStatsLog;
import com.android.server.wifi.proto.nano.WifiMetricsProto.UserActionEvent;
import com.android.server.wifi.util.ActionListenerWrapper;
import com.android.server.wifi.util.ApConfigUtil;
import com.android.server.wifi.util.GeneralUtil.Mutable;
import com.android.server.wifi.util.LastCallerInfoManager;
import com.android.server.wifi.util.RssiUtil;
import com.android.server.wifi.util.WifiPermissionsUtil;
import com.android.wifi.resources.R;

import org.json.JSONArray;
import org.json.JSONException;

import java.io.BufferedReader;
import java.io.FileDescriptor;
import java.io.FileNotFoundException;
import java.io.FileReader;
import java.io.IOException;
import java.io.PrintWriter;
import java.net.Inet4Address;
import java.net.InetAddress;
import java.security.GeneralSecurityException;
import java.security.KeyStore;
import java.security.cert.CertPath;
import java.security.cert.CertPathValidator;
import java.security.cert.CertificateFactory;
import java.security.cert.PKIXParameters;
import java.security.cert.X509Certificate;
import java.util.ArrayList;
import java.util.Arrays;
import java.util.Collections;
import java.util.HashMap;
import java.util.HashSet;
import java.util.List;
import java.util.Map;
import java.util.Objects;
import java.util.Optional;
import java.util.Set;
import java.util.concurrent.CountDownLatch;
import java.util.concurrent.Executor;
import java.util.concurrent.TimeUnit;
import java.util.function.BiConsumer;
import java.util.function.Consumer;
import java.util.function.IntConsumer;

/**
 * WifiService handles remote WiFi operation requests by implementing
 * the IWifiManager interface.
 */
public class WifiServiceImpl extends BaseWifiService {
    private static final String TAG = "WifiService";
    private static final boolean VDBG = false;

    /** Max wait time for posting blocking runnables */
    private static final int RUN_WITH_SCISSORS_TIMEOUT_MILLIS = 4000;
    @VisibleForTesting
    static final int AUTO_DISABLE_SHOW_KEY_COUNTDOWN_MILLIS = 24 * 60 * 60 * 1000;
    private static final int CHANNEL_USAGE_WEAK_SCAN_RSSI_DBM = -80;

    private final ActiveModeWarden mActiveModeWarden;
    private final ScanRequestProxy mScanRequestProxy;

    private final WifiContext mContext;
    private final FrameworkFacade mFacade;
    private final Clock mClock;
    private final PowerManager mPowerManager;
    private final AppOpsManager mAppOps;
    private final UserManager mUserManager;
    private final WifiCountryCode mCountryCode;

    /** Polls traffic stats and notifies clients */
    private final WifiTrafficPoller mWifiTrafficPoller;
    /** Tracks the persisted states for wi-fi & airplane mode */
    private final WifiSettingsStore mSettingsStore;
    /** Logs connection events and some general router and scan stats */
    private final WifiMetrics mWifiMetrics;

    private final WifiInjector mWifiInjector;
    /** Backup/Restore Module */
    private final WifiBackupRestore mWifiBackupRestore;
    private final SoftApBackupRestore mSoftApBackupRestore;
    private final WifiSettingsBackupRestore mWifiSettingsBackupRestore;
    private final BackupRestoreController mBackupRestoreController;
    private final CoexManager mCoexManager;
    private final WifiNetworkSuggestionsManager mWifiNetworkSuggestionsManager;
    private final WifiConfigManager mWifiConfigManager;
    private final HalDeviceManager mHalDeviceManager;
    private final WifiBlocklistMonitor mWifiBlocklistMonitor;
    private final PasspointManager mPasspointManager;
    private final WifiLog mLog;
    private final WifiConnectivityManager mWifiConnectivityManager;
    private final ConnectHelper mConnectHelper;
    private final WifiGlobals mWifiGlobals;
    private final WifiCarrierInfoManager mWifiCarrierInfoManager;
    private final WifiPseudonymManager mWifiPseudonymManager;
    private final WifiNetworkFactory mWifiNetworkFactory;
    private @WifiManager.VerboseLoggingLevel int mVerboseLoggingLevel =
            WifiManager.VERBOSE_LOGGING_LEVEL_DISABLED;
    private boolean mVerboseLoggingEnabled = false;
    private final RemoteCallbackList<IWifiVerboseLoggingStatusChangedListener>
            mRegisteredWifiLoggingStatusListeners = new RemoteCallbackList<>();

    private final FrameworkFacade mFrameworkFacade;

    private final WifiPermissionsUtil mWifiPermissionsUtil;

    private final TetheredSoftApTracker mTetheredSoftApTracker;

    private final LohsSoftApTracker mLohsSoftApTracker;

    private final BuildProperties mBuildProperties;

    private final DefaultClientModeManager mDefaultClientModeManager;

    @VisibleForTesting
    public final CountryCodeTracker mCountryCodeTracker;
    private final MultiInternetManager mMultiInternetManager;
    private final DeviceConfigFacade mDeviceConfigFacade;
    private boolean mIsWifiServiceStarted = false;
    private static final String PACKAGE_NAME_NOT_AVAILABLE = "Not Available";
    private static final String CERT_INSTALLER_PKG = "com.android.certinstaller";

    private final WifiSettingsConfigStore mSettingsConfigStore;

    /**
     * Callback for use with LocalOnlyHotspot to unregister requesting applications upon death.
     */
    public final class LocalOnlyRequestorCallback
            implements LocalOnlyHotspotRequestInfo.RequestingApplicationDeathCallback {
        /**
         * Called with requesting app has died.
         */
        @Override
        public void onLocalOnlyHotspotRequestorDeath(LocalOnlyHotspotRequestInfo requestor) {
            mLog.trace("onLocalOnlyHotspotRequestorDeath pid=%")
                    .c(requestor.getPid()).flush();
            mLohsSoftApTracker.stopByRequest(requestor);
        }
    }

    /**
     * Listen for phone call state events to get active data subcription id.
     */
    private class WifiPhoneStateListener extends PhoneStateListener {
        WifiPhoneStateListener(Looper looper) {
            super(new HandlerExecutor(new Handler(looper)));
        }

        @Override
        public void onActiveDataSubscriptionIdChanged(int subId) {
            // post operation to handler thread
            mWifiThreadRunner.post(() -> {
                Log.d(TAG, "OBSERVED active data subscription change, subId: " + subId);
                mTetheredSoftApTracker.updateSoftApCapabilityWhenCarrierConfigChanged(subId);
                mActiveModeWarden.updateSoftApCapability(
                        mTetheredSoftApTracker.getSoftApCapability(),
                        WifiManager.IFACE_IP_MODE_TETHERED);
            }, this.getClass().getSimpleName() + "#onActiveDataSubscriptionIdChanged");
        }
    }

    private final WifiLockManager mWifiLockManager;
    private final WifiMulticastLockManager mWifiMulticastLockManager;
    private final DppManager mDppManager;
    private final WifiApConfigStore mWifiApConfigStore;
    private final WifiThreadRunner mWifiThreadRunner;
    private final HandlerThread mWifiHandlerThread;
    private final MemoryStoreImpl mMemoryStoreImpl;
    private final WifiScoreCard mWifiScoreCard;
    private final WifiHealthMonitor mWifiHealthMonitor;
    private final WifiDataStall mWifiDataStall;
    private final WifiNative mWifiNative;
    private final SimRequiredNotifier mSimRequiredNotifier;
    private final MakeBeforeBreakManager mMakeBeforeBreakManager;
    private final LastCallerInfoManager mLastCallerInfoManager;
    private final @NonNull WifiDialogManager mWifiDialogManager;
    private final WifiPulledAtomLogger mWifiPulledAtomLogger;

    private final SparseArray<WifiDialogManager.DialogHandle> mWifiEnableRequestDialogHandles =
            new SparseArray<>();

    private boolean mWifiTetheringDisallowed;
    private boolean mIsBootComplete;
    private boolean mIsLocationModeEnabled;

    private WifiNetworkSelectionConfig mNetworkSelectionConfig;
    private ApplicationQosPolicyRequestHandler mApplicationQosPolicyRequestHandler;
    private final AfcManager mAfcManager;
    private final TwtManager mTwtManager;

    /**
     * The wrapper of SoftApCallback is used in WifiService internally.
     * see: {@code WifiManager.SoftApCallback}
     */
    public abstract class SoftApCallbackInternal {
        /**
         * see: {@code WifiManager.SoftApCallback#onStateChanged(int, int)}
         */
        void onStateChanged(SoftApState state) {}

        /**
         * The callback which only is used in service internally and pass to WifiManager.
         * It will base on the change to send corresponding callback as below:
         * 1. onInfoChanged(SoftApInfo)
         * 2. onInfoChanged(List<SoftApInfo>)
         * 3. onConnectedClientsChanged(SoftApInfo, List<WifiClient>)
         * 4. onConnectedClientsChanged(List<WifiClient>)
         */
        void onConnectedClientsOrInfoChanged(Map<String, SoftApInfo> infos,
                Map<String, List<WifiClient>> clients, boolean isBridged) {}

        /**
         * see: {@code WifiManager.SoftApCallback#onCapabilityChanged(SoftApCapability)}
         */
        void onCapabilityChanged(@NonNull SoftApCapability softApCapability) {}

        /**
         * see: {@code WifiManager.SoftApCallback#onBlockedClientConnecting(WifiClient, int)}
         */
        void onBlockedClientConnecting(@NonNull WifiClient client,
                @SapClientBlockedReason int blockedReason) {}

        /**
         * Notify register the state of soft AP changed.
         */
        public void notifyRegisterOnStateChanged(RemoteCallbackList<ISoftApCallback> callbacks,
                SoftApState state) {
            int itemCount = callbacks.beginBroadcast();
            for (int i = 0; i < itemCount; i++) {
                try {
                    callbacks.getBroadcastItem(i).onStateChanged(state);
                } catch (RemoteException e) {
                    Log.e(TAG, "onStateChanged: remote exception -- " + e);
                }
            }
            callbacks.finishBroadcast();
        }

       /**
        * Notify register the connected clients to soft AP changed.
        *
        * @param clients connected clients to soft AP
        */
        public void notifyRegisterOnConnectedClientsOrInfoChanged(
                RemoteCallbackList<ISoftApCallback> callbacks, Map<String, SoftApInfo> infos,
                Map<String, List<WifiClient>> clients, boolean isBridged) {
            int itemCount = callbacks.beginBroadcast();
            for (int i = 0; i < itemCount; i++) {
                try {
                    callbacks.getBroadcastItem(i).onConnectedClientsOrInfoChanged(
                            ApConfigUtil.deepCopyForSoftApInfoMap(infos),
                            ApConfigUtil.deepCopyForWifiClientListMap(
                                    clients), isBridged, false);
                } catch (RemoteException e) {
                    Log.e(TAG, "onConnectedClientsOrInfoChanged: remote exception -- " + e);
                }
            }
            callbacks.finishBroadcast();
        }

        /**
         * Notify register capability of softap changed.
         *
         * @param capability is the softap capability. {@link SoftApCapability}
         */
        public void notifyRegisterOnCapabilityChanged(RemoteCallbackList<ISoftApCallback> callbacks,
                SoftApCapability capability) {
            int itemCount = callbacks.beginBroadcast();
            for (int i = 0; i < itemCount; i++) {
                try {
                    callbacks.getBroadcastItem(i).onCapabilityChanged(capability);
                } catch (RemoteException e) {
                    Log.e(TAG, "onCapabilityChanged: remote exception -- " + e);
                }
            }
            callbacks.finishBroadcast();
        }

        /**
         * Notify register there was a client trying to connect but device blocked the client with
         * specific reason.
         *
         * @param client        the currently blocked client.
         * @param blockedReason one of blocked reason from
         *                      {@link SapClientBlockedReason}
         */
        public void notifyRegisterOnBlockedClientConnecting(
                RemoteCallbackList<ISoftApCallback> callbacks, WifiClient client,
                int blockedReason) {
            int itemCount = callbacks.beginBroadcast();
            for (int i = 0; i < itemCount; i++) {
                try {
                    callbacks.getBroadcastItem(i).onBlockedClientConnecting(client, blockedReason);
                } catch (RemoteException e) {
                    Log.e(TAG, "onBlockedClientConnecting: remote exception -- " + e);
                }
            }
            callbacks.finishBroadcast();
        }
    }

    public WifiServiceImpl(WifiContext context, WifiInjector wifiInjector) {
        mContext = context;
        mWifiInjector = wifiInjector;
        mClock = wifiInjector.getClock();

        mSettingsConfigStore = mWifiInjector.getSettingsConfigStore();
        mFacade = mWifiInjector.getFrameworkFacade();
        mWifiMetrics = mWifiInjector.getWifiMetrics();
        mWifiTrafficPoller = mWifiInjector.getWifiTrafficPoller();
        mUserManager = mWifiInjector.getUserManager();
        mCountryCode = mWifiInjector.getWifiCountryCode();
        mActiveModeWarden = mWifiInjector.getActiveModeWarden();
        mScanRequestProxy = mWifiInjector.getScanRequestProxy();
        mSettingsStore = mWifiInjector.getWifiSettingsStore();
        mPowerManager = mContext.getSystemService(PowerManager.class);
        mAppOps = (AppOpsManager) mContext.getSystemService(Context.APP_OPS_SERVICE);
        mWifiLockManager = mWifiInjector.getWifiLockManager();
        mWifiMulticastLockManager = mWifiInjector.getWifiMulticastLockManager();
        mWifiBackupRestore = mWifiInjector.getWifiBackupRestore();
        mSoftApBackupRestore = mWifiInjector.getSoftApBackupRestore();
        mWifiSettingsBackupRestore = mWifiInjector.getWifiSettingsBackupRestore();
        mBackupRestoreController = mWifiInjector.getBackupRestoreController();
        mWifiApConfigStore = mWifiInjector.getWifiApConfigStore();
        mWifiPermissionsUtil = mWifiInjector.getWifiPermissionsUtil();
        mLog = mWifiInjector.makeLog(TAG);
        mFrameworkFacade = wifiInjector.getFrameworkFacade();
        mTetheredSoftApTracker = new TetheredSoftApTracker();
        mActiveModeWarden.registerSoftApCallback(mTetheredSoftApTracker);
        mLohsSoftApTracker = new LohsSoftApTracker();
        mActiveModeWarden.registerLohsCallback(mLohsSoftApTracker);
        mWifiNetworkSuggestionsManager = mWifiInjector.getWifiNetworkSuggestionsManager();
        mWifiNetworkFactory = mWifiInjector.getWifiNetworkFactory();
        mDppManager = mWifiInjector.getDppManager();
        mWifiThreadRunner = mWifiInjector.getWifiThreadRunner();
        mWifiHandlerThread = mWifiInjector.getWifiHandlerThread();
        mWifiConfigManager = mWifiInjector.getWifiConfigManager();
        mHalDeviceManager = mWifiInjector.getHalDeviceManager();
        mWifiBlocklistMonitor = mWifiInjector.getWifiBlocklistMonitor();
        mPasspointManager = mWifiInjector.getPasspointManager();
        mWifiScoreCard = mWifiInjector.getWifiScoreCard();
        mWifiHealthMonitor = wifiInjector.getWifiHealthMonitor();
        mMemoryStoreImpl = new MemoryStoreImpl(mContext, mWifiInjector,
                mWifiScoreCard,  mWifiHealthMonitor);
        mWifiConnectivityManager = wifiInjector.getWifiConnectivityManager();
        mWifiDataStall = wifiInjector.getWifiDataStall();
        mWifiNative = wifiInjector.getWifiNative();
        mCoexManager = wifiInjector.getCoexManager();
        mConnectHelper = wifiInjector.getConnectHelper();
        mWifiGlobals = wifiInjector.getWifiGlobals();
        mSimRequiredNotifier = wifiInjector.getSimRequiredNotifier();
        mWifiCarrierInfoManager = wifiInjector.getWifiCarrierInfoManager();
        mWifiPseudonymManager = wifiInjector.getWifiPseudonymManager();
        mMakeBeforeBreakManager = mWifiInjector.getMakeBeforeBreakManager();
        mLastCallerInfoManager = mWifiInjector.getLastCallerInfoManager();
        mWifiDialogManager = mWifiInjector.getWifiDialogManager();
        mBuildProperties = mWifiInjector.getBuildProperties();
        mDefaultClientModeManager = mWifiInjector.getDefaultClientModeManager();
        mCountryCodeTracker = new CountryCodeTracker();
        mWifiTetheringDisallowed = false;
        mMultiInternetManager = mWifiInjector.getMultiInternetManager();
        mDeviceConfigFacade = mWifiInjector.getDeviceConfigFacade();
        mApplicationQosPolicyRequestHandler = mWifiInjector.getApplicationQosPolicyRequestHandler();
        mWifiPulledAtomLogger = mWifiInjector.getWifiPulledAtomLogger();
        mAfcManager = mWifiInjector.getAfcManager();
        mTwtManager = mWifiInjector.getTwtManager();
    }

    /**
     * Check if Wi-Fi needs to be enabled and start it if needed.
     *
     * This function is used only at boot time.
     */
    public void checkAndStartWifi() {
        mWifiThreadRunner.post(() -> {
            if (!mWifiConfigManager.loadFromStore()) {
                Log.e(TAG, "Failed to load from config store");
            }
            mWifiConfigManager.incrementNumRebootsSinceLastUse();
            // config store is read, check if verbose logging is enabled.
            enableVerboseLoggingInternal(
                    mSettingsConfigStore.get(WIFI_VERBOSE_LOGGING_ENABLED)
                            ? WifiManager.VERBOSE_LOGGING_LEVEL_ENABLED
                            : WifiManager.VERBOSE_LOGGING_LEVEL_DISABLED);
            // Check if wi-fi needs to be enabled
            boolean wifiEnabled = mSettingsStore.isWifiToggleEnabled();
            Log.i(TAG,
                    "WifiService starting up with Wi-Fi " + (wifiEnabled ? "enabled" : "disabled"));

            mWifiInjector.getWifiScanAlwaysAvailableSettingsCompatibility().initialize();
            mWifiInjector.getWifiNotificationManager().createNotificationChannels();
            // Align the value between config stroe (i.e.WifiConfigStore.xml) and WifiGlobals.
            mSettingsConfigStore.registerChangeListener(WIFI_WEP_ALLOWED,
                    (key, value) -> {
                        if (mWifiGlobals.isWepAllowed() != value) {
                            // It should only happen when settings is restored from cloud.
                            handleWepAllowedChanged(value);
                            Log.i(TAG, "(Cloud Restoration) Wep allowed is changed to " + value);
                        }
                    },
                    new Handler(mWifiHandlerThread.getLooper()));
            mWifiGlobals.setWepAllowed(mSettingsConfigStore.get(WIFI_WEP_ALLOWED));
            mContext.registerReceiver(
                    new BroadcastReceiver() {
                        @Override
                        public void onReceive(Context context, Intent intent) {
                            int state = intent.getIntExtra(TelephonyManager.EXTRA_SIM_STATE,
                                    TelephonyManager.SIM_STATE_UNKNOWN);
                            if (TelephonyManager.SIM_STATE_ABSENT == state) {
                                Log.d(TAG, "resetting networks because SIM was removed");
                                resetCarrierNetworks(RESET_SIM_REASON_SIM_REMOVED);
                            }
                        }
                    },
                    new IntentFilter(TelephonyManager.ACTION_SIM_CARD_STATE_CHANGED),
                    null,
                    new Handler(mWifiHandlerThread.getLooper()));

            mContext.registerReceiver(
                    new BroadcastReceiver() {
                        @Override
                        public void onReceive(Context context, Intent intent) {
                            int state = intent.getIntExtra(TelephonyManager.EXTRA_SIM_STATE,
                                    TelephonyManager.SIM_STATE_UNKNOWN);
                            if (TelephonyManager.SIM_STATE_LOADED == state) {
                                Log.d(TAG, "resetting networks because SIM was loaded");
                                resetCarrierNetworks(RESET_SIM_REASON_SIM_INSERTED);
                            }
                        }
                    },
                    new IntentFilter(TelephonyManager.ACTION_SIM_APPLICATION_STATE_CHANGED),
                    null,
                    new Handler(mWifiHandlerThread.getLooper()));

            mContext.registerReceiver(
                    new BroadcastReceiver() {
                        private int mLastSubId = SubscriptionManager.INVALID_SUBSCRIPTION_ID;
                        @Override
                        public void onReceive(Context context, Intent intent) {
                            final int subId = intent.getIntExtra("subscription",
                                    SubscriptionManager.INVALID_SUBSCRIPTION_ID);
                            if (subId != mLastSubId) {
                                Log.d(TAG, "resetting networks as default data SIM is changed");
                                resetCarrierNetworks(RESET_SIM_REASON_DEFAULT_DATA_SIM_CHANGED);
                                mLastSubId = subId;
                                mWifiDataStall.resetPhoneStateListener();
                            }
                        }
                    },
                    new IntentFilter(TelephonyManager.ACTION_DEFAULT_DATA_SUBSCRIPTION_CHANGED),
                    null,
                    new Handler(mWifiHandlerThread.getLooper()));

            mContext.registerReceiver(
                    new BroadcastReceiver() {
                        @Override
                        public void onReceive(Context context, Intent intent) {
                            String countryCode = intent.getStringExtra(
                                    TelephonyManager.EXTRA_NETWORK_COUNTRY);
                            Log.d(TAG, "Country code changed to :" + countryCode);
                            mCountryCode.setTelephonyCountryCodeAndUpdate(countryCode);
                        }
                    },
                    new IntentFilter(TelephonyManager.ACTION_NETWORK_COUNTRY_CHANGED),
                    null,
                    new Handler(mWifiHandlerThread.getLooper()));

            mContext.registerReceiver(
                    new BroadcastReceiver() {
                        @Override
                        public void onReceive(Context context, Intent intent) {
                            Log.d(TAG, "locale changed");
                            resetNotificationManager();
                        }
                    },
                    new IntentFilter(Intent.ACTION_LOCALE_CHANGED),
                    null,
                    new Handler(mWifiHandlerThread.getLooper()));

            mContext.registerReceiver(
                    new BroadcastReceiver() {
                        @Override
                        public void onReceive(Context context, Intent intent) {
                            if (mVerboseLoggingEnabled) {
                                Log.v(TAG, "onReceive: MODE_CHANGED_ACTION: intent=" + intent);
                            }
                            updateLocationMode();
                        }
                    },
                    new IntentFilter(LocationManager.MODE_CHANGED_ACTION),
                    null,
                    new Handler(mWifiHandlerThread.getLooper()));
            updateLocationMode();

            if (SdkLevel.isAtLeastT()) {
                mContext.registerReceiver(
                        new BroadcastReceiver() {
                            @Override
                            public void onReceive(Context context, Intent intent) {
                                Log.d(TAG, "user restrictions changed");
                                onUserRestrictionsChanged();
                            }
                        },
                        new IntentFilter(UserManager.ACTION_USER_RESTRICTIONS_CHANGED),
                        null,
                        new Handler(mWifiHandlerThread.getLooper()));
                mWifiTetheringDisallowed = mUserManager.getUserRestrictions()
                        .getBoolean(UserManager.DISALLOW_WIFI_TETHERING);
            }

            // Adding optimizations of only receiving broadcasts when wifi is enabled
            // can result in race conditions when apps toggle wifi in the background
            // without active user involvement. Always receive broadcasts.
            registerForBroadcasts();
            mInIdleMode = mPowerManager.isDeviceIdleMode();

            mActiveModeWarden.start();
            registerForCarrierConfigChange();
            mWifiInjector.getAdaptiveConnectivityEnabledSettingObserver().initialize();
            mIsWifiServiceStarted = true;
        }, TAG + "#checkAndStartWifi");
    }

    private void setPulledAtomCallbacks() {
        mWifiPulledAtomLogger.setPullAtomCallback(WifiStatsLog.WIFI_MODULE_INFO);
        mWifiPulledAtomLogger.setPullAtomCallback(WifiStatsLog.WIFI_SETTING_INFO);
        mWifiPulledAtomLogger.setPullAtomCallback(WifiStatsLog.WIFI_COMPLEX_SETTING_INFO);
        mWifiPulledAtomLogger.setPullAtomCallback(WifiStatsLog.WIFI_CONFIGURED_NETWORK_INFO);
    }

    private void updateLocationMode() {
        mIsLocationModeEnabled = mWifiPermissionsUtil.isLocationModeEnabled();
        mWifiConnectivityManager.setLocationModeEnabled(mIsLocationModeEnabled);
        mWifiNative.setLocationModeEnabled(mIsLocationModeEnabled);
    }

    /**
     * Find which user restrictions have changed and take corresponding actions
     */
    @VisibleForTesting
    public void onUserRestrictionsChanged() {
        final Bundle restrictions = mUserManager.getUserRestrictions();
        final boolean newWifiTetheringDisallowed =
                restrictions.getBoolean(UserManager.DISALLOW_WIFI_TETHERING);

        if (newWifiTetheringDisallowed != mWifiTetheringDisallowed) {
            if (newWifiTetheringDisallowed) {
                mLog.info("stopSoftAp DISALLOW_WIFI_TETHERING set").flush();
                stopSoftApInternal(WifiManager.IFACE_IP_MODE_TETHERED);
            }
            mWifiTetheringDisallowed = newWifiTetheringDisallowed;
        }
    }

    private void resetCarrierNetworks(@ClientModeImpl.ResetSimReason int resetReason) {
        Log.d(TAG, "resetting carrier networks since SIM was changed");
        if (resetReason == RESET_SIM_REASON_SIM_INSERTED) {
            // clear all SIM related notifications since some action was taken to address
            // "missing" SIM issue
            mSimRequiredNotifier.dismissSimRequiredNotification();
        } else {
            mWifiConfigManager.resetSimNetworks();
            mWifiNetworkSuggestionsManager.resetSimNetworkSuggestions();
            mPasspointManager.resetSimPasspointNetwork();
            mWifiConfigManager.stopRestrictingAutoJoinToSubscriptionId();
        }

        // do additional handling if we are current connected to a sim auth network
        for (ClientModeManager cmm : mActiveModeWarden.getClientModeManagers()) {
            cmm.resetSimAuthNetworks(resetReason);
        }
        mWifiThreadRunner.post(mWifiNetworkSuggestionsManager::updateCarrierPrivilegedApps,
                TAG + "#resetCarrierNetworks$1");
        if (resetReason == RESET_SIM_REASON_SIM_INSERTED) {
            // clear the blocklists in case any SIM based network were disabled due to the SIM
            // not being available.
            mWifiConfigManager.enableTemporaryDisabledNetworks();
            mWifiConnectivityManager.forceConnectivityScan(ClientModeImpl.WIFI_WORK_SOURCE);
        } else {
            // Remove ephemeral carrier networks from Carrier unprivileged Apps, which will lead to
            // a disconnection. Privileged App will handle by the
            // mWifiNetworkSuggestionsManager#updateCarrierPrivilegedApps
            mWifiThreadRunner.post(() -> mWifiConfigManager
                    .removeEphemeralCarrierNetworks(mWifiCarrierInfoManager
                            .getCurrentCarrierPrivilegedPackages()),
                    TAG + "#resetCarrierNetworks$2");
        }
    }

    public void handleBootCompleted() {
        mWifiThreadRunner.post(() -> {
            Log.d(TAG, "Handle boot completed");
            mIsBootComplete = true;
            // Register for system broadcasts.
            IntentFilter intentFilter = new IntentFilter();
            intentFilter.addAction(Intent.ACTION_USER_REMOVED);
            intentFilter.addAction(BluetoothAdapter.ACTION_CONNECTION_STATE_CHANGED);
            intentFilter.addAction(BluetoothAdapter.ACTION_STATE_CHANGED);
            intentFilter.addAction(PowerManager.ACTION_DEVICE_IDLE_MODE_CHANGED);
            intentFilter.addAction(Intent.ACTION_SHUTDOWN);
            mContext.registerReceiver(
                    new BroadcastReceiver() {
                        @Override
                        public void onReceive(Context context, Intent intent) {
                            String action = intent.getAction();
                            if (Intent.ACTION_USER_REMOVED.equals(action)) {
                                UserHandle userHandle =
                                        intent.getParcelableExtra(Intent.EXTRA_USER);
                                if (userHandle == null) {
                                    Log.e(TAG,
                                            "User removed broadcast received with no user handle");
                                    return;
                                }
                                mWifiConfigManager
                                        .removeNetworksForUser(userHandle.getIdentifier());
                            } else if (BluetoothAdapter.ACTION_CONNECTION_STATE_CHANGED
                                    .equals(action)) {
                                int state = intent.getIntExtra(
                                        BluetoothAdapter.EXTRA_CONNECTION_STATE,
                                        BluetoothAdapter.STATE_DISCONNECTED);
                                boolean isConnected =
                                        state != BluetoothAdapter.STATE_DISCONNECTED;
                                mWifiGlobals.setBluetoothConnected(isConnected);
                                for (ClientModeManager cmm :
                                        mActiveModeWarden.getClientModeManagers()) {
                                    cmm.onBluetoothConnectionStateChanged();
                                }
                            } else if (BluetoothAdapter.ACTION_STATE_CHANGED.equals(action)) {
                                int state = intent.getIntExtra(BluetoothAdapter.EXTRA_STATE,
                                        BluetoothAdapter.STATE_OFF);
                                boolean isEnabled = state != BluetoothAdapter.STATE_OFF;
                                mWifiGlobals.setBluetoothEnabled(isEnabled);
                                for (ClientModeManager cmm :
                                        mActiveModeWarden.getClientModeManagers()) {
                                    cmm.onBluetoothConnectionStateChanged();
                                }
                            } else if (PowerManager.ACTION_DEVICE_IDLE_MODE_CHANGED
                                    .equals(action)) {
                                handleIdleModeChanged();
                            } else if (Intent.ACTION_SHUTDOWN.equals(action)) {
                                handleShutDown();
                            }
                        }
                    },
                    intentFilter,
                    null,
                    new Handler(mWifiHandlerThread.getLooper()));
            mMemoryStoreImpl.start();
            mPasspointManager.initializeProvisioner(
                    mWifiInjector.getPasspointProvisionerHandlerThread().getLooper());
            mWifiInjector.getWifiNetworkFactory().register();
            mWifiInjector.getUntrustedWifiNetworkFactory().register();
            mWifiInjector.getRestrictedWifiNetworkFactory().register();
            mWifiInjector.getOemWifiNetworkFactory().register();
            mWifiInjector.getMultiInternetWifiNetworkFactory().register();
            mWifiInjector.getWifiP2pConnection().handleBootCompleted();
            // Start to listen country code change to avoid query supported channels causes boot
            // time increased.
            mCountryCode.registerListener(mCountryCodeTracker);
            mWifiInjector.getSarManager().handleBootCompleted();
            mWifiInjector.getSsidTranslator().handleBootCompleted();
            mWifiInjector.getPasspointManager().handleBootCompleted();
            mWifiInjector.getInterfaceConflictManager().handleBootCompleted();
            mWifiInjector.getHalDeviceManager().handleBootCompleted();
            // HW capabilities is ready after boot completion.
            if (!mWifiGlobals.isInsecureEnterpriseConfigurationAllowed()) {
                mWifiConfigManager.updateTrustOnFirstUseFlag(isTrustOnFirstUseSupported());
            }
            updateVerboseLoggingEnabled();
            mWifiInjector.getWifiDeviceStateChangeManager().handleBootCompleted();
            setPulledAtomCallbacks();
            mTwtManager.registerWifiNativeTwtEvents();
        }, TAG + "#handleBootCompleted");
    }

    public void handleUserSwitch(int userId) {
        Log.d(TAG, "Handle user switch " + userId);

        mWifiThreadRunner.post(() -> {
            mWifiConfigManager.handleUserSwitch(userId);
            resetNotificationManager();
        }, TAG + "#handleUserSwitch");
    }

    public void handleUserUnlock(int userId) {
        Log.d(TAG, "Handle user unlock " + userId);
        mWifiThreadRunner.post(() -> mWifiConfigManager.handleUserUnlock(userId),
                TAG + "#handleUserUnlock");
    }

    public void handleUserStop(int userId) {
        Log.d(TAG, "Handle user stop " + userId);
        mWifiThreadRunner.post(() -> mWifiConfigManager.handleUserStop(userId),
                TAG + "#handleUserStop");
    }

    /**
     * See {@link android.net.wifi.WifiManager#startScan}
     *
     * @param packageName Package name of the app that requests wifi scan.
     * @param featureId The feature in the package
     */
    @Override
    public boolean startScan(String packageName, String featureId) {
        if (enforceChangePermission(packageName) != MODE_ALLOWED) {
            return false;
        }
        int callingUid = Binder.getCallingUid();
        mWifiPermissionsUtil.checkPackage(callingUid, packageName);

        long ident = Binder.clearCallingIdentity();
        mLog.info("startScan uid=%").c(callingUid).flush();
        synchronized (this) {
            if (mInIdleMode) {
                // Need to send an immediate scan result broadcast in case the
                // caller is waiting for a result ..

                // TODO: investigate if the logic to cancel scans when idle can move to
                // WifiScanningServiceImpl.  This will 1 - clean up WifiServiceImpl and 2 -
                // avoid plumbing an awkward path to report a cancelled/failed scan.  This will
                // be sent directly until b/31398592 is fixed.
                sendFailedScanBroadcast();
                mScanPending = true;
                return false;
            }
        }
        try {
            mWifiPermissionsUtil.enforceCanAccessScanResults(packageName, featureId, callingUid,
                    null);
            mLastCallerInfoManager.put(WifiManager.API_START_SCAN, Process.myTid(),
                    callingUid, Binder.getCallingPid(), packageName, true);
            Boolean scanSuccess = mWifiThreadRunner.call(() ->
                    mScanRequestProxy.startScan(callingUid, packageName), null,
                    TAG + "#startScan");
            if (scanSuccess == null) {
                sendFailedScanBroadcast();
                return false;
            }
            if (!scanSuccess) {
                Log.e(TAG, "Failed to start scan");
                return false;
            }
        } catch (SecurityException e) {
            Log.w(TAG, "Permission violation - startScan not allowed for"
                    + " uid=" + callingUid + ", packageName=" + packageName + ", reason=" + e);
            return false;
        } finally {
            Binder.restoreCallingIdentity(ident);
        }
        return true;
    }

    // Send a failed scan broadcast to indicate the current scan request failed.
    private void sendFailedScanBroadcast() {
        // clear calling identity to send broadcast
        long callingIdentity = Binder.clearCallingIdentity();
        try {
            final boolean scanSucceeded = false;
            Intent intent = new Intent(WifiManager.SCAN_RESULTS_AVAILABLE_ACTION);
            intent.addFlags(Intent.FLAG_RECEIVER_REGISTERED_ONLY_BEFORE_BOOT);
            intent.putExtra(WifiManager.EXTRA_RESULTS_UPDATED, scanSucceeded);
            mContext.sendBroadcastAsUser(intent, UserHandle.ALL, null,
                    createBroadcastOptionsForScanResultsAvailable(scanSucceeded));
        } finally {
            // restore calling identity
            Binder.restoreCallingIdentity(callingIdentity);
        }

    }

    /**
     * WPS support in Client mode is deprecated.  Return null.
     */
    @Override
    public String getCurrentNetworkWpsNfcConfigurationToken() {
        // while CLs are in flight, return null here, will be removed (b/72423090)
        enforceNetworkStackPermission();
        if (mVerboseLoggingEnabled) {
            mLog.info("getCurrentNetworkWpsNfcConfigurationToken uid=%")
                    .c(Binder.getCallingUid()).flush();
        }
        return null;
    }

    private boolean mInIdleMode;
    private boolean mScanPending;

    private void handleIdleModeChanged() {
        boolean doScan = false;
        synchronized (this) {
            boolean idle = mPowerManager.isDeviceIdleMode();
            if (mInIdleMode != idle) {
                mInIdleMode = idle;
                if (!idle) { // exiting doze mode
                    if (mScanPending) {
                        mScanPending = false;
                        doScan = true;
                    }
                }
                mActiveModeWarden.onIdleModeChanged(idle);
            }
        }
        if (doScan) {
            // Someone requested a scan while we were idle; do a full scan now.
            // A security check of the caller's identity was made when the request arrived via
            // Binder. Now we'll pass the current process's identity to startScan().
            startScan(mContext.getOpPackageName(), mContext.getAttributionTag());
        }
    }

    private void handleShutDown() {
        if (mVerboseLoggingEnabled) {
            Log.v(TAG, "handleShutDown");
        }
        // Direct call to notify ActiveModeWarden as soon as possible with the assumption that
        // notifyShuttingDown() doesn't have codes that may cause concurrentModificationException,
        // e.g., access to a collection.
        mActiveModeWarden.notifyShuttingDown();

        // There is no explicit disconnection event in clientModeImpl during shutdown.
        // Call resetConnectionState() so that connection duration is calculated
        // before memory store write triggered by mMemoryStoreImpl.stop().
        mWifiScoreCard.resetAllConnectionStates();
        mMemoryStoreImpl.stop();
<<<<<<< HEAD
        mWifiConfigManager.handleShutDown();
=======
        mWifiConfigManager.writeDataToStorage();
>>>>>>> d2aa529b
    }

    private boolean checkNetworkSettingsPermission(int pid, int uid) {
        return mContext.checkPermission(android.Manifest.permission.NETWORK_SETTINGS, pid, uid)
                == PERMISSION_GRANTED;
    }

    private boolean checkNetworkSetupWizardPermission(int pid, int uid) {
        return mContext.checkPermission(android.Manifest.permission.NETWORK_SETUP_WIZARD, pid, uid)
                == PackageManager.PERMISSION_GRANTED;
    }

    private boolean checkMainlineNetworkStackPermission(int pid, int uid) {
        return mContext.checkPermission(NetworkStack.PERMISSION_MAINLINE_NETWORK_STACK, pid, uid)
                == PackageManager.PERMISSION_GRANTED;
    }

    private boolean checkNetworkStackPermission(int pid, int uid) {
        return mContext.checkPermission(android.Manifest.permission.NETWORK_STACK, pid, uid)
                == PackageManager.PERMISSION_GRANTED;
    }

    private boolean checkNetworkManagedProvisioningPermission(int pid, int uid) {
        return mContext.checkPermission(android.Manifest.permission.NETWORK_MANAGED_PROVISIONING,
                pid, uid) == PackageManager.PERMISSION_GRANTED;
    }

    private boolean checkManageDeviceAdminsPermission(int pid, int uid) {
        return mContext.checkPermission(android.Manifest.permission.MANAGE_DEVICE_ADMINS,
                pid, uid) == PackageManager.PERMISSION_GRANTED;
    }

    /**
     * Helper method to check if the entity initiating the binder call has any of the signature only
     * permissions. Not to be confused with the concept of privileged apps, which are system apps
     * with allow-listed "privileged" permissions.
     */
    private boolean isPrivileged(int pid, int uid) {
        return checkNetworkSettingsPermission(pid, uid)
                || checkNetworkSetupWizardPermission(pid, uid)
                || checkNetworkStackPermission(pid, uid)
                || checkNetworkManagedProvisioningPermission(pid, uid)
                || mWifiPermissionsUtil.isSignedWithPlatformKey(uid);
    }

    /**
     * Helper method to check if the entity initiating the binder call has setup wizard or settings
     * permissions.
     */
    private boolean isSettingsOrSuw(int pid, int uid) {
        return checkNetworkSettingsPermission(pid, uid)
                || checkNetworkSetupWizardPermission(pid, uid);
    }

    /** Helper method to check if the entity initiating the binder call is a DO/PO app. */
    private boolean isDeviceOrProfileOwner(int uid, String packageName) {
        return mWifiPermissionsUtil.isDeviceOwner(uid, packageName)
                || mWifiPermissionsUtil.isProfileOwner(uid, packageName);
    }

    private void enforceNetworkSettingsPermission() {
        mContext.enforceCallingOrSelfPermission(android.Manifest.permission.NETWORK_SETTINGS,
                "WifiService");
    }

    private boolean checkAnyPermissionOf(String... permissions) {
        for (String permission : permissions) {
            if (mContext.checkCallingOrSelfPermission(permission) == PERMISSION_GRANTED) {
                return true;
            }
        }
        return false;
    }

    private void enforceAnyPermissionOf(String... permissions) {
        if (!checkAnyPermissionOf(permissions)) {
            throw new SecurityException("Requires one of the following permissions: "
                    + String.join(", ", permissions) + ".");
        }
    }

    private void enforceNetworkStackPermission() {
        // TODO(b/142554155): Only check for MAINLINE_NETWORK_STACK permission
        boolean granted = mContext.checkCallingOrSelfPermission(
                android.Manifest.permission.NETWORK_STACK)
                == PackageManager.PERMISSION_GRANTED;
        if (granted) {
            return;
        }
        mContext.enforceCallingOrSelfPermission(
                NetworkStack.PERMISSION_MAINLINE_NETWORK_STACK, "WifiService");
    }

    private void enforceAccessPermission() {
        mContext.enforceCallingOrSelfPermission(android.Manifest.permission.ACCESS_WIFI_STATE,
                "WifiService");
    }

    private void enforceRestartWifiSubsystemPermission() {
        mContext.enforceCallingOrSelfPermission(android.Manifest.permission.RESTART_WIFI_SUBSYSTEM,
                "WifiService");
    }

    /**
     * Checks whether the caller can change the wifi state.
     * Possible results:
     * 1. Operation is allowed. No exception thrown, and AppOpsManager.MODE_ALLOWED returned.
     * 2. Operation is not allowed, and caller must be told about this. SecurityException is thrown.
     * 3. Operation is not allowed, and caller must not be told about this (i.e. must silently
     * ignore the operation). No exception is thrown, and AppOpsManager.MODE_IGNORED returned.
     */
    @CheckResult
    private int enforceChangePermission(String callingPackage) {
        mAppOps.checkPackage(Binder.getCallingUid(), callingPackage);
        if (checkNetworkSettingsPermission(Binder.getCallingPid(), Binder.getCallingUid())) {
            return MODE_ALLOWED;
        }
        mContext.enforceCallingOrSelfPermission(android.Manifest.permission.CHANGE_WIFI_STATE,
                "WifiService");

        return mAppOps.noteOp(
                AppOpsManager.OPSTR_CHANGE_WIFI_STATE, Binder.getCallingUid(), callingPackage);
    }

    private void enforceReadCredentialPermission() {
        mContext.enforceCallingOrSelfPermission(android.Manifest.permission.READ_WIFI_CREDENTIAL,
                                                "WifiService");
    }

    private void enforceMulticastChangePermission() {
        mContext.enforceCallingOrSelfPermission(
                android.Manifest.permission.CHANGE_WIFI_MULTICAST_STATE,
                "WifiService");
    }

    private void enforceConnectivityInternalPermission() {
        mContext.enforceCallingOrSelfPermission(
                android.Manifest.permission.CONNECTIVITY_INTERNAL,
                "ConnectivityService");
    }

    private void enforceLocationPermission(String pkgName, @Nullable String featureId, int uid) {
        mWifiPermissionsUtil.enforceLocationPermission(pkgName, featureId, uid);
    }

    private void enforceCoarseLocationPermission(@Nullable String pkgName,
            @Nullable String featureId, int uid) {
        mWifiPermissionsUtil.enforceCoarseLocationPermission(pkgName, featureId, uid);
    }

    private void enforceLocationPermissionInManifest(int uid, boolean isCoarseOnly) {
        mWifiPermissionsUtil.enforceLocationPermissionInManifest(uid, isCoarseOnly);
    }

    /**
     * Helper method to check if the app is allowed to access public API's deprecated in
     * {@link Build.VERSION_CODES#Q}.
     * Note: Invoke mAppOps.checkPackage(uid, packageName) before to ensure correct package name.
     */
    private boolean isTargetSdkLessThanQOrPrivileged(String packageName, int pid, int uid) {
        return (mWifiPermissionsUtil.isTargetSdkLessThan(packageName, Build.VERSION_CODES.Q, uid)
                && !isGuestUser())
                || isPrivileged(pid, uid)
                || mWifiPermissionsUtil.isAdmin(uid, packageName)
                || mWifiPermissionsUtil.isSystem(packageName, uid);
    }

    private boolean isGuestUser() {
        long ident = Binder.clearCallingIdentity();
        try {
            return mWifiPermissionsUtil.isGuestUser();
        } finally {
            Binder.restoreCallingIdentity(ident);
        }
    }

    /**
     * Helper method to check if the app is allowed to access public API's deprecated in
     * {@link Build.VERSION_CODES#R}.
     * Note: Invoke mAppOps.checkPackage(uid, packageName) before to ensure correct package name.
     */
    private boolean isTargetSdkLessThanROrPrivileged(String packageName, int pid, int uid) {
        return (mWifiPermissionsUtil.isTargetSdkLessThan(packageName, Build.VERSION_CODES.R, uid)
                && !isGuestUser())
                || isPrivileged(pid, uid)
                || mWifiPermissionsUtil.isAdmin(uid, packageName)
                || mWifiPermissionsUtil.isSystem(packageName, uid);
    }

    private boolean isPlatformOrTargetSdkLessThanT(String packageName, int uid) {
        if (!SdkLevel.isAtLeastT()) {
            return true;
        }
        return mWifiPermissionsUtil.isTargetSdkLessThan(packageName, Build.VERSION_CODES.TIRAMISU,
                uid);
    }

    private boolean isPlatformOrTargetSdkLessThanU(String packageName, int uid) {
        if (!SdkLevel.isAtLeastU()) {
            return true;
        }
        return mWifiPermissionsUtil.isTargetSdkLessThan(packageName,
                Build.VERSION_CODES.UPSIDE_DOWN_CAKE, uid);
    }

    /**
     * Get the current primary ClientModeManager in a thread safe manner, but blocks on the main
     * Wifi thread.
     */
    private ClientModeManager getPrimaryClientModeManagerBlockingThreadSafe() {
        return mWifiThreadRunner.call(
                () -> mActiveModeWarden.getPrimaryClientModeManager(),
                mDefaultClientModeManager, TAG + "#getPrimaryClientModeManagerBlockingThreadSafe");
    }

    /**
     * see {@link android.net.wifi.WifiManager#setWifiEnabled(boolean)}
     * @param enable {@code true} to enable, {@code false} to disable.
     * @return {@code true} if the enable/disable operation was
     *         started or is already in the queue.
     */
    @Override
    public synchronized boolean setWifiEnabled(String packageName, boolean enable) {
        if (enforceChangePermission(packageName) != MODE_ALLOWED) {
            return false;
        }
        int callingUid = Binder.getCallingUid();
        int callingPid = Binder.getCallingPid();
        boolean isPrivileged = isPrivileged(callingPid, callingUid);
        boolean isThirdParty = !isPrivileged
                && !isDeviceOrProfileOwner(callingUid, packageName)
                && !mWifiPermissionsUtil.isSystem(packageName, callingUid);
        boolean isTargetSdkLessThanQ = mWifiPermissionsUtil.isTargetSdkLessThan(packageName,
                Build.VERSION_CODES.Q, callingUid) && !isGuestUser();
        mWifiPermissionsUtil.checkPackage(callingUid, packageName);
        if (isThirdParty && !isTargetSdkLessThanQ) {
            mLog.info("setWifiEnabled not allowed for uid=%").c(callingUid).flush();
            return false;
        }

        // If Satellite mode is enabled, Wifi can not be turned on/off
        if (mSettingsStore.isSatelliteModeOn()) {
            mLog.info("setWifiEnabled not allowed as satellite mode is on.").flush();
            return false;
        }

        // If Airplane mode is enabled, only privileged apps are allowed to toggle Wifi
        if (mSettingsStore.isAirplaneModeOn() && !isPrivileged) {
            mLog.err("setWifiEnabled in Airplane mode: only Settings can toggle wifi").flush();
            return false;
        }

        // Pre-S interface priority is solely based on interface type, which allows STA to delete AP
        // for any requester. To prevent non-privileged apps from deleting a tethering AP by
        // enabling Wi-Fi, only allow privileged apps to toggle Wi-Fi if tethering AP is up.
        if (!SdkLevel.isAtLeastS() && !isPrivileged
                && mTetheredSoftApTracker.getState().getState() == WIFI_AP_STATE_ENABLED) {
            mLog.err("setWifiEnabled with SoftAp enabled: only Settings can toggle wifi").flush();
            return false;
        }

        long ident = Binder.clearCallingIdentity();
        try {
            // If user restriction is set, only DO/PO is allowed to toggle wifi
            if (SdkLevel.isAtLeastT() && mUserManager.hasUserRestrictionForUser(
                    UserManager.DISALLOW_CHANGE_WIFI_STATE,
                    UserHandle.getUserHandleForUid(callingUid))
                    && !isDeviceOrProfileOwner(callingUid, packageName)) {
                mLog.err(
                        "setWifiEnabled with user restriction: only DO/PO can toggle wifi").flush();
                return false;
            }
        }  finally {
            Binder.restoreCallingIdentity(ident);
        }

        // Show a user-confirmation dialog for legacy third-party apps targeting less than Q.
        if (enable && isTargetSdkLessThanQ && isThirdParty
                && showDialogWhenThirdPartyAppsEnableWifi()) {
            mLog.info("setWifiEnabled must show user confirmation dialog for uid=%").c(callingUid)
                    .flush();
            mWifiThreadRunner.post(() -> {
                if (mActiveModeWarden.getWifiState()
                        == WIFI_STATE_ENABLED) {
                    // Wi-Fi already enabled; don't need to show dialog.
                    return;
                }
                showWifiEnableRequestDialog(callingUid, callingPid, packageName);
            }, TAG + "#setWifiEnabled");
            return true;
        }
        setWifiEnabledInternal(packageName, enable, callingUid, callingPid, isPrivileged);
        return true;
    }

    @AnyThread
    private void setWifiEnabledInternal(String packageName, boolean enable,
            int callingUid, int callingPid, boolean isPrivileged) {
        mLog.info("setWifiEnabled package=% uid=% enable=% isPrivileged=%").c(packageName)
                .c(callingUid).c(enable).c(isPrivileged).flush();
        long ident = Binder.clearCallingIdentity();
        try {
            if (!mSettingsStore.handleWifiToggled(enable)) {
                // Nothing to do if wifi cannot be toggled
                return;
            }
        } finally {
            Binder.restoreCallingIdentity(ident);
        }
        if (enable) {
            // Clear out all outstanding wifi enable request dialogs.
            mWifiThreadRunner.post(() -> {
                for (int i = 0; i < mWifiEnableRequestDialogHandles.size(); i++) {
                    mWifiEnableRequestDialogHandles.valueAt(i).dismissDialog();
                }
                mWifiEnableRequestDialogHandles.clear();
            }, TAG + "#setWifiEnabledInternal$1");
        }
        if (mWifiPermissionsUtil.checkNetworkSettingsPermission(callingUid)) {
            if (enable) {
                mWifiThreadRunner.post(
                        () -> mWifiConnectivityManager.setAutoJoinEnabledExternal(true, false),
                        TAG + "#setWifiEnabledInternal$2");
                mWifiMetrics.logUserActionEvent(UserActionEvent.EVENT_TOGGLE_WIFI_ON);
            } else {
                WifiInfo wifiInfo = mActiveModeWarden.getConnectionInfo();
                mWifiMetrics.logUserActionEvent(UserActionEvent.EVENT_TOGGLE_WIFI_OFF,
                        wifiInfo == null ? -1 : wifiInfo.getNetworkId());
            }
        }
        if (!enable) {
            mWifiInjector.getInterfaceConflictManager().reset();
        }
        mWifiMetrics.incrementNumWifiToggles(isPrivileged, enable);
        mWifiMetrics.reportWifiStateChanged(enable, mWifiInjector.getWakeupController().isUsable(),
                false);
        mActiveModeWarden.wifiToggled(new WorkSource(callingUid, packageName));
        mLastCallerInfoManager.put(WifiManager.API_WIFI_ENABLED, Process.myTid(),
                callingUid, callingPid, packageName, enable);
    }

    private void showWifiEnableRequestDialog(int uid, int pid, @NonNull String packageName) {
        String appName;
        try {
            PackageManager pm = mContext.getPackageManager();
            ApplicationInfo appInfo = pm.getApplicationInfo(packageName, 0);
            appName = appInfo.loadLabel(pm).toString();
        } catch (PackageManager.NameNotFoundException e) {
            appName = packageName;
        }
        WifiDialogManager.SimpleDialogCallback dialogCallback =
                new WifiDialogManager.SimpleDialogCallback() {
                    @Override
                    public void onPositiveButtonClicked() {
                        mLog.info("setWifiEnabled dialog accepted for package=% uid=%")
                                .c(packageName).c(uid).flush();
                        mWifiEnableRequestDialogHandles.delete(uid);
                        setWifiEnabledInternal(packageName, true, uid, pid, false);
                    }

                    @Override
                    public void onNegativeButtonClicked() {
                        mLog.info("setWifiEnabled dialog declined for package=% uid=%")
                                .c(packageName).c(uid).flush();
                        mWifiEnableRequestDialogHandles.delete(uid);
                    }

                    @Override
                    public void onNeutralButtonClicked() {
                        // Not used.
                    }

                    @Override
                    public void onCancelled() {
                        mLog.info("setWifiEnabled dialog cancelled for package=% uid=%")
                                .c(packageName).c(uid).flush();
                        mWifiEnableRequestDialogHandles.delete(uid);
                    }
                };
        Resources res = mContext.getResources();
        if (mWifiEnableRequestDialogHandles.get(uid) != null) {
            mLog.info("setWifiEnabled dialog already launched for package=% uid=%").c(packageName)
                    .c(uid).flush();
            return;
        }
        WifiDialogManager.DialogHandle dialogHandle = mWifiDialogManager.createSimpleDialog(
                res.getString(R.string.wifi_enable_request_dialog_title, appName),
                res.getString(R.string.wifi_enable_request_dialog_message),
                res.getString(R.string.wifi_enable_request_dialog_positive_button),
                res.getString(R.string.wifi_enable_request_dialog_negative_button),
                null /* neutralButtonText */,
                dialogCallback,
                mWifiThreadRunner);
        mWifiEnableRequestDialogHandles.put(uid, dialogHandle);
        dialogHandle.launchDialog();
        mLog.info("setWifiEnabled dialog launched for package=% uid=%").c(packageName)
                .c(uid).flush();
    }

    @RequiresApi(Build.VERSION_CODES.S)
    @Override
    public void registerSubsystemRestartCallback(ISubsystemRestartCallback callback) {
        if (!SdkLevel.isAtLeastS()) {
            throw new UnsupportedOperationException();
        }
        enforceAccessPermission();
        if (mVerboseLoggingEnabled) {
            mLog.info("registerSubsystemRestartCallback uid=%").c(Binder.getCallingUid()).flush();
        }

        mWifiThreadRunner.post(() -> {
            if (!mActiveModeWarden.registerSubsystemRestartCallback(callback)) {
                Log.e(TAG, "registerSubsystemRestartCallback: Failed to register callback");
            }
        }, TAG + "#registerSubsystemRestartCallback");
    }

    @RequiresApi(Build.VERSION_CODES.S)
    @Override
    public void unregisterSubsystemRestartCallback(ISubsystemRestartCallback callback) {
        if (!SdkLevel.isAtLeastS()) {
            throw new UnsupportedOperationException();
        }
        enforceAccessPermission();
        if (mVerboseLoggingEnabled) {
            mLog.info("unregisterSubsystemRestartCallback uid=%").c(Binder.getCallingUid()).flush();
        }
        mWifiThreadRunner.post(() -> {
            if (!mActiveModeWarden.unregisterSubsystemRestartCallback(callback)) {
                Log.e(TAG, "unregisterSubsystemRestartCallback: Failed to register callback");
            }
        }, TAG + "#unregisterSubsystemRestartCallback");
    }

    /**
     * See {@link WifiManager#addWifiNetworkStateChangedListener(
     * Executor, WifiManager.WifiNetworkStateChangedListener)}
     */
    @RequiresApi(Build.VERSION_CODES.TIRAMISU)
    @Override
    public void addWifiNetworkStateChangedListener(IWifiNetworkStateChangedListener listener) {
        if (listener == null) {
            throw new IllegalArgumentException();
        }
        enforceNetworkSettingsPermission();
        if (mVerboseLoggingEnabled) {
            mLog.info("addWifiNetworkStateChangedListener uid=%").c(Binder.getCallingUid()).flush();
        }
        mWifiThreadRunner.post(() -> {
            mActiveModeWarden.addWifiNetworkStateChangedListener(listener);
        }, TAG + "#addWifiNetworkStateChangedListener");
    }

    /**
     * See {@link WifiManager#removeWifiNetworkStateChangedListener(
     * WifiManager.WifiNetworkStateChangedListener)}
     * @param listener
     */
    @RequiresApi(Build.VERSION_CODES.TIRAMISU)
    @Override
    public void removeWifiNetworkStateChangedListener(IWifiNetworkStateChangedListener listener) {
        if (listener == null) {
            throw new IllegalArgumentException();
        }
        if (mVerboseLoggingEnabled) {
            mLog.info("removeWifiNetworkStateChangedListener uid=%")
                    .c(Binder.getCallingUid()).flush();
        }
        mWifiThreadRunner.post(() -> {
            mActiveModeWarden.removeWifiNetworkStateChangedListener(listener);
        }, TAG + "#removeWifiNetworkStateChangedListener");
    }

    @RequiresApi(Build.VERSION_CODES.S)
    @Override
    public void restartWifiSubsystem() {
        if (!SdkLevel.isAtLeastS()) {
            throw new UnsupportedOperationException();
        }
        enforceRestartWifiSubsystemPermission();
        if (mVerboseLoggingEnabled) {
            mLog.info("restartWifiSubsystem uid=%").c(Binder.getCallingUid()).flush();
        }
        mWifiThreadRunner.post(() -> {
            WifiInfo wifiInfo = mActiveModeWarden.getConnectionInfo();
            mWifiMetrics.logUserActionEvent(UserActionEvent.EVENT_RESTART_WIFI_SUB_SYSTEM,
                    wifiInfo == null ? -1 : wifiInfo.getNetworkId());
            mWifiInjector.getSelfRecovery().trigger(REASON_API_CALL);
        }, TAG + "#restartWifiSubsystem");
    }

    /**
     * see {@link WifiManager#getWifiState()}
     * @return One of {@link WifiManager#WIFI_STATE_DISABLED},
     *         {@link WifiManager#WIFI_STATE_DISABLING},
     *         {@link WifiManager#WIFI_STATE_ENABLED},
     *         {@link WifiManager#WIFI_STATE_ENABLING},
     *         {@link WifiManager#WIFI_STATE_UNKNOWN}
     */
    @Override
    public int getWifiEnabledState() {
        enforceAccessPermission();
        int state = mActiveModeWarden.getWifiState();
        // If the wifi is enabling, call it on the wifi handler to get the state after wifi enabled.
        // This is only needed for pre-T.
        if (state == WifiManager.WIFI_STATE_ENABLING && !SdkLevel.isAtLeastT()) {
            state = mWifiThreadRunner.call(() -> mActiveModeWarden.getWifiState(),
                    WifiManager.WIFI_STATE_ENABLING, TAG + "#getWifiEnabledState");
        }
        if (mVerboseLoggingEnabled) {
            mLog.info("getWifiEnabledState uid=% state=%").c(Binder.getCallingUid()).c(
                    state).flush();
        }
        return state;
    }

    /**
     * see {@link WifiManager#getWifiApState()}
     * @return One of {@link WifiManager#WIFI_AP_STATE_DISABLED},
     *         {@link WifiManager#WIFI_AP_STATE_DISABLING},
     *         {@link WifiManager#WIFI_AP_STATE_ENABLED},
     *         {@link WifiManager#WIFI_AP_STATE_ENABLING},
     *         {@link WifiManager#WIFI_AP_STATE_FAILED}
     */
    @Override
    public int getWifiApEnabledState() {
        enforceAccessPermission();
        if (mVerboseLoggingEnabled) {
            mLog.info("getWifiApEnabledState uid=%").c(Binder.getCallingUid()).flush();
        }
        return mTetheredSoftApTracker.getState().getState();
    }

    /**
     * see {@link android.net.wifi.WifiManager#updateInterfaceIpState(String, int)}
     *
     * The possible modes include: {@link WifiManager#IFACE_IP_MODE_TETHERED},
     *                             {@link WifiManager#IFACE_IP_MODE_LOCAL_ONLY},
     *                             {@link WifiManager#IFACE_IP_MODE_CONFIGURATION_ERROR}
     *
     * @param ifaceName String name of the updated interface
     * @param mode new operating mode of the interface
     *
     * @throws SecurityException if the caller does not have permission to call update
     */
    @Override
    public void updateInterfaceIpState(String ifaceName, int mode) {
        // NETWORK_STACK is a signature only permission.
        enforceNetworkStackPermission();
        mLog.info("updateInterfaceIpState uid=%").c(Binder.getCallingUid()).flush();
        // hand off the work to our handler thread
        mWifiThreadRunner.post(() -> mLohsSoftApTracker.updateInterfaceIpState(ifaceName, mode),
                TAG + "#updateInterfaceIpState");
    }

    /**
     * see {@link WifiManager#isDefaultCoexAlgorithmEnabled()}
     * @return {@code true} if the default coex algorithm is enabled. {@code false} otherwise.
     */
    @Override
    public boolean isDefaultCoexAlgorithmEnabled() {
        return mContext.getResources().getBoolean(R.bool.config_wifiDefaultCoexAlgorithmEnabled);
    }

    /**
     * see {@link android.net.wifi.WifiManager#setCoexUnsafeChannels(List, int)}
     * @param unsafeChannels List of {@link CoexUnsafeChannel} to avoid.
     * @param restrictions Bitmap of {@link CoexRestriction} specifying the mandatory
     *                     uses of the specified channels.
     */
    @Override
    @RequiresApi(Build.VERSION_CODES.S)
    public void setCoexUnsafeChannels(
            @NonNull List<CoexUnsafeChannel> unsafeChannels, int restrictions) {
        if (!SdkLevel.isAtLeastS()) {
            throw new UnsupportedOperationException();
        }
        mContext.enforceCallingOrSelfPermission(
                Manifest.permission.WIFI_UPDATE_COEX_UNSAFE_CHANNELS, "WifiService");
        if (unsafeChannels == null) {
            throw new IllegalArgumentException("unsafeChannels cannot be null");
        }
        if (mContext.getResources().getBoolean(R.bool.config_wifiDefaultCoexAlgorithmEnabled)) {
            Log.e(TAG, "setCoexUnsafeChannels called but default coex algorithm is enabled");
            return;
        }
        mWifiThreadRunner.post(() ->
                mCoexManager.setCoexUnsafeChannels(unsafeChannels, restrictions),
                TAG + "#setCoexUnsafeChannels");
    }

    /**
     * See {@link WifiManager#registerCoexCallback(WifiManager.CoexCallback)}
     */
    @RequiresApi(Build.VERSION_CODES.S)
    public void registerCoexCallback(@NonNull ICoexCallback callback) {
        if (!SdkLevel.isAtLeastS()) {
            throw new UnsupportedOperationException();
        }
        mContext.enforceCallingOrSelfPermission(
                Manifest.permission.WIFI_ACCESS_COEX_UNSAFE_CHANNELS, "WifiService");
        if (callback == null) {
            throw new IllegalArgumentException("callback must not be null");
        }
        if (mVerboseLoggingEnabled) {
            mLog.info("registerCoexCallback uid=%").c(Binder.getCallingUid()).flush();
        }
        mWifiThreadRunner.post(() -> mCoexManager.registerRemoteCoexCallback(callback),
                TAG + "#registerCoexCallback");
    }

    /**
     * Check if input configuration is valid.
     *
     * Call this before calling {@link startTetheredHotspot(SoftApConfiguration)} or
     * {@link #setSoftApConfiguration(softApConfiguration)} to avoid unexpected error duo to
     * configuration is invalid.
     *
     * @param config a configuration would like to be checked.
     * @return true if config is valid, otherwise false.
     */
    @Override
    public boolean validateSoftApConfiguration(SoftApConfiguration config) {
        int uid = Binder.getCallingUid();
        boolean privileged = isSettingsOrSuw(Binder.getCallingPid(), uid);
        return WifiApConfigStore.validateApWifiConfiguration(
                config, privileged, mContext, mWifiNative);
    }

    /**
     * See {@link WifiManager#unregisterCoexCallback(WifiManager.CoexCallback)}
     */
    @RequiresApi(Build.VERSION_CODES.S)
    public void unregisterCoexCallback(@NonNull ICoexCallback callback) {
        if (!SdkLevel.isAtLeastS()) {
            throw new UnsupportedOperationException();
        }
        mContext.enforceCallingOrSelfPermission(
                Manifest.permission.WIFI_ACCESS_COEX_UNSAFE_CHANNELS, "WifiService");
        if (callback == null) {
            throw new IllegalArgumentException("callback must not be null");
        }
        if (mVerboseLoggingEnabled) {
            mLog.info("unregisterCoexCallback uid=%").c(Binder.getCallingUid()).flush();
        }
        mWifiThreadRunner.post(() -> mCoexManager.unregisterRemoteCoexCallback(callback),
                TAG + "#unregisterCoexCallback");
    }

    /**
     * see {@link android.net.wifi.WifiManager#startSoftAp(WifiConfiguration)}
     * @param wifiConfig SSID, security and channel details as part of WifiConfiguration
     * @return {@code true} if softap start was triggered
     * @throws SecurityException if the caller does not have permission to start softap
     */
    @Override
    public boolean startSoftAp(WifiConfiguration wifiConfig, String packageName) {
        // NETWORK_STACK is a signature only permission.
        enforceNetworkStackPermission();
        int callingUid = Binder.getCallingUid();
        mWifiPermissionsUtil.checkPackage(callingUid, packageName);

        mLog.info("startSoftAp uid=%").c(callingUid).flush();

        SoftApConfiguration softApConfig = null;
        if (wifiConfig != null) {
            softApConfig = ApConfigUtil.fromWifiConfiguration(wifiConfig);
            if (softApConfig == null) {
                return false;
            }
        }

        if (!mTetheredSoftApTracker.setEnablingIfAllowed()) {
            mLog.err("Tethering is already active or activating.").flush();
            return false;
        }

        WorkSource requestorWs = new WorkSource(callingUid, packageName);
        long id = Binder.clearCallingIdentity();
        try {
            if (!mActiveModeWarden.canRequestMoreSoftApManagers(requestorWs)) {
                // Take down LOHS if it is up.
                mLohsSoftApTracker.stopAll();
            }
        } finally {
            Binder.restoreCallingIdentity(id);
        }

        if (!startSoftApInternal(new SoftApModeConfiguration(
                WifiManager.IFACE_IP_MODE_TETHERED, softApConfig,
                mTetheredSoftApTracker.getSoftApCapability(),
                mCountryCode.getCountryCode(), null), requestorWs, null)) {
            mTetheredSoftApTracker.setFailedWhileEnabling();
            return false;
        }
        mLastCallerInfoManager.put(WifiManager.API_SOFT_AP, Process.myTid(),
                callingUid, Binder.getCallingPid(), packageName, true);
        return true;
    }

    /**
     * see {@link android.net.wifi.WifiManager#startTetheredHotspot(SoftApConfiguration)}
     * @param softApConfig SSID, security and channel details as part of SoftApConfiguration
     * @return {@code true} if softap start was triggered
     * @throws SecurityException if the caller does not have permission to start softap
     */
    @Override
    public boolean startTetheredHotspot(@Nullable SoftApConfiguration softApConfig,
            @NonNull String packageName) {
        // NETWORK_STACK is a signature only permission.
        enforceNetworkStackPermission();
        int callingUid = Binder.getCallingUid();
        mWifiPermissionsUtil.checkPackage(callingUid, packageName);

        // If user restriction is set, cannot start softap
        if (mWifiTetheringDisallowed) {
            mLog.err("startTetheredHotspot with user restriction: not permitted").flush();
            return false;
        }

        mLog.info("startTetheredHotspot uid=%").c(callingUid).flush();
        return startTetheredHotspotInternal(new SoftApModeConfiguration(
                WifiManager.IFACE_IP_MODE_TETHERED, softApConfig,
                mTetheredSoftApTracker.getSoftApCapability(),
                mCountryCode.getCountryCode(), null /* request */), callingUid, packageName, null);
    }

    /**
     * see {@link WifiManager#startTetheredHotspot(TetheringManager.TetheringRequest, Executor, WifiManager.SoftApCallback)}
     * @param request TetheringRequest details of the Soft AP.
     * @return {@code true} if softap start was triggered
     * @throws SecurityException if the caller does not have permission to start softap
     */
    @Override
    public void startTetheredHotspotRequest(@NonNull TetheringManager.TetheringRequest request,
            @NonNull ISoftApCallback callback,
            @NonNull String packageName) {
        if (request == null) {
            throw new IllegalArgumentException("TetheringRequest must not be null");
        }
        if (callback == null) {
            throw new IllegalArgumentException("callback must not be null");
        }

        // NETWORK_STACK is a signature only permission.
        enforceNetworkStackPermission();
        int callingUid = Binder.getCallingUid();
        mWifiPermissionsUtil.checkPackage(callingUid, packageName);

        // If user restriction is set, cannot start softap
        if (mWifiTetheringDisallowed) {
            mLog.err("startTetheredHotspotRequest with user restriction: not permitted").flush();
            try {
                callback.onStateChanged(new SoftApState(WIFI_AP_STATE_FAILED,
                        SAP_START_FAILURE_GENERAL, request, null));
            } catch (RemoteException e) {
                Log.e(TAG, "ISoftApCallback.onStateChanged: remote exception -- " + e);
            }
            return;
        }

        mLog.info("startTetheredHotspot uid=%").c(callingUid).flush();
        startTetheredHotspotInternal(new SoftApModeConfiguration(
                WifiManager.IFACE_IP_MODE_TETHERED, null /* config */,
                mTetheredSoftApTracker.getSoftApCapability(),
                mCountryCode.getCountryCode(), request), callingUid, packageName, callback);
    }

    /**
     * Internal method to start tethered hotspot. Callers of this method should have already checked
     * proper permissions beyond the NetworkStack permission.
     */
    private boolean startTetheredHotspotInternal(@NonNull SoftApModeConfiguration modeConfig,
            int callingUid, String packageName, @Nullable ISoftApCallback callback) {
        if (!mTetheredSoftApTracker.setEnablingIfAllowed()) {
            mLog.err("Tethering is already active or activating.").flush();
            if (callback != null) {
                try {
                    callback.onStateChanged(new SoftApState(WIFI_AP_STATE_FAILED,
                            SAP_START_FAILURE_GENERAL, modeConfig.getTetheringRequest(), null));
                } catch (RemoteException e) {
                    Log.e(TAG, "ISoftApCallback.onStateChanged: remote exception -- " + e);
                }
            }
            return false;
        }

        WorkSource requestorWs = new WorkSource(callingUid, packageName);
        long id = Binder.clearCallingIdentity();
        try {
            if (!mActiveModeWarden.canRequestMoreSoftApManagers(requestorWs)) {
                // Take down LOHS if it is up.
                mLohsSoftApTracker.stopAll();
            }
        } finally {
            Binder.restoreCallingIdentity(id);
        }

        if (!startSoftApInternal(modeConfig, requestorWs, callback)) {
            mTetheredSoftApTracker.setFailedWhileEnabling();
            return false;
        }
        mLastCallerInfoManager.put(WifiManager.API_TETHERED_HOTSPOT, Process.myTid(),
                callingUid, Binder.getCallingPid(), packageName, true);
        return true;
    }

    /**
     * Internal method to start softap mode. Callers of this method should have already checked
     * proper permissions beyond the NetworkStack permission.
     */
    private boolean startSoftApInternal(SoftApModeConfiguration apConfig, WorkSource requestorWs,
            @Nullable ISoftApCallback callback) {
        int uid = Binder.getCallingUid();
        boolean privileged = isSettingsOrSuw(Binder.getCallingPid(), uid);
        mLog.trace("startSoftApInternal uid=% mode=%")
                .c(uid).c(apConfig.getTargetMode()).flush();

        // null wifiConfig is a meaningful input for CMD_SET_AP; it means to use the persistent
        // AP config.
        SoftApConfiguration softApConfig = apConfig.getSoftApConfiguration();
        if (softApConfig != null
                && (!WifiApConfigStore.validateApWifiConfiguration(
                    softApConfig, privileged, mContext, mWifiNative))) {
            Log.e(TAG, "Invalid SoftApConfiguration");
            if (callback != null) {
                try {
                    callback.onStateChanged(new SoftApState(WIFI_AP_STATE_FAILED,
                            SAP_START_FAILURE_GENERAL,
                            apConfig.getTetheringRequest(), null));
                } catch (RemoteException e) {
                    Log.e(TAG, "ISoftApCallback.onStateChanged: remote exception -- " + e);
                }
            }
            return false;
        }
        if (apConfig.getTargetMode() == IFACE_IP_MODE_TETHERED) {
            mTetheredSoftApTracker.setRequestCallback(callback);
        }
        mActiveModeWarden.startSoftAp(apConfig, requestorWs);
        return true;
    }

    /**
     * see {@link android.net.wifi.WifiManager#stopSoftAp()}
     * @return {@code true} if softap stop was triggered
     * @throws SecurityException if the caller does not have permission to stop softap
     */
    @Override
    public boolean stopSoftAp() {
        // NETWORK_STACK is a signature only permission.
        enforceNetworkStackPermission();

        // only permitted callers are allowed to this point - they must have gone through
        // connectivity service since this method is protected with the NETWORK_STACK PERMISSION

        mLog.info("stopSoftAp uid=%").c(Binder.getCallingUid()).flush();

        stopSoftApInternal(WifiManager.IFACE_IP_MODE_TETHERED);
        mLastCallerInfoManager.put(WifiManager.API_SOFT_AP, Process.myTid(),
                Binder.getCallingUid(), Binder.getCallingPid(), "<unknown>", false);
        return true;
    }

    /**
     * Internal method to stop softap mode.
     *
     * Callers of this method should have already checked
     * proper permissions beyond the NetworkStack permission.
     *
     * @param mode the operating mode of APs to bring down (ex,
     *             {@link WifiManager.IFACE_IP_MODE_TETHERED} or
     *             {@link WifiManager.IFACE_IP_MODE_LOCAL_ONLY}).
     *             Use {@link WifiManager.IFACE_IP_MODE_UNSPECIFIED} to stop all APs.
     */
    private void stopSoftApInternal(int mode) {
        mLog.trace("stopSoftApInternal uid=% mode=%").c(Binder.getCallingUid()).c(mode).flush();

        mActiveModeWarden.stopSoftAp(mode);
    }

    /**
     * Internal class for tracking country code changed event.
     */
    @VisibleForTesting
    public final class CountryCodeTracker implements WifiCountryCode.ChangeListener {
        private final RemoteCallbackList<IOnWifiDriverCountryCodeChangedListener>
                mRegisteredDriverCountryCodeListeners = new RemoteCallbackList<>();

        /**
        * Register Driver Country code changed listener.
        * Note: Calling API only in handler thread.
        *
        * @param listener listener for the driver country code changed events.
        */
        public void registerDriverCountryCodeChangedListener(
                @NonNull IOnWifiDriverCountryCodeChangedListener listener,
                @NonNull WifiPermissionsUtil.CallerIdentity identity) {
            boolean result = mRegisteredDriverCountryCodeListeners.register(listener, identity);
            if (mVerboseLoggingEnabled) {
                Log.i(TAG, "registerDriverCountryCodeChangedListener, listener:" + listener
                        + ", CallerIdentity=" + identity.toString() + ", result: " + result);
            }
        }


        /**
         * Unregister Driver Country code changed listener.
         * Note: Calling API only in handler thread.
         *
         * @param listener listener to remove.
         */
        public void unregisterDriverCountryCodeChangedListener(
                @NonNull IOnWifiDriverCountryCodeChangedListener listener) {
            boolean result = mRegisteredDriverCountryCodeListeners.unregister(listener);
            if (mVerboseLoggingEnabled) {
                Log.i(TAG, "unregisterDriverCountryCodeChangedListener, listener:" + listener
                        + ", result:" + result);
            }
        }

        @Override
        public void onCountryCodeChangePending(@NonNull String countryCode) {
            // post operation to handler thread
            mWifiThreadRunner.post(() -> {
                if (mTetheredSoftApTracker != null) {
                    mTetheredSoftApTracker.notifyNewCountryCodeChangePending(countryCode);
                }
                if (mLohsSoftApTracker != null) {
                    mLohsSoftApTracker.notifyNewCountryCodeChangePending(countryCode);
                }
            }, this.getClass().getSimpleName() + "#onCountryCodeChangePending");
        }

        @Override
        public void onDriverCountryCodeChanged(@Nullable String countryCode) {
            // post operation to handler thread
            mWifiThreadRunner.post(() -> {
                Log.i(TAG, "Receive onDriverCountryCodeChanged to " + countryCode
                        + ", update available channel list");
                // Update channel capability when country code is not null.
                // Because the driver country code will reset to null when driver is non-active.
                if (countryCode != null) {
                    if (!TextUtils.equals(countryCode,
                            mCountryCode.getCurrentDriverCountryCode())) {
                        Log.e(TAG, "Country code not consistent! expect " + countryCode + " actual "
                                + mCountryCode.getCurrentDriverCountryCode());
                    }
                    // Store Soft AP channels for reference after a reboot before the driver is up.
                    Resources res = mContext.getResources();
                    mSettingsConfigStore.put(WifiSettingsConfigStore.WIFI_SOFT_AP_COUNTRY_CODE,
                            countryCode);
                    List<Integer> freqs = new ArrayList<>();
                    SparseArray<int[]> channelMap = new SparseArray<>(
                            SoftApConfiguration.BAND_TYPES.length);
                    for (int band : SoftApConfiguration.BAND_TYPES) {
                        if (!ApConfigUtil.isSoftApBandSupported(mContext, band)) {
                            continue;
                        }
                        List<Integer> freqsForBand = ApConfigUtil.getAvailableChannelFreqsForBand(
                                band, mWifiNative, res, true);
                        if (freqsForBand != null) {
                            freqs.addAll(freqsForBand);
                            int[] channel = new int[freqsForBand.size()];
                            for (int i = 0; i < freqsForBand.size(); i++) {
                                channel[i] = ScanResult.convertFrequencyMhzToChannelIfSupported(
                                        freqsForBand.get(i));
                            }
                            channelMap.put(band, channel);
                        }
                    }
                    mSettingsConfigStore.put(
                            WifiSettingsConfigStore.WIFI_AVAILABLE_SOFT_AP_FREQS_MHZ,
                            new JSONArray(freqs).toString());
                    mTetheredSoftApTracker.updateAvailChannelListInSoftApCapability(countryCode,
                            channelMap);
                    mLohsSoftApTracker.updateAvailChannelListInSoftApCapability(countryCode,
                            channelMap);
                    mActiveModeWarden.updateSoftApCapability(
                            mTetheredSoftApTracker.getSoftApCapability(),
                            WifiManager.IFACE_IP_MODE_TETHERED);
                    // TODO: b/197529327 trigger Lohs capability callback & update available
                    // channels
                    mActiveModeWarden.updateSoftApCapability(
                            mLohsSoftApTracker.getSoftApCapability(),
                            WifiManager.IFACE_IP_MODE_LOCAL_ONLY);
                }
                if (SdkLevel.isAtLeastT()) {
                    int itemCount = mRegisteredDriverCountryCodeListeners.beginBroadcast();
                    for (int i = 0; i < itemCount; i++) {
                        try {
                            WifiPermissionsUtil.CallerIdentity identity =
                                    (WifiPermissionsUtil.CallerIdentity)
                                    mRegisteredDriverCountryCodeListeners.getBroadcastCookie(i);
                            if (!mWifiPermissionsUtil.checkCallersCoarseLocationPermission(
                                    identity.getPackageName(), identity.getFeatureId(),
                                    identity.getUid(), null)) {
                                Log.i(TAG, "ReceiverIdentity=" + identity.toString()
                                        + " doesn't have ACCESS_COARSE_LOCATION permission now");
                                continue;
                            }
                            if (mVerboseLoggingEnabled) {
                                Log.i(TAG, "onDriverCountryCodeChanged, ReceiverIdentity="
                                        + identity.toString());
                            }
                            mRegisteredDriverCountryCodeListeners.getBroadcastItem(i)
                                    .onDriverCountryCodeChanged(countryCode);
                        } catch (RemoteException e) {
                            Log.e(TAG, "onDriverCountryCodeChanged: remote exception -- " + e);
                        }
                    }
                    mRegisteredDriverCountryCodeListeners.finishBroadcast();
                }
                mAfcManager.onCountryCodeChange(countryCode);
            }, this.getClass().getSimpleName() + "#onCountryCodeChangePending");
        }
    }

    /**
     * SoftAp callback
     */
    private class BaseSoftApTracker extends SoftApCallbackInternal {
        /**
         * State of tethered SoftAP
         * One of:  {@link WifiManager#WIFI_AP_STATE_DISABLED},
         *          {@link WifiManager#WIFI_AP_STATE_DISABLING},
         *          {@link WifiManager#WIFI_AP_STATE_ENABLED},
         *          {@link WifiManager#WIFI_AP_STATE_ENABLING},
         *          {@link WifiManager#WIFI_AP_STATE_FAILED}
         */
        private final Object mLock = new Object();
        @NonNull
        private SoftApState mSoftApState =
                new SoftApState(WIFI_AP_STATE_DISABLED, 0, null, null);
        private Map<String, List<WifiClient>> mSoftApConnectedClientsMap = new HashMap();
        private Map<String, SoftApInfo> mSoftApInfoMap = new HashMap();
        private boolean mIsBridgedMode = false;
        // TODO: We need to maintain two capability. One for LTE + SAP and one for WIFI + SAP
        protected SoftApCapability mSoftApCapability = null;
        protected final RemoteCallbackList<ISoftApCallback> mRegisteredSoftApCallbacks =
                new RemoteCallbackList<>();
        // Callback tied to the current SoftAp request.
        protected ISoftApCallback mRequestCallback = null;

        public SoftApState getState() {
            synchronized (mLock) {
                return mSoftApState;
            }
        }

        public void setState(SoftApState softApState) {
            synchronized (mLock) {
                mSoftApState = softApState;
            }
        }

        public boolean setEnablingIfAllowed() {
            synchronized (mLock) {
                int state = mSoftApState.getState();
                if (state != WIFI_AP_STATE_DISABLED
                        && state != WIFI_AP_STATE_FAILED) {
                    return false;
                }
                mSoftApState = new SoftApState(
                        WIFI_AP_STATE_ENABLING, 0, null, null);
                return true;
            }
        }

        public void setFailedWhileEnabling() {
            synchronized (mLock) {
                int state = mSoftApState.getState();
                if (state == WIFI_AP_STATE_ENABLING) {
                    mSoftApState = new SoftApState(
                            WIFI_AP_STATE_FAILED, 0, null, null);
                }
            }
        }

        public Map<String, List<WifiClient>> getConnectedClients() {
            synchronized (mLock) {
                return mSoftApConnectedClientsMap;
            }
        }

        public Map<String, SoftApInfo> getSoftApInfos() {
            synchronized (mLock) {
                return mSoftApInfoMap;
            }
        }

        public boolean getIsBridgedMode() {
            synchronized (mLock) {
                return mIsBridgedMode;
            }
        }

        public void notifyNewCountryCodeChangePending(@NonNull String countryCode) {
            // If country code not changed, no need to update.
            if (mSoftApCapability != null && !TextUtils.equals(mSoftApCapability.getCountryCode(),
                    countryCode)) {
                // Country code changed when we can't update channels from HAL, invalidate the soft
                // ap capability for supported channels.
                SoftApCapability newSoftApCapability = new SoftApCapability(
                        mSoftApCapability);
                for (int b : SoftApConfiguration.BAND_TYPES) {
                    newSoftApCapability.setSupportedChannelList(b, new int[0]);
                }
                // Notify the capability change
                onCapabilityChanged(newSoftApCapability);
            }
        }

        public SoftApCapability getSoftApCapability() {
            synchronized (mLock) {
                if (mSoftApCapability == null) {
                    mSoftApCapability = ApConfigUtil.updateCapabilityFromResource(mContext);
                    mSoftApCapability = ApConfigUtil.updateCapabilityFromConfigStore(
                            mSoftApCapability, mWifiInjector.getSettingsConfigStore());
                    // Default country code
                    mSoftApCapability = updateSoftApCapabilityWithAvailableChannelList(
                            mSoftApCapability, mCountryCode.getCountryCode(), null);
                }
                return mSoftApCapability;
            }
        }

        private SoftApCapability updateSoftApCapabilityWithAvailableChannelList(
                @NonNull SoftApCapability softApCapability, @Nullable String countryCode,
                @Nullable SparseArray<int[]> channelMap) {
            if (!mIsBootComplete) {
                // The available channel list is from wificond or HAL.
                // It might be a failure or stuck during wificond or HAL init.
                return softApCapability;
            }
            if (mCountryCode.getCurrentDriverCountryCode() != null) {
                mSoftApCapability.setCountryCode(countryCode);
            }
            return ApConfigUtil.updateSoftApCapabilityWithAvailableChannelList(
                    softApCapability, mContext, mWifiNative, channelMap);
        }

        public void updateAvailChannelListInSoftApCapability(@Nullable String countryCode,
                @Nullable SparseArray<int[]> channelMap) {
            onCapabilityChanged(updateSoftApCapabilityWithAvailableChannelList(
                    getSoftApCapability(), countryCode, channelMap));
        }

        public boolean registerSoftApCallback(ISoftApCallback callback) {
            if (!mRegisteredSoftApCallbacks.register(callback)) {
                return false;
            }

            // Update the client about the current state immediately after registering the callback
            try {
                callback.onStateChanged(getState());
                callback.onConnectedClientsOrInfoChanged(getSoftApInfos(),
                        getConnectedClients(), getIsBridgedMode(), true);
                callback.onCapabilityChanged(getSoftApCapability());
            } catch (RemoteException e) {
                Log.e(TAG, "registerSoftApCallback: remote exception -- " + e);
            }
            return true;
        }

        public void unregisterSoftApCallback(ISoftApCallback callback) {
            mRegisteredSoftApCallbacks.unregister(callback);
        }

        /**
         * Set the callback to track the state of the current SoftAP request.
         */
        public void setRequestCallback(@Nullable ISoftApCallback callback) {
            if (mRequestCallback != null) {
                mRegisteredSoftApCallbacks.unregister(mRequestCallback);
            }
            mRequestCallback = callback;
            if (callback != null) {
                mRegisteredSoftApCallbacks.register(callback);
            }
        }

        /**
         * Called when soft AP state changes.
         */
        @Override
        public void onStateChanged(SoftApState softApState) {
            setState(softApState);
            notifyRegisterOnStateChanged(mRegisteredSoftApCallbacks, softApState);
        }

        /**
         * Called when the connected clients to soft AP changes.
         *
         * @param clients connected clients to soft AP
         */
        @Override
        public void onConnectedClientsOrInfoChanged(Map<String, SoftApInfo> infos,
                Map<String, List<WifiClient>> clients, boolean isBridged) {
            synchronized (mLock) {
                mIsBridgedMode = isBridged;
                if (infos.size() == 0 && isBridged) {
                    Log.d(TAG, "ShutDown bridged mode, clear isBridged cache in Service");
                    mIsBridgedMode = false;
                }
                mSoftApConnectedClientsMap =
                        ApConfigUtil.deepCopyForWifiClientListMap(clients);
                mSoftApInfoMap = ApConfigUtil.deepCopyForSoftApInfoMap(infos);
            }
            notifyRegisterOnConnectedClientsOrInfoChanged(mRegisteredSoftApCallbacks,
                    infos, clients, isBridged);
        }

        /**
         * Called when capability of softap changes.
         *
         * @param capability is the softap capability. {@link SoftApCapability}
         */
        @Override
        public void onCapabilityChanged(SoftApCapability capability) {
            synchronized (mLock) {
                if (Objects.equals(capability, mSoftApCapability)) {
                    return;
                }
                mSoftApCapability = new SoftApCapability(capability);
            }
            notifyRegisterOnCapabilityChanged(mRegisteredSoftApCallbacks,
                    mSoftApCapability);
        }

        /**
         * Called when client trying to connect but device blocked the client with specific reason.
         *
         * @param client the currently blocked client.
         * @param blockedReason one of blocked reason from
         * {@link WifiManager.SapClientBlockedReason}
         */
        @Override
        public void onBlockedClientConnecting(WifiClient client, int blockedReason) {
            notifyRegisterOnBlockedClientConnecting(mRegisteredSoftApCallbacks, client,
                    blockedReason);
        }
    }

    private final class TetheredSoftApTracker extends BaseSoftApTracker {
        public void updateSoftApCapabilityWhenCarrierConfigChanged(int subId) {
            CarrierConfigManager carrierConfigManager =
                    mContext.getSystemService(CarrierConfigManager.class);
            if (carrierConfigManager == null) return;
            PersistableBundle carrierConfig = carrierConfigManager.getConfigForSubId(subId);
            if (carrierConfig == null) return;
            int carrierMaxClient = carrierConfig.getInt(
                    CarrierConfigManager.Wifi.KEY_HOTSPOT_MAX_CLIENT_COUNT);
            int finalSupportedClientNumber = mContext.getResources().getInteger(
                    R.integer.config_wifiHardwareSoftapMaxClientCount);
            if (carrierMaxClient > 0) {
                finalSupportedClientNumber = Math.min(finalSupportedClientNumber,
                        carrierMaxClient);
            }
            if (finalSupportedClientNumber == getSoftApCapability().getMaxSupportedClients()) {
                return;
            }
            SoftApCapability newSoftApCapability = new SoftApCapability(mSoftApCapability);
            newSoftApCapability.setMaxSupportedClients(
                    finalSupportedClientNumber);
            onCapabilityChanged(newSoftApCapability);
        }

    }

    /**
     * Implements LOHS behavior on top of the existing SoftAp API.
     */
    private final class LohsSoftApTracker extends BaseSoftApTracker {
        @GuardedBy("mLocalOnlyHotspotRequests")
        private final HashMap<Integer, LocalOnlyHotspotRequestInfo>
                mLocalOnlyHotspotRequests = new HashMap<>();

        /** Currently-active config, to be sent to shared clients registering later. */
        @GuardedBy("mLocalOnlyHotspotRequests")
        private SoftApModeConfiguration mActiveConfig = null;

        /**
         * Whether we are currently operating in exclusive mode (i.e. whether a custom config is
         * active).
         */
        @GuardedBy("mLocalOnlyHotspotRequests")
        private boolean mIsExclusive = false;

        @GuardedBy("mLocalOnlyHotspotRequests")
        private String mLohsInterfaceName;

        @GuardedBy("mLocalOnlyHotspotRequests")
        private int mLohsInterfaceMode = WifiManager.IFACE_IP_MODE_UNSPECIFIED;

        public void updateInterfaceIpState(String ifaceName, int mode) {
            // update interface IP state related to local-only hotspot
            synchronized (mLocalOnlyHotspotRequests) {
                Log.d(TAG, "updateInterfaceIpState: ifaceName=" + ifaceName + " mode=" + mode
                        + " previous LOHS mode= " + mLohsInterfaceMode);

                switch (mode) {
                    case WifiManager.IFACE_IP_MODE_LOCAL_ONLY:
                        // first make sure we have registered requests.
                        if (mLocalOnlyHotspotRequests.isEmpty()) {
                            // we don't have requests...  stop the hotspot
                            Log.wtf(TAG, "Starting LOHS without any requests?");
                            stopSoftApInternal(WifiManager.IFACE_IP_MODE_LOCAL_ONLY);
                            return;
                        }
                        // LOHS is ready to go!  Call our registered requestors!
                        mLohsInterfaceName = ifaceName;
                        mLohsInterfaceMode = mode;
                        sendHotspotStartedMessageToAllLOHSRequestInfoEntriesLocked();
                        break;
                    case WifiManager.IFACE_IP_MODE_TETHERED:
                        if (TextUtils.equals(mLohsInterfaceName, ifaceName)) {
                            /* This shouldn't happen except in a race, but if it does, tear down
                             * the LOHS and let tethering win.
                             *
                             * If concurrent SAPs are allowed, the interface names will differ,
                             * so we don't have to check the config here.
                             */
                            Log.e(TAG, "Unexpected IP mode change on " + ifaceName);
                            mLohsInterfaceName = null;
                            mLohsInterfaceMode = WifiManager.IFACE_IP_MODE_UNSPECIFIED;
                            sendHotspotFailedMessageToAllLOHSRequestInfoEntriesLocked(
                                    LocalOnlyHotspotCallback.ERROR_INCOMPATIBLE_MODE);
                        }
                        break;
                    case WifiManager.IFACE_IP_MODE_CONFIGURATION_ERROR:
                        if (ifaceName == null) {
                            // All softAps
                            mLohsInterfaceName = null;
                            mLohsInterfaceMode = mode;
                            sendHotspotFailedMessageToAllLOHSRequestInfoEntriesLocked(
                                    LocalOnlyHotspotCallback.ERROR_GENERIC);
                            stopSoftApInternal(WifiManager.IFACE_IP_MODE_UNSPECIFIED);
                        } else if (TextUtils.equals(mLohsInterfaceName, ifaceName)) {
                            mLohsInterfaceName = null;
                            mLohsInterfaceMode = mode;
                            sendHotspotFailedMessageToAllLOHSRequestInfoEntriesLocked(
                                    LocalOnlyHotspotCallback.ERROR_GENERIC);
                            stopSoftApInternal(WifiManager.IFACE_IP_MODE_LOCAL_ONLY);
                        } else {
                            // Not for LOHS. This is the wrong place to do this, but...
                            stopSoftApInternal(WifiManager.IFACE_IP_MODE_TETHERED);
                        }
                        break;
                    case WifiManager.IFACE_IP_MODE_UNSPECIFIED:
                        if (ifaceName == null || ifaceName.equals(mLohsInterfaceName)) {
                            mLohsInterfaceName = null;
                            mLohsInterfaceMode = mode;
                        }
                        break;
                    default:
                        mLog.warn("updateInterfaceIpState: unknown mode %").c(mode).flush();
                }
            }
        }

        /**
         * Helper method to send a HOTSPOT_FAILED message to all registered LocalOnlyHotspotRequest
         * callers and clear the registrations.
         *
         * Callers should already hold the mLocalOnlyHotspotRequests lock.
         */
        @GuardedBy("mLocalOnlyHotspotRequests")
        private void sendHotspotFailedMessageToAllLOHSRequestInfoEntriesLocked(int reason) {
            for (LocalOnlyHotspotRequestInfo requestor : mLocalOnlyHotspotRequests.values()) {
                try {
                    requestor.sendHotspotFailedMessage(reason);
                    requestor.unlinkDeathRecipient();
                } catch (RemoteException e) {
                    // This will be cleaned up by binder death handling
                }
            }

            // Since all callers were notified, now clear the registrations.
            mLocalOnlyHotspotRequests.clear();
        }

        /**
         * Helper method to send a HOTSPOT_STOPPED message to all registered LocalOnlyHotspotRequest
         * callers and clear the registrations.
         *
         * Callers should already hold the mLocalOnlyHotspotRequests lock.
         */
        @GuardedBy("mLocalOnlyHotspotRequests")
        private void sendHotspotStoppedMessageToAllLOHSRequestInfoEntriesLocked() {
            for (LocalOnlyHotspotRequestInfo requestor : mLocalOnlyHotspotRequests.values()) {
                try {
                    requestor.sendHotspotStoppedMessage();
                    requestor.unlinkDeathRecipient();
                } catch (RemoteException e) {
                    // This will be cleaned up by binder death handling
                }
            }

            // Since all callers were notified, now clear the registrations.
            mLocalOnlyHotspotRequests.clear();
        }

        /**
         * Add a new LOHS client
         */
        private int start(int pid, LocalOnlyHotspotRequestInfo request) {
            synchronized (mLocalOnlyHotspotRequests) {
                // does this caller already have a request?
                if (mLocalOnlyHotspotRequests.get(pid) != null) {
                    mLog.trace("caller already has an active request").flush();
                    throw new IllegalStateException(
                            "Caller already has an active LocalOnlyHotspot request");
                }

                // Never accept exclusive requests (with custom configuration) at the same time as
                // shared requests.
                if (!mLocalOnlyHotspotRequests.isEmpty()) {
                    boolean requestIsExclusive = request.getCustomConfig() != null;
                    if (mIsExclusive || requestIsExclusive) {
                        mLog.trace("Cannot share with existing LOHS request due to custom config")
                                .flush();
                        return LocalOnlyHotspotCallback.ERROR_GENERIC;
                    }
                }

                // At this point, the request is accepted.
                if (mLocalOnlyHotspotRequests.isEmpty()) {
                    mWifiThreadRunner.post(() -> {
                        startForFirstRequestLocked(request);
                    }, "LohsSoftApTracker#start");

                } else if (mLohsInterfaceMode == WifiManager.IFACE_IP_MODE_LOCAL_ONLY) {
                    // LOHS has already started up for an earlier request, so we can send the
                    // current config to the incoming request right away.
                    try {
                        mLog.trace("LOHS already up, trigger onStarted callback").flush();
                        request.sendHotspotStartedMessage(mActiveConfig.getSoftApConfiguration());
                    } catch (RemoteException e) {
                        return LocalOnlyHotspotCallback.ERROR_GENERIC;
                    }
                }

                mLocalOnlyHotspotRequests.put(pid, request);
                return LocalOnlyHotspotCallback.REQUEST_REGISTERED;
            }
        }

        @GuardedBy("mLocalOnlyHotspotRequests")
        private void startForFirstRequestLocked(LocalOnlyHotspotRequestInfo request) {
            final SoftApCapability lohsCapability = mLohsSoftApTracker.getSoftApCapability();
            SoftApConfiguration softApConfig = mWifiApConfigStore.generateLocalOnlyHotspotConfig(
                    mContext, request.getCustomConfig(), lohsCapability);

            mActiveConfig = new SoftApModeConfiguration(
                    WifiManager.IFACE_IP_MODE_LOCAL_ONLY,
                    softApConfig, lohsCapability, mCountryCode.getCountryCode(), null);
            mIsExclusive = (request.getCustomConfig() != null);
            // Report the error if we got failure in startSoftApInternal
            if (!startSoftApInternal(mActiveConfig, request.getWorkSource(), null)) {
                onStateChanged(new SoftApState(
                        WIFI_AP_STATE_FAILED, SAP_START_FAILURE_GENERAL,
                        mActiveConfig.getTetheringRequest(), null /* iface */));
            }
        }

        /**
         * Requests that any local-only hotspot be stopped.
         */
        public void stopAll() {
            synchronized (mLocalOnlyHotspotRequests) {
                if (!mLocalOnlyHotspotRequests.isEmpty()) {
                    // This is used to take down LOHS when tethering starts, and in that
                    // case we send failed instead of stopped.
                    // TODO check if that is right. Calling onFailed instead of onStopped when the
                    // hotspot is already started does not seem to match the documentation
                    sendHotspotFailedMessageToAllLOHSRequestInfoEntriesLocked(
                            LocalOnlyHotspotCallback.ERROR_INCOMPATIBLE_MODE);
                    stopIfEmptyLocked();
                }
            }
        }

        /**
         * Unregisters the LOHS request from the given process and stops LOHS if no other clients.
         */
        public void stopByPid(int pid) {
            synchronized (mLocalOnlyHotspotRequests) {
                LocalOnlyHotspotRequestInfo requestInfo = mLocalOnlyHotspotRequests.remove(pid);
                if (requestInfo == null) return;
                requestInfo.unlinkDeathRecipient();
                stopIfEmptyLocked();
            }
        }

        /**
         * Unregisters LocalOnlyHotspot request and stops the hotspot if needed.
         */
        public void stopByRequest(LocalOnlyHotspotRequestInfo request) {
            synchronized (mLocalOnlyHotspotRequests) {
                if (mLocalOnlyHotspotRequests.remove(request.getPid()) == null) {
                    mLog.trace("LocalOnlyHotspotRequestInfo not found to remove").flush();
                    return;
                }
                stopIfEmptyLocked();
            }
        }

        @GuardedBy("mLocalOnlyHotspotRequests")
        private void stopIfEmptyLocked() {
            if (mLocalOnlyHotspotRequests.isEmpty()) {
                mActiveConfig = null;
                mIsExclusive = false;
                mLohsInterfaceName = null;
                mLohsInterfaceMode = WifiManager.IFACE_IP_MODE_UNSPECIFIED;
                stopSoftApInternal(WifiManager.IFACE_IP_MODE_LOCAL_ONLY);
            }
        }

        /**
         * Helper method to send a HOTSPOT_STARTED message to all registered LocalOnlyHotspotRequest
         * callers.
         *
         * Callers should already hold the mLocalOnlyHotspotRequests lock.
         */
        @GuardedBy("mLocalOnlyHotspotRequests")
        private void sendHotspotStartedMessageToAllLOHSRequestInfoEntriesLocked() {
            if (mActiveConfig == null) {
                Log.e(TAG, "lohs.sendHotspotStartedMessageToAllLOHSRequestInfoEntriesLocked "
                        + "mActiveConfig is null");
                return;
            }
            for (LocalOnlyHotspotRequestInfo requestor : mLocalOnlyHotspotRequests.values()) {
                try {
                    requestor.sendHotspotStartedMessage(mActiveConfig.getSoftApConfiguration());
                } catch (RemoteException e) {
                    // This will be cleaned up by binder death handling
                }
            }
        }

        @Override
        public void onStateChanged(SoftApState softApState) {
            // The AP state update from ClientModeImpl for softap
            synchronized (mLocalOnlyHotspotRequests) {
                Log.d(TAG, "lohs.onStateChanged: " + softApState);
                int state = softApState.getState();
                int failureReason = softApState.getFailureReasonInternal();

                // check if we have a failure - since it is possible (worst case scenario where
                // WifiController and ClientModeImpl are out of sync wrt modes) to get two FAILED
                // notifications in a row, we need to handle this first.
                if (state == WIFI_AP_STATE_FAILED) {
                    // update registered LOHS callbacks if we see a failure
                    int errorToReport = ERROR_GENERIC;
                    if (failureReason == SAP_START_FAILURE_NO_CHANNEL) {
                        errorToReport = ERROR_NO_CHANNEL;
                    }
                    // holding the required lock: send message to requestors and clear the list
                    sendHotspotFailedMessageToAllLOHSRequestInfoEntriesLocked(errorToReport);
                    // also need to clear interface ip state
                    updateInterfaceIpState(mLohsInterfaceName,
                            WifiManager.IFACE_IP_MODE_UNSPECIFIED);
                } else if (state == WIFI_AP_STATE_DISABLING || state == WIFI_AP_STATE_DISABLED) {
                    // softap is shutting down or is down...  let requestors know via the
                    // onStopped call
                    // if we are currently in hotspot mode, then trigger onStopped for registered
                    // requestors, otherwise something odd happened and we should clear state
                    if (mLohsInterfaceName != null
                            && mLohsInterfaceMode == WifiManager.IFACE_IP_MODE_LOCAL_ONLY) {
                        // holding the required lock: send message to requestors and clear the list
                        sendHotspotStoppedMessageToAllLOHSRequestInfoEntriesLocked();
                    } else {
                        // LOHS not active: report an error (still holding the required lock)
                        sendHotspotFailedMessageToAllLOHSRequestInfoEntriesLocked(ERROR_GENERIC);
                    }
                    // also clear interface ip state
                    updateInterfaceIpState(mLohsInterfaceName,
                            WifiManager.IFACE_IP_MODE_UNSPECIFIED);
                }
                // For enabling and enabled, just record the new state
                setState(softApState);
                notifyRegisterOnStateChanged(mRegisteredSoftApCallbacks, softApState);
            }
        }
    }

    /**
     * see {@link android.net.wifi.WifiManager#registerSoftApCallback(Executor,
     * WifiManager.SoftApCallback)}
     *
     * @param callback Soft AP callback to register
     *
     * @throws SecurityException if the caller does not have permission to register a callback
     * @throws RemoteException if remote exception happens
     * @throws IllegalArgumentException if the arguments are null or invalid
     */
    @Override
    public void registerSoftApCallback(ISoftApCallback callback) {
        // verify arguments
        if (callback == null) {
            throw new IllegalArgumentException("Callback must not be null");
        }

        int uid = Binder.getCallingUid();
        int pid = Binder.getCallingPid();
        if (!mWifiPermissionsUtil.checkConfigOverridePermission(uid)
                && !checkNetworkSettingsPermission(pid, uid)
                && !checkMainlineNetworkStackPermission(pid, uid)) {
            // random apps should not be allowed to read the user specified config
            throw new SecurityException("App not allowed to read  WiFi Ap information "
                    + "(uid/pid = " + uid + "/" + pid + ")");
        }

        if (mVerboseLoggingEnabled) {
            mLog.info("registerSoftApCallback uid=%").c(Binder.getCallingUid()).flush();
        }

        // post operation to handler thread
        mWifiThreadRunner.post(() -> {
            if (!mTetheredSoftApTracker.registerSoftApCallback(callback)) {
                Log.e(TAG, "registerSoftApCallback: Failed to add callback");
                return;
            }
        }, TAG + "#registerSoftApCallback");
    }

    /**
     * see {@link android.net.wifi.WifiManager#unregisterSoftApCallback(WifiManager.SoftApCallback)}
     *
     * @param callback Soft AP callback to unregister
     *
     * @throws SecurityException if the caller does not have permission to register a callback
     */
    @Override
    public void unregisterSoftApCallback(ISoftApCallback callback) {
        int uid = Binder.getCallingUid();
        int pid = Binder.getCallingPid();
        if (!mWifiPermissionsUtil.checkConfigOverridePermission(uid)
                && !checkNetworkSettingsPermission(pid, uid)
                && !checkMainlineNetworkStackPermission(pid, uid)) {
            // random apps should not be allowed to read the user specified config
            throw new SecurityException("App not allowed to read  WiFi Ap information "
                    + "(uid/pid = " + uid + "/" + pid + ")");
        }

        if (mVerboseLoggingEnabled) {
            mLog.info("unregisterSoftApCallback uid=%").c(Binder.getCallingUid()).flush();
        }

        // post operation to handler thread
        mWifiThreadRunner.post(() ->
                mTetheredSoftApTracker.unregisterSoftApCallback(callback),
                TAG + "#unregisterSoftApCallback");
    }

    /**
     * Temporary method used for testing while start is not fully implemented.  This
     * method allows unit tests to register callbacks directly for testing mechanisms triggered by
     * softap mode changes.
     */
    @VisibleForTesting
    void registerLOHSForTest(int pid, LocalOnlyHotspotRequestInfo request) {
        mLohsSoftApTracker.start(pid, request);
    }

    /**
     * Method to start LocalOnlyHotspot.  In this method, permissions, settings and modes are
     * checked to verify that we can enter softapmode.  This method returns
     * {@link LocalOnlyHotspotCallback#REQUEST_REGISTERED} if we will attempt to start, otherwise,
     * possible startup erros may include tethering being disallowed failure reason {@link
     * LocalOnlyHotspotCallback#ERROR_TETHERING_DISALLOWED} or an incompatible mode failure reason
     * {@link LocalOnlyHotspotCallback#ERROR_INCOMPATIBLE_MODE}.
     *
     * see {@link WifiManager#startLocalOnlyHotspot(LocalOnlyHotspotCallback)}
     *
     * @param callback Callback to communicate with WifiManager and allow cleanup if the app dies.
     * @param packageName String name of the calling package.
     * @param featureId The feature in the package
     * @param customConfig Custom configuration to be applied to the hotspot, or null for a shared
     *                     hotspot with framework-generated config.
     * @param extras Bundle of extra information
     *
     * @return int return code for attempt to start LocalOnlyHotspot.
     *
     * @throws SecurityException if the caller does not have permission to start a Local Only
     * Hotspot.
     * @throws IllegalStateException if the caller attempts to start the LocalOnlyHotspot while they
     * have an outstanding request.
     */
    @Override
    public int startLocalOnlyHotspot(ILocalOnlyHotspotCallback callback, String packageName,
            String featureId, SoftApConfiguration customConfig, Bundle extras) {
        // first check if the caller has permission to start a local only hotspot
        // need to check for WIFI_STATE_CHANGE and location permission
        final int uid = Binder.getCallingUid();
        final int pid = Binder.getCallingPid();
        mWifiPermissionsUtil.checkPackage(uid, packageName);

        mLog.info("start lohs uid=% pid=%").c(uid).c(pid).flush();

        // Permission requirements are different with/without custom config.
        if (customConfig == null) {
            if (enforceChangePermission(packageName) != MODE_ALLOWED) {
                return LocalOnlyHotspotCallback.ERROR_GENERIC;
            }
            if (isPlatformOrTargetSdkLessThanT(packageName, uid)) {
                enforceLocationPermission(packageName, featureId, uid);
                long ident = Binder.clearCallingIdentity();
                try {
                    // also need to verify that Locations services are enabled.
                    if (!mWifiPermissionsUtil.isLocationModeEnabled()) {
                        throw new SecurityException("Location mode is not enabled.");
                    }

                } finally {
                    Binder.restoreCallingIdentity(ident);
                }
            } else {
                mWifiPermissionsUtil.enforceNearbyDevicesPermission(
                        extras.getParcelable(WifiManager.EXTRA_PARAM_KEY_ATTRIBUTION_SOURCE),
                        false, TAG + " startLocalOnlyHotspot");
            }
        } else {
            if (isPlatformOrTargetSdkLessThanT(packageName, uid)) {
                if (!isSettingsOrSuw(Binder.getCallingPid(), Binder.getCallingUid())) {
                    throw new SecurityException(TAG + ": Permission denied");
                }
            } else {
                mWifiPermissionsUtil.enforceNearbyDevicesPermission(
                        extras.getParcelable(WifiManager.EXTRA_PARAM_KEY_ATTRIBUTION_SOURCE),
                        false, TAG + " startLocalOnlyHotspot");
            }
        }

        final WorkSource requestorWs = new WorkSource(uid, packageName);
        // the app should be in the foreground
        long ident = Binder.clearCallingIdentity();
        try {
            // verify that tethering is not disabled
            if (mUserManager.hasUserRestrictionForUser(
                    UserManager.DISALLOW_CONFIG_TETHERING, UserHandle.getUserHandleForUid(uid))) {
                return LocalOnlyHotspotCallback.ERROR_TETHERING_DISALLOWED;
            }

            mLastCallerInfoManager.put(WifiManager.API_START_LOCAL_ONLY_HOTSPOT, Process.myTid(),
                    uid, Binder.getCallingPid(), packageName, true);
            // also need to verify that Locations services are enabled.
            // bypass shell with root uid
            if (uid != Process.ROOT_UID
                    && !mFrameworkFacade.isAppForeground(mContext, uid)) {
                return LocalOnlyHotspotCallback.ERROR_INCOMPATIBLE_MODE;
            }
            // check if we are currently tethering
            if (!mActiveModeWarden.canRequestMoreSoftApManagers(requestorWs)
                    && mTetheredSoftApTracker.getState().getState() == WIFI_AP_STATE_ENABLED) {
                // Tethering is enabled, cannot start LocalOnlyHotspot
                mLog.info("Cannot start localOnlyHotspot when WiFi Tethering is active.")
                        .flush();
                return LocalOnlyHotspotCallback.ERROR_INCOMPATIBLE_MODE;
            }
        } finally {
            Binder.restoreCallingIdentity(ident);
        }

        // now create the new LOHS request info object
        LocalOnlyHotspotRequestInfo request = new LocalOnlyHotspotRequestInfo(
                mWifiHandlerThread.getLooper(), requestorWs, callback,
                new LocalOnlyRequestorCallback(), customConfig);

        return mLohsSoftApTracker.start(pid, request);
    }

    /**
     * see {@link WifiManager#stopLocalOnlyHotspot()}
     *
     * @throws SecurityException if the caller does not have permission to stop a Local Only
     * Hotspot.
     */
    @Override
    public void stopLocalOnlyHotspot() {
        // don't do a permission check here. if the app's permission to change the wifi state is
        // revoked, we still want them to be able to stop a previously created hotspot (otherwise
        // it could cost the user money). When the app created the hotspot, its permission was
        // checked.
        final int uid = Binder.getCallingUid();
        final int pid = Binder.getCallingPid();

        mLog.info("stopLocalOnlyHotspot uid=% pid=%").c(uid).c(pid).flush();
        // Force to disable lohs when caller is shell with root permission
        if (uid == Process.ROOT_UID) {
            mLohsSoftApTracker.stopAll();
        } else {
            mLohsSoftApTracker.stopByPid(pid);
        }
    }

    @Override
    public void registerLocalOnlyHotspotSoftApCallback(ISoftApCallback callback, Bundle extras) {
        // verify arguments
        if (callback == null) {
            throw new IllegalArgumentException("Callback must not be null");
        }

        int uid = Binder.getCallingUid();
        int pid = Binder.getCallingPid();
        mWifiPermissionsUtil.enforceNearbyDevicesPermission(
                extras.getParcelable(WifiManager.EXTRA_PARAM_KEY_ATTRIBUTION_SOURCE),
                false, TAG + " registerLocalOnlyHotspotSoftApCallback");

        if (mVerboseLoggingEnabled) {
            mLog.info("registerSoftApCallback uid=%").c(Binder.getCallingUid()).flush();
        }

        // post operation to handler thread
        mWifiThreadRunner.post(() -> {
            if (!mLohsSoftApTracker.registerSoftApCallback(callback)) {
                Log.e(TAG, "registerSoftApCallback: Failed to add callback");
                return;
            }
        }, TAG + "#registerLocalOnlyHotspotSoftApCallback");
    }

    @Override
    public void unregisterLocalOnlyHotspotSoftApCallback(ISoftApCallback callback, Bundle extras) {
        // verify arguments
        if (callback == null) {
            throw new IllegalArgumentException("Callback must not be null");
        }
        int uid = Binder.getCallingUid();
        int pid = Binder.getCallingPid();

        mWifiPermissionsUtil.enforceNearbyDevicesPermission(
                extras.getParcelable(WifiManager.EXTRA_PARAM_KEY_ATTRIBUTION_SOURCE),
                false, TAG + " registerLocalOnlyHotspotSoftApCallback");

        if (mVerboseLoggingEnabled) {
            mLog.info("unregisterSoftApCallback uid=%").c(Binder.getCallingUid()).flush();
        }

        // post operation to handler thread
        mWifiThreadRunner.post(() ->
                mLohsSoftApTracker.unregisterSoftApCallback(callback),
                TAG + "#unregisterLocalOnlyHotspotSoftApCallback");
    }

    /**
     * see {@link WifiManager#watchLocalOnlyHotspot(LocalOnlyHotspotObserver)}
     *
     * This call requires the android.permission.NETWORK_SETTINGS permission.
     *
     * @param callback Callback to communicate with WifiManager and allow cleanup if the app dies.
     *
     * @throws SecurityException if the caller does not have permission to watch Local Only Hotspot
     * status updates.
     * @throws IllegalStateException if the caller attempts to watch LocalOnlyHotspot updates with
     * an existing subscription.
     */
    @Override
    public void startWatchLocalOnlyHotspot(ILocalOnlyHotspotCallback callback) {
        // NETWORK_SETTINGS is a signature only permission.
        enforceNetworkSettingsPermission();

        throw new UnsupportedOperationException("LocalOnlyHotspot is still in development");
    }

    /**
     * see {@link WifiManager#unregisterLocalOnlyHotspotObserver()}
     */
    @Override
    public void stopWatchLocalOnlyHotspot() {
        // NETWORK_STACK is a signature only permission.
        enforceNetworkSettingsPermission();
        throw new UnsupportedOperationException("LocalOnlyHotspot is still in development");
    }

    /**
     * see {@link WifiManager#getWifiApConfiguration()}
     * @return soft access point configuration
     * @throws SecurityException if the caller does not have permission to retrieve the softap
     * config
     */
    @Nullable
    @Override
    public WifiConfiguration getWifiApConfiguration() {
        enforceAccessPermission();
        int uid = Binder.getCallingUid();
        // only allow Settings UI to get the saved SoftApConfig
        if (!mWifiPermissionsUtil.checkConfigOverridePermission(uid)) {
            // random apps should not be allowed to read the user specified config
            throw new SecurityException("App not allowed to read or update stored WiFi Ap config "
                    + "(uid = " + uid + ")");
        }

        if (mVerboseLoggingEnabled) {
            mLog.info("getWifiApConfiguration uid=%").c(uid).flush();
        }

        final SoftApConfiguration config = mWifiApConfigStore.getApConfiguration();
        return config == null ? new SoftApConfiguration.Builder().build().toWifiConfiguration()
                : config.toWifiConfiguration();
    }

    /**
     * see {@link WifiManager#getSoftApConfiguration()}
     * @return soft access point configuration {@link SoftApConfiguration}
     * @throws SecurityException if the caller does not have permission to retrieve the softap
     * config
     */
    @NonNull
    @Override
    public SoftApConfiguration getSoftApConfiguration() {
        int uid = Binder.getCallingUid();
        if (!mWifiPermissionsUtil.checkConfigOverridePermission(uid)
                && !mWifiPermissionsUtil.checkNetworkSettingsPermission(uid)) {
            // random apps should not be allowed to read the user specified config
            throw new SecurityException("App not allowed to read or update stored WiFi Ap config "
                    + "(uid = " + uid + ")");
        }
        if (mVerboseLoggingEnabled) {
            mLog.info("getSoftApConfiguration uid=%").c(uid).flush();
        }

        final SoftApConfiguration config = mWifiApConfigStore.getApConfiguration();
        return config == null ? new SoftApConfiguration.Builder().build() : config;
    }

    /**
     * See {@code WifiManager#queryLastConfiguredTetheredApPassphraseSinceBoot(Executor, Consumer)}
     */
    @Override
    public void queryLastConfiguredTetheredApPassphraseSinceBoot(IStringListener listener) {
        if (listener == null) {
            throw new IllegalArgumentException("listener should not be null");
        }
        int uid = Binder.getCallingUid();
        if (!mWifiPermissionsUtil.checkNetworkSettingsPermission(uid)) {
            throw new SecurityException("App not allowed to read last WiFi AP passphrase "
                    + "(uid = " + uid + ")");
        }
        mWifiThreadRunner.post(() -> {
            try {
                listener.onResult(mWifiApConfigStore
                        .getLastConfiguredTetheredApPassphraseSinceBoot());
            } catch (RemoteException e) {
                Log.e(TAG, e.getMessage(), e);
            }
        }, TAG + "#queryLastConfiguredTetheredApPassphraseSinceBoot");
    }

    /**
     * see {@link WifiManager#setWifiApConfiguration(WifiConfiguration)}
     * @param wifiConfig WifiConfiguration details for soft access point
     * @return boolean indicating success or failure of the operation
     * @throws SecurityException if the caller does not have permission to write the softap config
     */
    @Override
    public boolean setWifiApConfiguration(WifiConfiguration wifiConfig, String packageName) {
        if (enforceChangePermission(packageName) != MODE_ALLOWED) {
            return false;
        }
        int uid = Binder.getCallingUid();
        mWifiPermissionsUtil.checkPackage(uid, packageName);
        // only allow Settings UI to write the stored SoftApConfig
        if (!mWifiPermissionsUtil.checkConfigOverridePermission(uid)) {
            // random apps should not be allowed to read the user specified config
            throw new SecurityException("App not allowed to read or update stored WiFi AP config "
                    + "(uid = " + uid + ")");
        }
        mLog.info("setWifiApConfiguration uid=%").c(uid).flush();
        if (wifiConfig == null)
            return false;
        SoftApConfiguration softApConfig = ApConfigUtil.fromWifiConfiguration(wifiConfig);
        if (softApConfig == null) return false;
        if (!WifiApConfigStore.validateApWifiConfiguration(
                softApConfig, false, mContext, mWifiNative)) {
            Log.e(TAG, "Invalid WifiConfiguration");
            return false;
        }
        mWifiApConfigStore.setApConfiguration(softApConfig);
        return true;
    }

    /**
     * see {@link WifiManager#setSoftApConfiguration(SoftApConfiguration)}
     * @param softApConfig {@link SoftApConfiguration} details for soft access point
     * @return boolean indicating success or failure of the operation
     * @throws SecurityException if the caller does not have permission to write the softap config
     */
    @Override
    public boolean setSoftApConfiguration(
            @NonNull SoftApConfiguration softApConfig, @NonNull String packageName) {
        int uid = Binder.getCallingUid();
        mWifiPermissionsUtil.checkPackage(uid, packageName);
        boolean privileged = mWifiPermissionsUtil.checkNetworkSettingsPermission(uid);
        if (!mWifiPermissionsUtil.checkConfigOverridePermission(uid)
                && !privileged) {
            // random apps should not be allowed to read the user specified config
            throw new SecurityException("App not allowed to read or update stored WiFi Ap config "
                    + "(uid = " + uid + ")");
        }
        mLog.info("setSoftApConfiguration uid=%").c(uid).flush();
        if (softApConfig == null) return false;
        if (WifiApConfigStore.validateApWifiConfiguration(softApConfig, privileged, mContext,
                mWifiNative)) {
            mWifiApConfigStore.setApConfiguration(softApConfig);
            // Send the message for AP config update after the save is done.
            mActiveModeWarden.updateSoftApConfiguration(softApConfig);
            return true;
        } else {
            Log.e(TAG, "Invalid SoftAp Configuration");
            return false;
        }
    }

    /**
     * see {@link android.net.wifi.WifiManager#setScanAlwaysAvailable(boolean)}
     */
    @Override
    public void setScanAlwaysAvailable(boolean isAvailable, String packageName) {
        enforceNetworkSettingsPermission();
        int callingUid = Binder.getCallingUid();
        mWifiPermissionsUtil.checkPackage(callingUid, packageName);
        mLog.info("setScanAlwaysAvailable uid=% package=% isAvailable=%")
                .c(callingUid)
                .c(packageName)
                .c(isAvailable)
                .flush();
        mSettingsStore.handleWifiScanAlwaysAvailableToggled(isAvailable);
        long ident = Binder.clearCallingIdentity();
        try {
            mWifiInjector.getWifiScanAlwaysAvailableSettingsCompatibility()
                    .handleWifiScanAlwaysAvailableToggled(isAvailable);
        } finally {
            Binder.restoreCallingIdentity(ident);
        }
        mActiveModeWarden.scanAlwaysModeChanged();
    }

    /**
     * see {@link android.net.wifi.WifiManager#isScanAlwaysAvailable()}
     */
    @Override
    public boolean isScanAlwaysAvailable() {
        enforceAccessPermission();
        if (mVerboseLoggingEnabled) {
            mLog.info("isScanAlwaysAvailable uid=%").c(Binder.getCallingUid()).flush();
        }
        return mSettingsStore.isScanAlwaysAvailableToggleEnabled();
    }

    /**
     * see {@link android.net.wifi.WifiManager#disconnect()}
     */
    @Override
    public boolean disconnect(String packageName) {
        if (enforceChangePermission(packageName) != MODE_ALLOWED) {
            return false;
        }
        int callingUid = Binder.getCallingUid();
        mWifiPermissionsUtil.checkPackage(callingUid, packageName);
        if (!isTargetSdkLessThanQOrPrivileged(
                packageName, Binder.getCallingPid(), callingUid)) {
            mLog.info("disconnect not allowed for uid=%").c(callingUid).flush();
            return false;
        }
        mLog.info("disconnect uid=%").c(callingUid).flush();
        mWifiThreadRunner.post(() -> mActiveModeWarden.getPrimaryClientModeManager().disconnect(),
                TAG + "#disconnect");
        return true;
    }

    /**
     * see {@link android.net.wifi.WifiManager#reconnect()}
     */
    @Override
    public boolean reconnect(String packageName) {
        if (enforceChangePermission(packageName) != MODE_ALLOWED) {
            return false;
        }
        int callingUid = Binder.getCallingUid();
        mWifiPermissionsUtil.checkPackage(callingUid, packageName);
        if (!isTargetSdkLessThanQOrPrivileged(packageName, Binder.getCallingPid(), callingUid)) {
            mLog.info("reconnect not allowed for uid=%").c(callingUid).flush();
            return false;
        }
        mLog.info("reconnect uid=%").c(callingUid).flush();

        mWifiThreadRunner.post(() -> {
            mActiveModeWarden.getPrimaryClientModeManager().reconnect(new WorkSource(callingUid));
        }, TAG + "#reconnect");
        return true;
    }

    /**
     * see {@link android.net.wifi.WifiManager#reassociate()}
     */
    @Override
    public boolean reassociate(String packageName) {
        if (enforceChangePermission(packageName) != MODE_ALLOWED) {
            return false;
        }
        int callingUid = Binder.getCallingUid();
        mWifiPermissionsUtil.checkPackage(callingUid, packageName);
        if (!isTargetSdkLessThanQOrPrivileged(
                packageName, Binder.getCallingPid(), callingUid)) {
            mLog.info("reassociate not allowed for uid=%").c(callingUid).flush();
            return false;
        }
        mLog.info("reassociate uid=%").c(callingUid).flush();
        mWifiThreadRunner.post(() -> mActiveModeWarden.getPrimaryClientModeManager().reassociate(),
                TAG + "#reassociate");
        return true;
    }

    /**
     * Returns true if we should log the call to getSupportedFeatures.
     *
     * Because of the way getSupportedFeatures is used in WifiManager, there are
     * often clusters of several back-to-back calls; avoid repeated logging if
     * the feature set has not changed and the time interval is short.
     */
    private boolean needToLogSupportedFeatures(long features) {
        if (mVerboseLoggingEnabled) {
            long now = mClock.getElapsedSinceBootMillis();
            synchronized (this) {
                if (now > mLastLoggedSupportedFeaturesTimestamp + A_FEW_MILLISECONDS
                        || features != mLastLoggedSupportedFeatures) {
                    mLastLoggedSupportedFeaturesTimestamp = now;
                    mLastLoggedSupportedFeatures = features;
                    return true;
                }
            }
        }
        return false;
    }
    private static final int A_FEW_MILLISECONDS = 250;
    private long mLastLoggedSupportedFeatures = -1;
    private long mLastLoggedSupportedFeaturesTimestamp = 0;

    /**
     * see {@link android.net.wifi.WifiManager#getSupportedFeatures}
     */
    @Override
    public long getSupportedFeatures() {
        enforceAccessPermission();
        long features = getSupportedFeaturesInternal();
        if (needToLogSupportedFeatures(features)) {
            mLog.info("getSupportedFeatures uid=% returns %")
                    .c(Binder.getCallingUid())
                    .c(Long.toHexString(features))
                    .flush();
        }
        return features;
    }

    @Override
    public void getWifiActivityEnergyInfoAsync(@NonNull IOnWifiActivityEnergyInfoListener
            listener) {
        if (listener == null) {
            throw new IllegalArgumentException("listener should not be null");
        }
        enforceAccessPermission();
        if (mVerboseLoggingEnabled) {
            mLog.info("getWifiActivityEnergyInfoAsync uid=%")
                    .c(Binder.getCallingUid())
                    .flush();
        }
        if ((getSupportedFeatures() & WifiManager.WIFI_FEATURE_LINK_LAYER_STATS) == 0) {
            try {
                listener.onWifiActivityEnergyInfo(null);
            } catch (RemoteException e) {
                Log.e(TAG, "onWifiActivityEnergyInfo: RemoteException -- ", e);
            }
            return;
        }
        mWifiThreadRunner.post(() -> {
            try {
                listener.onWifiActivityEnergyInfo(getWifiActivityEnergyInfo());
            } catch (RemoteException e) {
                Log.e(TAG, "onWifiActivityEnergyInfo: RemoteException -- ", e);
            }
        }, TAG + "#getWifiActivityEnergyInfoAsync");
    }

    private WifiActivityEnergyInfo getWifiActivityEnergyInfo() {
        WifiLinkLayerStats stats = mActiveModeWarden
                .getPrimaryClientModeManager().getWifiLinkLayerStats();
        if (stats == null) {
            return null;
        }
        final long rxIdleTimeMillis = stats.on_time - stats.tx_time - stats.rx_time;
        if (VDBG || rxIdleTimeMillis < 0 || stats.on_time < 0 || stats.tx_time < 0
                || stats.rx_time < 0 || stats.on_time_scan < 0) {
            Log.d(TAG, " getWifiActivityEnergyInfo: "
                    + " on_time_millis=" + stats.on_time
                    + " tx_time_millis=" + stats.tx_time
                    + " rx_time_millis=" + stats.rx_time
                    + " rxIdleTimeMillis=" + rxIdleTimeMillis
                    + " scan_time_millis=" + stats.on_time_scan);
        }
        // Convert the LinkLayerStats into WifiActivityEnergyInfo
        return new WifiActivityEnergyInfo(
                mClock.getElapsedSinceBootMillis(),
                WifiActivityEnergyInfo.STACK_STATE_STATE_IDLE,
                stats.tx_time,
                stats.rx_time,
                stats.on_time_scan,
                rxIdleTimeMillis);
    }

    /**
     * see {@link android.net.wifi.WifiManager#getConfiguredNetworks()}
     *
     * @param packageName String name of the calling package
     * @param featureId The feature in the package
     * @param callerNetworksOnly Whether to only return networks created by the caller
     * @return the list of configured networks
     */
    @Override
    public ParceledListSlice<WifiConfiguration> getConfiguredNetworks(String packageName,
            String featureId, boolean callerNetworksOnly) {
        enforceAccessPermission();
        int callingUid = Binder.getCallingUid();
        // bypass shell: can get various pkg name
        // also bypass if caller is only retrieving networks added by itself
        if (callingUid != Process.SHELL_UID && callingUid != Process.ROOT_UID) {
            mWifiPermissionsUtil.checkPackage(callingUid, packageName);
            if (!callerNetworksOnly) {
                long ident = Binder.clearCallingIdentity();
                try {
                    mWifiPermissionsUtil.enforceCanAccessScanResults(packageName, featureId,
                            callingUid, null);
                } catch (SecurityException e) {
                    Log.w(TAG, "Permission violation - getConfiguredNetworks not allowed for uid="
                            + callingUid + ", packageName=" + packageName + ", reason=" + e);
                    return new ParceledListSlice<>(new ArrayList<>());
                } finally {
                    Binder.restoreCallingIdentity(ident);
                }
            }
        }
        boolean isDeviceOrProfileOwner = isDeviceOrProfileOwner(callingUid, packageName);
        boolean isCarrierApp = mWifiInjector.makeTelephonyManager()
                .checkCarrierPrivilegesForPackageAnyPhone(packageName)
                == TelephonyManager.CARRIER_PRIVILEGE_STATUS_HAS_ACCESS;
        boolean isPrivileged = isPrivileged(getCallingPid(), callingUid);
        // Only DO, PO, carrier app or system app can use callerNetworksOnly argument
        if (callerNetworksOnly) {
            if (!isDeviceOrProfileOwner && !isCarrierApp && !isPrivileged) {
                throw new SecurityException(
                        "Not a DO, PO, carrier or privileged app");
            }
        }
        boolean isTargetSdkLessThanQOrPrivileged = isTargetSdkLessThanQOrPrivileged(
                packageName, Binder.getCallingPid(), callingUid);
        if (!isTargetSdkLessThanQOrPrivileged && !isCarrierApp) {
            mLog.info("getConfiguredNetworks not allowed for uid=%")
                    .c(callingUid).flush();
            return new ParceledListSlice<>(new ArrayList<>());
        }
        if (mVerboseLoggingEnabled) {
            mLog.info("getConfiguredNetworks uid=%").c(callingUid).flush();
        }

        int targetConfigUid = Process.INVALID_UID; // don't expose any MAC addresses
        if (isPrivileged) {
            targetConfigUid = WIFI_UID; // expose all MAC addresses
        } else if (isCarrierApp || isDeviceOrProfileOwner) {
            targetConfigUid = callingUid; // expose only those configs created by the calling App
        }
        int finalTargetConfigUid = targetConfigUid;
        List<WifiConfiguration> configs = mWifiThreadRunner.call(
                () -> mWifiConfigManager.getSavedNetworks(finalTargetConfigUid),
                Collections.emptyList(), TAG + "#getConfiguredNetworks");
        if (isTargetSdkLessThanQOrPrivileged && !callerNetworksOnly) {
            return new ParceledListSlice<>(
                    WifiConfigurationUtil.convertMultiTypeConfigsToLegacyConfigs(configs, false));
        }
        // Should only get its own configs
        List<WifiConfiguration> creatorConfigs = new ArrayList<>();
        for (WifiConfiguration config : configs) {
            if (config.creatorUid == callingUid) {
                creatorConfigs.add(config);
            }
        }
        return new ParceledListSlice<>(
                WifiConfigurationUtil.convertMultiTypeConfigsToLegacyConfigs(
                        creatorConfigs, true));
    }

    /**
     * see {@link android.net.wifi.WifiManager#getPrivilegedConfiguredNetworks()}
     *
     * @param packageName String name of the calling package
     * @param featureId The feature in the package
     * @param extras - Bundle of extra information
     * @return the list of configured networks with real preSharedKey
     */
    @Override
    public ParceledListSlice<WifiConfiguration> getPrivilegedConfiguredNetworks(
            String packageName, String featureId, Bundle extras) {
        enforceReadCredentialPermission();
        enforceAccessPermission();
        int callingUid = Binder.getCallingUid();
        mWifiPermissionsUtil.checkPackage(callingUid, packageName);
        if (isPlatformOrTargetSdkLessThanT(packageName, callingUid)) {
            // For backward compatibility, do not check for nearby devices permission on pre-T
            // SDK version or if the app targets pre-T.
            long ident = Binder.clearCallingIdentity();
            try {
                mWifiPermissionsUtil.enforceCanAccessScanResults(packageName, featureId, callingUid,
                        null);
            } catch (SecurityException e) {
                Log.w(TAG, "Permission violation - getPrivilegedConfiguredNetworks not allowed"
                        + " for uid=" + callingUid + ", packageName=" + packageName + ", reason="
                        + e);
                return null;
            } finally {
                Binder.restoreCallingIdentity(ident);
            }
        } else {
            try {
                mWifiPermissionsUtil.enforceNearbyDevicesPermission(
                        extras.getParcelable(WifiManager.EXTRA_PARAM_KEY_ATTRIBUTION_SOURCE),
                        false, TAG + " getPrivilegedConfiguredNetworks");
            } catch (SecurityException e) {
                Log.w(TAG, "Permission violation - getPrivilegedConfiguredNetworks not allowed"
                        + " for uid=" + callingUid + ", packageName=" + packageName + ", reason="
                        + e);
                return null;
            }
        }
        if (mVerboseLoggingEnabled) {
            mLog.info("getPrivilegedConfiguredNetworks uid=%").c(callingUid).flush();
        }
        List<WifiConfiguration> configs = mWifiThreadRunner.call(
                () -> mWifiConfigManager.getConfiguredNetworksWithPasswords(),
                Collections.emptyList(), TAG + "#getPrivilegedConfiguredNetworks");
        return new ParceledListSlice<>(
                WifiConfigurationUtil.convertMultiTypeConfigsToLegacyConfigs(configs, false));
    }

    /**
     * See {@link WifiManager#getPrivilegedConnectedNetwork()}
     */
    public WifiConfiguration getPrivilegedConnectedNetwork(String packageName, String featureId,
            Bundle extras) {
        enforceReadCredentialPermission();
        enforceAccessPermission();
        int callingUid = Binder.getCallingUid();
        mWifiPermissionsUtil.checkPackage(callingUid, packageName);
        if (isPlatformOrTargetSdkLessThanT(packageName, callingUid)) {
            mWifiPermissionsUtil.enforceCanAccessScanResults(packageName, featureId, callingUid,
                    null);
        } else {
            mWifiPermissionsUtil.enforceNearbyDevicesPermission(
                    extras.getParcelable(WifiManager.EXTRA_PARAM_KEY_ATTRIBUTION_SOURCE),
                    true, TAG + " getPrivilegedConnectedNetwork");
        }
        if (mVerboseLoggingEnabled) {
            mLog.info("getPrivilegedConnectedNetwork uid=%").c(callingUid).flush();
        }

        WifiInfo wifiInfo = mActiveModeWarden.getConnectionInfo();
        int networkId = wifiInfo.getNetworkId();
        if (networkId < 0) {
            if (mVerboseLoggingEnabled) {
                mLog.info("getPrivilegedConnectedNetwork primary wifi not connected")
                        .flush();
            }
            return null;
        }
        WifiConfiguration config = mWifiThreadRunner.call(
                () -> mWifiConfigManager.getConfiguredNetworkWithPassword(networkId), null,
                TAG + "#getPrivilegedConnectedNetwork");
        if (config == null) {
            if (mVerboseLoggingEnabled) {
                mLog.info("getPrivilegedConnectedNetwork failed to get config").flush();
            }
            return null;
        }
        // mask out the randomized MAC address
        config.setRandomizedMacAddress(MacAddress.fromString(WifiInfo.DEFAULT_MAC_ADDRESS));
        return config;
    }

    /**
     * See {@link WifiManager#setNetworkSelectionConfig(WifiNetworkSelectionConfig)}
     */
    @Override
    @RequiresApi(Build.VERSION_CODES.TIRAMISU)
    public void setNetworkSelectionConfig(@NonNull WifiNetworkSelectionConfig nsConfig) {
        if (!SdkLevel.isAtLeastT()) {
            throw new UnsupportedOperationException();
        }
        if (nsConfig == null) {
            throw new IllegalArgumentException("Config can not be null");
        }
        if (!nsConfig.isValid()) {
            throw new IllegalArgumentException("Config is invalid.");
        }
        int uid = Binder.getCallingUid();
        if (!mWifiPermissionsUtil.checkManageWifiNetworkSelectionPermission(uid)
                && !mWifiPermissionsUtil.checkNetworkSettingsPermission(uid)) {
            throw new SecurityException("Uid=" + uid + ", is not allowed to set network selection "
                    + "config");
        }
        mLog.info("uid=% WifiNetworkSelectionConfig=%")
                .c(uid).c(nsConfig.toString()).flush();

        mWifiThreadRunner.post(() -> {
            mNetworkSelectionConfig = nsConfig;
            mWifiConnectivityManager.setNetworkSelectionConfig(nsConfig);
        }, TAG + "#setNetworkSelectionConfig");
        mLastCallerInfoManager.put(
                WifiManager.API_SET_NETWORK_SELECTION_CONFIG,
                Process.myTid(),
                uid, Binder.getCallingPid(), "<unknown>", true);
    }

    /**
     * See {@link WifiManager#getNetworkSelectionConfig(Executor, Consumer)}
     */
    @Override
    @RequiresApi(Build.VERSION_CODES.TIRAMISU)
    public void getNetworkSelectionConfig(@NonNull IWifiNetworkSelectionConfigListener listener) {
        if (listener == null) {
            throw new IllegalArgumentException("listener should not be null");
        }
        if (!SdkLevel.isAtLeastT()) {
            throw new UnsupportedOperationException();
        }
        int uid = Binder.getCallingUid();
        if (!mWifiPermissionsUtil.checkManageWifiNetworkSelectionPermission(uid)
                && !mWifiPermissionsUtil.checkNetworkSettingsPermission(uid)) {
            throw new SecurityException("Uid=" + uid + ", is not allowed to get network selection "
                    + "config");
        }
        mWifiThreadRunner.post(() -> {
            try {
                if (mNetworkSelectionConfig == null) {
                    mNetworkSelectionConfig = new WifiNetworkSelectionConfig.Builder().build();
                }
                WifiNetworkSelectionConfig.Builder builder =
                        new WifiNetworkSelectionConfig.Builder(mNetworkSelectionConfig);
                ScoringParams scoringParams = mWifiInjector.getScoringParams();
                if (WifiNetworkSelectionConfig.isRssiThresholdResetArray(
                        mNetworkSelectionConfig.getRssiThresholds(WIFI_BAND_24_GHZ))) {
                    builder = builder.setRssiThresholds(WIFI_BAND_24_GHZ,
                            scoringParams.getRssiArray(ScanResult.BAND_24_GHZ_START_FREQ_MHZ));
                }
                if (WifiNetworkSelectionConfig.isRssiThresholdResetArray(
                        mNetworkSelectionConfig.getRssiThresholds(WIFI_BAND_5_GHZ))) {
                    builder = builder.setRssiThresholds(WIFI_BAND_5_GHZ,
                            scoringParams.getRssiArray(ScanResult.BAND_5_GHZ_START_FREQ_MHZ));
                }
                if (WifiNetworkSelectionConfig.isRssiThresholdResetArray(
                        mNetworkSelectionConfig.getRssiThresholds(WIFI_BAND_6_GHZ))) {
                    builder = builder.setRssiThresholds(WIFI_BAND_6_GHZ,
                            scoringParams.getRssiArray(ScanResult.BAND_6_GHZ_START_FREQ_MHZ));
                }
                mNetworkSelectionConfig = builder.build();
                listener.onResult(mNetworkSelectionConfig);
            } catch (RemoteException e) {
                Log.e(TAG, e.getMessage(), e);
            }
        }, TAG + "#getNetworkSelectionConfig");
    }

    /**
     * See {@link WifiManager#setThirdPartyAppEnablingWifiConfirmationDialogEnabled(boolean)}
     */
    @Override
    public void setThirdPartyAppEnablingWifiConfirmationDialogEnabled(boolean enable) {
        int uid = Binder.getCallingUid();
        if (!mWifiPermissionsUtil.checkNetworkSettingsPermission(uid)
                && !mWifiPermissionsUtil.checkNetworkSetupWizardPermission(uid)) {
            throw new SecurityException("Uid=" + uid + ", is not allowed to enable warning dialog "
                    + "to display when third party apps start wifi");
        }
        mLog.info("uid=% enableWarningDialog=%").c(uid).c(enable).flush();
        mSettingsConfigStore.put(SHOW_DIALOG_WHEN_THIRD_PARTY_APPS_ENABLE_WIFI, enable);
        mSettingsConfigStore.put(SHOW_DIALOG_WHEN_THIRD_PARTY_APPS_ENABLE_WIFI_SET_BY_API, true);
        mLastCallerInfoManager.put(
                WifiManager.API_SET_THIRD_PARTY_APPS_ENABLING_WIFI_CONFIRMATION_DIALOG,
                Process.myTid(),
                uid, Binder.getCallingPid(), "<unknown>", enable);
    }

    private boolean showDialogWhenThirdPartyAppsEnableWifi() {
        if (mSettingsConfigStore.get(SHOW_DIALOG_WHEN_THIRD_PARTY_APPS_ENABLE_WIFI_SET_BY_API)) {
            // API was called to override the overlay value.
            return mSettingsConfigStore.get(SHOW_DIALOG_WHEN_THIRD_PARTY_APPS_ENABLE_WIFI);
        } else {
            return mContext.getResources().getBoolean(
                    R.bool.config_showConfirmationDialogForThirdPartyAppsEnablingWifi);
        }
    }

    /**
     * See {@link WifiManager#isThirdPartyAppEnablingWifiConfirmationDialogEnabled()}
     */
    @Override
    public boolean isThirdPartyAppEnablingWifiConfirmationDialogEnabled() {
        int uid = Binder.getCallingUid();
        if (!mWifiPermissionsUtil.checkNetworkSettingsPermission(uid)
                && !mWifiPermissionsUtil.checkNetworkSetupWizardPermission(uid)) {
            throw new SecurityException("Uid=" + uid + ", is not allowed to check if warning "
                    + "dialog is enabled when third party apps start wifi");
        }
        return showDialogWhenThirdPartyAppsEnableWifi();
    }

    /**
     * See {@link WifiManager#setScreenOnScanSchedule(List)}
     */
    @Override
    @RequiresApi(Build.VERSION_CODES.TIRAMISU)
    public void setScreenOnScanSchedule(int[] scanScheduleSeconds, int[] scanType) {
        if (!SdkLevel.isAtLeastT()) {
            throw new UnsupportedOperationException();
        }
        if ((scanScheduleSeconds == null && scanType != null)
                || (scanScheduleSeconds != null && scanType == null)) {
            throw new IllegalArgumentException("scanSchedule and scanType should be either both"
                    + " non-null or both null");
        }
        if (scanScheduleSeconds != null && scanScheduleSeconds.length < 1) {
            throw new IllegalArgumentException("scanSchedule should have length > 0, or be null");
        }
        if (scanType != null) {
            if (scanType.length < 1) {
                throw new IllegalArgumentException("scanType should have length > 0, or be null");
            }
            for (int type : scanType) {
                if (type < 0 || type > WifiScanner.SCAN_TYPE_MAX) {
                    throw new IllegalArgumentException("scanType=" + type
                            + " is not a valid value");
                }
            }
        }
        int uid = Binder.getCallingUid();
        if (!mWifiPermissionsUtil.checkManageWifiNetworkSelectionPermission(uid)
                && !mWifiPermissionsUtil.checkNetworkSettingsPermission(uid)) {
            throw new SecurityException("Uid=" + uid + ", is not allowed to set scan schedule");
        }
        mLog.info("scanSchedule=% scanType=% uid=%").c(Arrays.toString(scanScheduleSeconds))
                .c(Arrays.toString(scanType)).c(uid).flush();
        mWifiThreadRunner.post(() -> mWifiConnectivityManager.setExternalScreenOnScanSchedule(
                scanScheduleSeconds, scanType), TAG + "#setScreenOnScanSchedule");
        mLastCallerInfoManager.put(WifiManager.API_SET_SCAN_SCHEDULE, Process.myTid(),
                uid, Binder.getCallingPid(), "<unknown>",
                scanScheduleSeconds != null);
    }

    @Override
    @RequiresApi(Build.VERSION_CODES.TIRAMISU)
    public void setOneShotScreenOnConnectivityScanDelayMillis(int delayMs) {
        if (!SdkLevel.isAtLeastT()) {
            throw new UnsupportedOperationException();
        }
        if (delayMs < 0) {
            throw new IllegalArgumentException("delayMs should not be negative");
        }
        int uid = Binder.getCallingUid();
        if (!mWifiPermissionsUtil.checkManageWifiNetworkSelectionPermission(uid)
                && !mWifiPermissionsUtil.checkNetworkSettingsPermission(uid)) {
            throw new SecurityException("Uid=" + uid + ", is not allowed to set screen-on scan "
                    + "delay");
        }
        mLog.info("delayMs=% uid=%").c(delayMs).c(uid).flush();
        mWifiThreadRunner.post(() ->
                mWifiConnectivityManager.setOneShotScreenOnConnectivityScanDelayMillis(delayMs),
                TAG + "#setOneShotScreenOnConnectivityScanDelayMillis");
        mLastCallerInfoManager.put(WifiManager.API_SET_ONE_SHOT_SCREEN_ON_CONNECTIVITY_SCAN_DELAY,
                Process.myTid(), uid, Binder.getCallingPid(), "<unknown>",
                delayMs > 0);
    }

    /**
     * Return a map of all matching configurations keys with corresponding scanResults (or an empty
     * map if none).
     *
     * @param scanResults The list of scan results
     * @return Map that consists of FQDN (Fully Qualified Domain Name) and corresponding
     * scanResults per network type({@link WifiManager#PASSPOINT_HOME_NETWORK} and {@link
     * WifiManager#PASSPOINT_ROAMING_NETWORK}).
     */
    @Override
    public Map<String, Map<Integer, List<ScanResult>>>
            getAllMatchingPasspointProfilesForScanResults(List<ScanResult> scanResults) {
        if (!isSettingsOrSuw(Binder.getCallingPid(), Binder.getCallingUid())) {
            throw new SecurityException(TAG + ": Permission denied");
        }
        if (mVerboseLoggingEnabled) {
            mLog.info("getMatchingPasspointConfigurations uid=%").c(Binder.getCallingUid()).flush();
        }
        if (!ScanResultUtil.validateScanResultList(scanResults)) {
            Log.e(TAG, "Attempt to retrieve passpoint with invalid scanResult List");
            return Collections.emptyMap();
        }
        return mWifiThreadRunner.call(
            () -> mPasspointManager.getAllMatchingPasspointProfilesForScanResults(scanResults),
                Collections.emptyMap(),
                TAG + "#getAllMatchingPasspointProfilesForScanResults");
    }

    /**
     * See {@link WifiManager#setSsidsAllowlist(Set)}
     */
    @Override
    public void setSsidsAllowlist(@NonNull String packageName, @NonNull List<WifiSsid> ssids) {
        int uid = Binder.getCallingUid();
        mWifiPermissionsUtil.checkPackage(uid, packageName);
        boolean hasPermission = mWifiPermissionsUtil.checkNetworkSettingsPermission(uid)
                || isDeviceOrProfileOwner(uid, packageName);
        if (!hasPermission && SdkLevel.isAtLeastT()) {
            // MANAGE_WIFI_NETWORK_SELECTION is a new permission added in T.
            hasPermission = mWifiPermissionsUtil.checkManageWifiNetworkSelectionPermission(uid);
        }
        if (!hasPermission) {
            throw new SecurityException(TAG + "Uid " + uid + ": Permission denied");
        }
        if (mVerboseLoggingEnabled) {
            mLog.info("setSsidsAllowlist uid=%").c(uid).flush();
        }
        mWifiThreadRunner.post(() ->
                mWifiBlocklistMonitor.setSsidsAllowlist(ssids), TAG + "#setSsidsAllowlist");
    }

    /**
     * See {@link WifiManager#getSsidsAllowlist()}
     */
    @Override
    public @NonNull List<WifiSsid> getSsidsAllowlist(String packageName) {
        int uid = Binder.getCallingUid();
        mWifiPermissionsUtil.checkPackage(uid, packageName);
        boolean hasPermission = mWifiPermissionsUtil.checkNetworkSettingsPermission(uid)
                || isDeviceOrProfileOwner(uid, packageName);
        if (!hasPermission && SdkLevel.isAtLeastT()) {
            // MANAGE_WIFI_NETWORK_SELECTION is a new permission added in T.
            hasPermission = mWifiPermissionsUtil.checkManageWifiNetworkSelectionPermission(uid);
        }
        if (!hasPermission) {
            throw new SecurityException(TAG + " Uid " + uid + ": Permission denied");
        }
        if (mVerboseLoggingEnabled) {
            mLog.info("getSsidsAllowlist uid=%").c(uid).flush();
        }
        return mWifiThreadRunner.call(
                () -> mWifiBlocklistMonitor.getSsidsAllowlist(), Collections.EMPTY_LIST,
                TAG + "#getSsidsAllowlist");
    }

    /**
     * Returns list of OSU (Online Sign-Up) providers associated with the given list of ScanResult.
     *
     * @param scanResults a list of ScanResult that has Passpoint APs.
     * @return Map that consists of {@link OsuProvider} and a matching list of {@link ScanResult}.
     */
    @Override
    public Map<OsuProvider, List<ScanResult>> getMatchingOsuProviders(
            List<ScanResult> scanResults) {
        if (!isSettingsOrSuw(Binder.getCallingPid(), Binder.getCallingUid())) {
            throw new SecurityException(TAG + ": Permission denied");
        }
        if (mVerboseLoggingEnabled) {
            mLog.info("getMatchingOsuProviders uid=%").c(Binder.getCallingUid()).flush();
        }

        if (!ScanResultUtil.validateScanResultList(scanResults)) {
            Log.w(TAG, "Attempt to retrieve OsuProviders with invalid scanResult List");
            return Collections.emptyMap();
        }
        return mWifiThreadRunner.call(
            () -> mPasspointManager.getMatchingOsuProviders(scanResults), Collections.emptyMap(),
                TAG + "#getMatchingOsuProviders");
    }

    /**
     * Returns the matching Passpoint configurations for given OSU(Online Sign-Up) providers.
     *
     * @param osuProviders a list of {@link OsuProvider}
     * @return Map that consists of {@link OsuProvider} and matching {@link PasspointConfiguration}.
     */
    @Override
    public Map<OsuProvider, PasspointConfiguration> getMatchingPasspointConfigsForOsuProviders(
            List<OsuProvider> osuProviders) {
        if (!isSettingsOrSuw(Binder.getCallingPid(), Binder.getCallingUid())) {
            throw new SecurityException(TAG + ": Permission denied");
        }
        if (mVerboseLoggingEnabled) {
            mLog.info("getMatchingPasspointConfigsForOsuProviders uid=%").c(
                    Binder.getCallingUid()).flush();
        }
        if (osuProviders == null) {
            Log.e(TAG, "Attempt to retrieve Passpoint configuration with null osuProviders");
            return new HashMap<>();
        }
        return mWifiThreadRunner.call(
            () -> mPasspointManager.getMatchingPasspointConfigsForOsuProviders(osuProviders),
                Collections.emptyMap(), TAG + "#getMatchingPasspointConfigsForOsuProviders");
    }

    /**
     * Returns the corresponding wifi configurations for given FQDN (Fully Qualified Domain Name)
     * list.
     *
     * An empty list will be returned when no match is found.
     *
     * @param fqdnList a list of FQDN
     * @return List of {@link WifiConfiguration} converted from {@link PasspointProvider}
     */
    @Override
    public List<WifiConfiguration> getWifiConfigsForPasspointProfiles(List<String> fqdnList) {
        if (!isSettingsOrSuw(Binder.getCallingPid(), Binder.getCallingUid())) {
            throw new SecurityException(TAG + ": Permission denied");
        }
        if (mVerboseLoggingEnabled) {
            mLog.info("getWifiConfigsForPasspointProfiles uid=%").c(
                    Binder.getCallingUid()).flush();
        }
        if (fqdnList == null) {
            Log.e(TAG, "Attempt to retrieve WifiConfiguration with null fqdn List");
            return new ArrayList<>();
        }
        return mWifiThreadRunner.call(
            () -> mPasspointManager.getWifiConfigsForPasspointProfiles(fqdnList),
                Collections.emptyList(), TAG + "#getWifiConfigsForPasspointProfiles");
    }

    /**
     * Returns a list of Wifi configurations for matched available WifiNetworkSuggestion
     * corresponding to the given scan results.
     *
     * An empty list will be returned when no match is found or all matched suggestions is not
     * available(not allow user manually connect, user not approved or open network).
     *
     * @param scanResults a list of {@link ScanResult}.
     * @return a list of {@link WifiConfiguration} from matched {@link WifiNetworkSuggestion}.
     */
    @Override
    public List<WifiConfiguration> getWifiConfigForMatchedNetworkSuggestionsSharedWithUser(
            List<ScanResult> scanResults) {
        if (!isSettingsOrSuw(Binder.getCallingPid(), Binder.getCallingUid())) {
            throw new SecurityException(TAG + ": Permission denied");
        }
        if (mVerboseLoggingEnabled) {
            mLog.info("getWifiConfigsForMatchedNetworkSuggestions uid=%").c(
                    Binder.getCallingUid()).flush();
        }
        if (!ScanResultUtil.validateScanResultList(scanResults)) {
            Log.w(TAG, "Attempt to retrieve WifiConfiguration with invalid scanResult List");
            return new ArrayList<>();
        }
        return mWifiThreadRunner.call(
                () -> mWifiNetworkSuggestionsManager
                        .getWifiConfigForMatchedNetworkSuggestionsSharedWithUser(scanResults),
                Collections.emptyList(),
                TAG + "#getWifiConfigForMatchedNetworkSuggestionsSharedWithUser");
    }

    /**
     * see {@link WifiManager#addNetworkPrivileged(WifiConfiguration)}
     * @return WifiManager.AddNetworkResult Object.
     */
    @Override
    public @NonNull WifiManager.AddNetworkResult addOrUpdateNetworkPrivileged(
            WifiConfiguration config, String packageName) {
        int pid = Binder.getCallingPid();
        int uid = Binder.getCallingUid();
        mWifiPermissionsUtil.checkPackage(uid, packageName);
        boolean hasPermission = isPrivileged(pid, uid)
                || mWifiPermissionsUtil.isAdmin(uid, packageName)
                || mWifiPermissionsUtil.isSystem(packageName, uid);
        if (!hasPermission) {
            throw new SecurityException("Caller is not a device owner, profile owner, system app,"
                    + " or privileged app");
        }
        return addOrUpdateNetworkInternal(config, packageName, uid, packageName, false);
    }

    /**
     * see {@link android.net.wifi.WifiManager#addOrUpdateNetwork(WifiConfiguration)}
     * @return the supplicant-assigned identifier for the new or updated
     * network if the operation succeeds, or {@code -1} if it fails
     */
    @Override
    public int addOrUpdateNetwork(WifiConfiguration config, String packageName, Bundle extras) {
        int uidToUse = getMockableCallingUid();
        String packageNameToUse = packageName;
        boolean overrideCreator = false;

        // if we're being called from the SYSTEM_UID then allow usage of the AttributionSource to
        // reassign the WifiConfiguration to another app (reassignment == creatorUid)
        if (SdkLevel.isAtLeastS() && UserHandle.getAppId(uidToUse) == Process.SYSTEM_UID) {
            if (extras == null) {
                throw new SecurityException("extras bundle is null");
            }
            AttributionSource as = extras.getParcelable(
                    WifiManager.EXTRA_PARAM_KEY_ATTRIBUTION_SOURCE);
            if (as == null) {
                throw new SecurityException("addOrUpdateNetwork attributionSource is null");
            }

            if (!as.checkCallingUid()) {
                throw new SecurityException(
                        "addOrUpdateNetwork invalid (checkCallingUid fails) attribution source="
                                + as);
            }

            // an attribution chain is either of size 1: unregistered (valid by definition) or
            // size >1: in which case all are validated.
            if (as.getNext() != null) {
                AttributionSource asIt = as;
                AttributionSource asLast = as;
                do {
                    if (!asIt.isTrusted(mContext)) {
                        throw new SecurityException(
                                "addOrUpdateNetwork invalid (isTrusted fails) attribution source="
                                        + asIt);
                    }
                    asIt = asIt.getNext();
                    if (asIt != null) asLast = asIt;
                } while (asIt != null);

                // use the last AttributionSource in the chain - i.e. the original caller
                uidToUse = asLast.getUid();
                packageNameToUse = asLast.getPackageName();
                if (config.networkId >= 0) {
                    /**
                     * only allow to override the creator by calling the
                     * {@link WifiManager#updateNetwork(WifiConfiguration)}
                     */
                    overrideCreator = true;
                }
            }
        }

        if (enforceChangePermission(packageName) != MODE_ALLOWED) {
            return -1;
        }

        int callingUid = Binder.getCallingUid();
        int callingPid = Binder.getCallingPid();
        mWifiPermissionsUtil.checkPackage(callingUid, packageName);
        boolean isAdmin = mWifiPermissionsUtil.isAdmin(callingUid, packageName);
        boolean isCamera = mWifiPermissionsUtil.checkCameraPermission(callingUid);
        boolean isSystem = mWifiPermissionsUtil.isSystem(packageName, callingUid);
        boolean isPrivileged = isPrivileged(callingPid, callingUid);

        if (!isTargetSdkLessThanQOrPrivileged(packageName, callingPid, callingUid)) {
            mLog.info("addOrUpdateNetwork not allowed for uid=%").c(callingUid).flush();
            return -1;
        }
        long ident = Binder.clearCallingIdentity();
        try {
            if (mUserManager.hasUserRestrictionForUser(UserManager.DISALLOW_CONFIG_WIFI,
                    UserHandle.of(mWifiPermissionsUtil.getCurrentUser()))
                    && isCamera && !isAdmin) {
                mLog.info(
                        "addOrUpdateNetwork not allowed for the camera apps and therefore the "
                                + "user when DISALLOW_CONFIG_WIFI user restriction is set").flush();
                return -1;
            }
            if (SdkLevel.isAtLeastT() && mUserManager.hasUserRestrictionForUser(
                    UserManager.DISALLOW_ADD_WIFI_CONFIG,
                    UserHandle.getUserHandleForUid(callingUid))) {
                if (mWifiPermissionsUtil.isTargetSdkLessThan(
                        packageName, Build.VERSION_CODES.Q, callingUid)
                        && !(isPrivileged || isAdmin || isSystem)) {
                    mLog.info(
                            "addOrUpdateNetwork not allowed for normal apps targeting "
                                    + "SDK less than Q when the DISALLOW_ADD_WIFI_CONFIG "
                                    + "user restriction is set").flush();
                    return -1;
                }
                if (isCamera && !isAdmin) {
                    mLog.info(
                            "addOrUpdateNetwork not allowed for camera apps and therefore the "
                                    + "user when the DISALLOW_ADD_WIFI_CONFIG "
                                    + "user restriction is set").flush();
                    return -1;
                }
            }
        } finally {
            Binder.restoreCallingIdentity(ident);
        }

        mLog.info("addOrUpdateNetwork uid=%").c(callingUid).flush();
        return addOrUpdateNetworkInternal(config, packageName, uidToUse,
                packageNameToUse, overrideCreator).networkId;
    }

    private @NonNull AddNetworkResult addOrUpdateNetworkInternal(WifiConfiguration config,
            String packageName, int attributedCreatorUid, String attributedCreatorPackage,
            boolean overrideCreator) {
        if (config == null) {
            Log.e(TAG, "bad network configuration");
            return new AddNetworkResult(
                    AddNetworkResult.STATUS_INVALID_CONFIGURATION, -1);
        }
        mWifiMetrics.incrementNumAddOrUpdateNetworkCalls();

        // Previously, this API is overloaded for installing Passpoint profiles.  Now
        // that we have a dedicated API for doing it, redirect the call to the dedicated API.
        if (config.isPasspoint()) {
            PasspointConfiguration passpointConfig =
                    PasspointProvider.convertFromWifiConfig(config);
            if (passpointConfig == null || passpointConfig.getCredential() == null) {
                Log.e(TAG, "Missing credential for Passpoint profile");
                return new AddNetworkResult(
                        AddNetworkResult.STATUS_ADD_PASSPOINT_FAILURE, -1);
            }

            // Copy over certificates and keys.
            X509Certificate[] x509Certificates = null;
            if (config.enterpriseConfig.getCaCertificate() != null) {
                x509Certificates =
                        new X509Certificate[]{config.enterpriseConfig.getCaCertificate()};
            }
            passpointConfig.getCredential().setCaCertificates(x509Certificates);
            passpointConfig.getCredential().setClientCertificateChain(
                    config.enterpriseConfig.getClientCertificateChain());
            passpointConfig.getCredential().setClientPrivateKey(
                    config.enterpriseConfig.getClientPrivateKey());
            if (!addOrUpdatePasspointConfiguration(passpointConfig, packageName)) {
                Log.e(TAG, "Failed to add Passpoint profile");
                return new AddNetworkResult(
                        AddNetworkResult.STATUS_ADD_PASSPOINT_FAILURE, -1);
            }
            // There is no network ID associated with a Passpoint profile.
            return new AddNetworkResult(AddNetworkResult.STATUS_SUCCESS, 0);
        }

        mLastCallerInfoManager.put(config.networkId < 0
                        ? WifiManager.API_ADD_NETWORK : WifiManager.API_UPDATE_NETWORK,
                Process.myTid(), Binder.getCallingUid(),
                Binder.getCallingPid(), packageName, true);
        Log.i("addOrUpdateNetworkInternal", " uid = " + Binder.getCallingUid()
                + " SSID " + config.SSID
                + " nid=" + config.networkId);
        NetworkUpdateResult result = mWifiThreadRunner.call(
                () -> mWifiConfigManager.addOrUpdateNetwork(config, attributedCreatorUid,
                        attributedCreatorPackage, overrideCreator),
                new NetworkUpdateResult(WifiConfiguration.INVALID_NETWORK_ID),
                TAG + "#addOrUpdateNetworkInternal");
        return new AddNetworkResult(result.getStatusCode(), result.getNetworkId());
    }

    public static void verifyCert(X509Certificate caCert)
            throws GeneralSecurityException, IOException {
        CertificateFactory factory = CertificateFactory.getInstance("X.509");
        CertPathValidator validator =
                CertPathValidator.getInstance(CertPathValidator.getDefaultType());
        CertPath path = factory.generateCertPath(
                Arrays.asList(caCert));
        KeyStore ks = KeyStore.getInstance("AndroidCAStore");
        ks.load(null, null);
        PKIXParameters params = new PKIXParameters(ks);
        params.setRevocationEnabled(false);
        validator.validate(path, params);
    }

    /**
     * See {@link android.net.wifi.WifiManager#removeNetwork(int)}
     * @param netId the integer that identifies the network configuration
     * to the supplicant
     * @return {@code true} if the operation succeeded
     */
    @Override
    public boolean removeNetwork(int netId, String packageName) {
        if (enforceChangePermission(packageName) != MODE_ALLOWED) {
            return false;
        }
        int callingUid = Binder.getCallingUid();
        mWifiPermissionsUtil.checkPackage(callingUid, packageName);
        if (!isTargetSdkLessThanQOrPrivileged(
                packageName, Binder.getCallingPid(), callingUid)) {
            mLog.info("removeNetwork not allowed for uid=%").c(callingUid).flush();
            return false;
        }
        mLog.info("removeNetwork uid=%").c(callingUid).flush();
        return mWifiThreadRunner.call(
                () -> mWifiConfigManager.removeNetwork(netId, callingUid, packageName), false,
                TAG + "#removeNetwork");
    }

    @Override
    public boolean removeNonCallerConfiguredNetworks(String packageName) {
        if (enforceChangePermission(packageName) != MODE_ALLOWED) {
            throw new SecurityException("Caller does not hold CHANGE_WIFI_STATE permission");
        }
        final int callingUid = Binder.getCallingUid();
        mWifiPermissionsUtil.checkPackage(callingUid, packageName);
        if (!mWifiPermissionsUtil.isOrganizationOwnedDeviceAdmin(callingUid, packageName)) {
            throw new SecurityException("Caller is not device owner or profile owner "
                    + "of an organization owned device");
        }
        return mWifiThreadRunner.call(
                () -> mWifiConfigManager.removeNonCallerConfiguredNetwork(callingUid), false,
                TAG + "#removeNonCallerConfiguredNetworks");
    }

    /**
     * Trigger a connect request and wait for the callback to return status.
     * This preserves the legacy connect API behavior, i.e. {@link WifiManager#enableNetwork(
     * int, true)}
     * @return
     */
    private boolean triggerConnectAndReturnStatus(int netId, int callingUid,
            @NonNull String packageName) {
        final CountDownLatch countDownLatch = new CountDownLatch(1);
        final Mutable<Boolean> success = new Mutable<>(false);
        IActionListener.Stub connectListener = new IActionListener.Stub() {
            @Override
            public void onSuccess() {
                success.value = true;
                countDownLatch.countDown();
            }
            @Override
            public void onFailure(int reason) {
                success.value = false;
                countDownLatch.countDown();
            }
        };
        mWifiThreadRunner.post(() ->
                mMakeBeforeBreakManager.stopAllSecondaryTransientClientModeManagers(() ->
                        mConnectHelper.connectToNetwork(
                                new NetworkUpdateResult(netId),
                                new ActionListenerWrapper(connectListener),
                                callingUid, packageName, null)
                ), TAG + "#triggerConnectAndReturnStatus"
        );
        // now wait for response.
        try {
            countDownLatch.await(RUN_WITH_SCISSORS_TIMEOUT_MILLIS, TimeUnit.MILLISECONDS);
        } catch (InterruptedException e) {
            Log.e(TAG, "Failed to retrieve connect status");
        }
        return success.value;
    }

    /**
     * See {@link android.net.wifi.WifiManager#enableNetwork(int, boolean)}
     * @param netId the integer that identifies the network configuration
     * to the supplicant
     * @param disableOthers if true, disable all other networks.
     * @return {@code true} if the operation succeeded
     */
    @Override
    public boolean enableNetwork(int netId, boolean disableOthers, @NonNull String packageName) {
        if (enforceChangePermission(packageName) != MODE_ALLOWED) {
            return false;
        }
        if (packageName == null) {
            throw new IllegalArgumentException("packageName must not be null");
        }
        int callingUid = Binder.getCallingUid();
        mWifiPermissionsUtil.checkPackage(callingUid, packageName);
        if (!isTargetSdkLessThanQOrPrivileged(
                packageName, Binder.getCallingPid(), callingUid)) {
            mLog.info("enableNetwork not allowed for uid=%").c(callingUid).flush();
            return false;
        }
        WifiConfiguration configuration = mWifiConfigManager.getConfiguredNetwork(netId);
        if (mWifiPermissionsUtil.isAdminRestrictedNetwork(configuration)) {
            mLog.info("enableNetwork not allowed for admin restricted network Id=%")
                    .c(netId).flush();
            return false;
        }
        if (mWifiGlobals.isDeprecatedSecurityTypeNetwork(configuration)) {
            mLog.info("enableNetwork not allowed for deprecated security type network Id=%")
                    .c(netId).flush();
            return false;
        }

        mLastCallerInfoManager.put(WifiManager.API_ENABLE_NETWORK, Process.myTid(),
                callingUid, Binder.getCallingPid(), packageName, disableOthers);
        // TODO b/33807876 Log netId
        mLog.info("enableNetwork uid=% disableOthers=%")
                .c(callingUid)
                .c(disableOthers).flush();

        mWifiMetrics.incrementNumEnableNetworkCalls();
        if (disableOthers) {
            return triggerConnectAndReturnStatus(netId, callingUid, packageName);
        } else {
            return mWifiThreadRunner.call(
                    () -> mWifiConfigManager.enableNetwork(netId, false, callingUid, packageName),
                    false,
                    TAG + "#enableNetwork");
        }
    }

    /**
     * See {@link android.net.wifi.WifiManager#disableNetwork(int)}
     * @param netId the integer that identifies the network configuration
     * to the supplicant
     * @return {@code true} if the operation succeeded
     */
    @Override
    public boolean disableNetwork(int netId, String packageName) {
        if (enforceChangePermission(packageName) != MODE_ALLOWED) {
            return false;
        }
        int callingUid = Binder.getCallingUid();
        mWifiPermissionsUtil.checkPackage(callingUid, packageName);
        if (!isTargetSdkLessThanQOrPrivileged(
                packageName, Binder.getCallingPid(), callingUid)) {
            mLog.info("disableNetwork not allowed for uid=%").c(callingUid).flush();
            return false;
        }
        mLastCallerInfoManager.put(WifiManager.API_DISABLE_NETWORK, Process.myTid(),
                callingUid, Binder.getCallingPid(), packageName, true);
        mLog.info("disableNetwork uid=%").c(callingUid).flush();
        return mWifiThreadRunner.call(
                () -> mWifiConfigManager.disableNetwork(netId, callingUid, packageName), false,
                TAG + "#disableNetwork");
    }

    /**
     * See
     * {@link android.net.wifi.WifiManager#startRestrictingAutoJoinToSubscriptionId(int)}
     * @param subscriptionId the subscription ID of the carrier whose merged wifi networks won't be
     *                       disabled.
     */
    @Override
    @RequiresApi(Build.VERSION_CODES.S)
    public void startRestrictingAutoJoinToSubscriptionId(int subscriptionId) {
        if (!SdkLevel.isAtLeastS()) {
            throw new UnsupportedOperationException();
        }
        if (!isSettingsOrSuw(Binder.getCallingPid(), Binder.getCallingUid())) {
            throw new SecurityException(TAG + ": Permission denied");
        }

        mLog.info("startRestrictingAutoJoinToSubscriptionId=% uid=%").c(subscriptionId)
                .c(Binder.getCallingUid()).flush();
        mWifiThreadRunner.post(() -> {
            mWifiConfigManager
                    .startRestrictingAutoJoinToSubscriptionId(subscriptionId);
            // Clear all cached candidates to avoid the imminent disconnect connecting back to a
            // cached candidate that's likely no longer valid after
            // startRestrictingAutoJoinToSubscriptionId is called. Let the disconnection trigger
            // a new scan to ensure proper network selection is done.
            mWifiConnectivityManager.clearCachedCandidates();
            // always disconnect here and rely on auto-join to find the appropriate carrier network
            // to join. Even if we are currently connected to the carrier-merged wifi, it's still
            // better to disconnect here because it's possible that carrier wifi offload is
            // disabled.
            for (ClientModeManager clientModeManager : mActiveModeWarden.getClientModeManagers()) {
                if (!(clientModeManager instanceof ConcreteClientModeManager)) {
                    continue;
                }
                ConcreteClientModeManager cmm = (ConcreteClientModeManager) clientModeManager;
                if ((cmm.getRole() == ROLE_CLIENT_SECONDARY_LONG_LIVED && cmm.isSecondaryInternet())
                        || cmm.getRole() == ROLE_CLIENT_SECONDARY_TRANSIENT) {
                    clientModeManager.disconnect();
                }
            }
            // Disconnect the primary CMM last to avoid STA+STA features handling the
            // primary STA disconnecting (such as promoting the secondary to primary), potentially
            // resulting in messy and unexpected state transitions.
            mActiveModeWarden.getPrimaryClientModeManager().disconnect();
        }, TAG + "#startRestrictingAutoJoinToSubscriptionId");
    }

    /**
     * See {@link android.net.wifi.WifiManager#stopRestrictingAutoJoinToSubscriptionId()}
     */
    @Override
    @RequiresApi(Build.VERSION_CODES.S)
    public void stopRestrictingAutoJoinToSubscriptionId() {
        if (!SdkLevel.isAtLeastS()) {
            throw new UnsupportedOperationException();
        }
        if (!isSettingsOrSuw(Binder.getCallingPid(), Binder.getCallingUid())) {
            throw new SecurityException(TAG + ": Permission denied");
        }

        mLog.info("stopRestrictingAutoJoinToSubscriptionId uid=%")
                .c(Binder.getCallingUid()).flush();
        mWifiThreadRunner.post(() ->
                mWifiConfigManager.stopRestrictingAutoJoinToSubscriptionId(),
                TAG + "#stopRestrictingAutoJoinToSubscriptionId");
    }

    /**
     * See {@link android.net.wifi.WifiManager#allowAutojoinGlobal(boolean)}
     * @param choice the OEM's choice to allow auto-join
     */
    @Override
    public void allowAutojoinGlobal(boolean choice, String packageName, Bundle extras) {
        int callingUid = Binder.getCallingUid();
        boolean isDeviceAdmin = mWifiPermissionsUtil.isAdmin(callingUid, packageName);
        if (!mWifiPermissionsUtil.checkNetworkSettingsPermission(callingUid)
                && !mWifiPermissionsUtil.checkManageWifiNetworkSelectionPermission(callingUid)
                && !isDeviceAdmin) {
            throw new SecurityException("Uid " + callingUid
                    + " is not allowed to set wifi global autojoin");
        }
        mLog.info("allowAutojoinGlobal=% uid=%").c(choice).c(callingUid).flush();
        if (!isDeviceAdmin && SdkLevel.isAtLeastS()) {
            // direct caller is not device admin but there exists and attribution chain. Check
            // if the original caller is device admin.
            AttributionSource as = extras.getParcelable(
                    WifiManager.EXTRA_PARAM_KEY_ATTRIBUTION_SOURCE);
            if (as != null) {
                AttributionSource asLast = as;
                while (asLast.getNext() != null) {
                    asLast = asLast.getNext();
                }
                isDeviceAdmin = mWifiPermissionsUtil.isAdmin(asLast.getUid(),
                        asLast.getPackageName()) || mWifiPermissionsUtil.isLegacyDeviceAdmin(
                                asLast.getUid(), asLast.getPackageName());
            }
        }
        boolean finalIsDeviceAdmin = isDeviceAdmin;
        mWifiThreadRunner.post(() -> mWifiConnectivityManager.setAutoJoinEnabledExternal(choice,
                finalIsDeviceAdmin), TAG + "#allowAutojoinGlobal");
        mLastCallerInfoManager.put(WifiManager.API_AUTOJOIN_GLOBAL, Process.myTid(),
                callingUid, Binder.getCallingPid(), "<unknown>", choice);
    }

    /**
     * See {@link WifiManager#queryAutojoinGlobal(Executor, Consumer)}
     */
    @Override
    public void queryAutojoinGlobal(@NonNull IBooleanListener listener) {
        if (listener == null) {
            throw new IllegalArgumentException("listener should not be null");
        }
        int callingUid = Binder.getCallingUid();
        if (!mWifiPermissionsUtil.checkNetworkSettingsPermission(callingUid)
                && !mWifiPermissionsUtil.checkManageWifiNetworkSelectionPermission(callingUid)
                && !isDeviceOrProfileOwner(callingUid, mContext.getOpPackageName())) {
            throw new SecurityException("Uid " + callingUid
                    + " is not allowed to get wifi global autojoin");
        }
        mWifiThreadRunner.post(() -> {
            try {
                listener.onResult(mWifiConnectivityManager.getAutoJoinEnabledExternal());
            } catch (RemoteException e) {
                Log.e(TAG, e.getMessage(), e);
            }
        }, TAG + "#queryAutojoinGlobal");
    }

    /**
     * See {@link android.net.wifi.WifiManager#allowAutojoin(int, boolean)}
     * @param netId the integer that identifies the network configuration
     * @param choice the user's choice to allow auto-join
     */
    @Override
    public void allowAutojoin(int netId, boolean choice) {
        enforceNetworkSettingsPermission();

        int callingUid = Binder.getCallingUid();
        mLog.info("allowAutojoin=% uid=%").c(choice).c(callingUid).flush();
        mLastCallerInfoManager.put(WifiManager.API_ALLOW_AUTOJOIN, Process.myTid(),
                callingUid, Binder.getCallingPid(), "<unknown>", choice);
        mWifiThreadRunner.post(() -> {
            WifiConfiguration config = mWifiConfigManager.getConfiguredNetwork(netId);
            if (config == null) {
                return;
            }
            if (config.fromWifiNetworkSpecifier) {
                Log.e(TAG, "Auto-join configuration is not permitted for NetworkSpecifier "
                        + "connections: " + config);
                return;
            }
            if (config.isPasspoint() && !config.isEphemeral()) {
                Log.e(TAG,
                        "Auto-join configuration for a non-ephemeral Passpoint network should be "
                                + "configured using FQDN: "
                                + config);
                return;
            }
            // If the network is a suggestion, store the auto-join configure to the
            // WifiNetWorkSuggestionsManager.
            if (config.fromWifiNetworkSuggestion) {
                if (!mWifiNetworkSuggestionsManager
                        .allowNetworkSuggestionAutojoin(config, choice)) {
                    return;
                }
            }
            // even for Suggestion, modify the current ephemeral configuration so that
            // existing configuration auto-connection is updated correctly
            if (choice != config.allowAutojoin) {
                mWifiConfigManager.allowAutojoin(netId, choice);
                // do not log this metrics for passpoint networks again here since it's already
                // logged in PasspointManager.
                if (!config.isPasspoint()) {
                    mWifiMetrics.logUserActionEvent(choice
                            ? UserActionEvent.EVENT_CONFIGURE_AUTO_CONNECT_ON
                            : UserActionEvent.EVENT_CONFIGURE_AUTO_CONNECT_OFF, netId);
                }
            }
        }, TAG + "#allowAutojoin");
    }

    /**
     * See {@link android.net.wifi.WifiManager#allowAutojoinPasspoint(String, boolean)}
     * @param fqdn the FQDN that identifies the passpoint configuration
     * @param enableAutojoin true to enable auto-join, false to disable
     */
    @Override
    public void allowAutojoinPasspoint(String fqdn, boolean enableAutojoin) {
        enforceNetworkSettingsPermission();
        if (fqdn == null) {
            throw new IllegalArgumentException("FQDN cannot be null");
        }

        int callingUid = Binder.getCallingUid();
        mLog.info("allowAutojoinPasspoint=% uid=%").c(enableAutojoin).c(callingUid).flush();
        mWifiThreadRunner.post(
                () -> mPasspointManager.enableAutojoin(null, fqdn, enableAutojoin),
                TAG + "#allowAutojoinPasspoint");
    }

    /**
     * See {@link android.net.wifi.WifiManager
     * #setMacRandomizationSettingPasspointEnabled(String, boolean)}
     * @param fqdn the FQDN that identifies the passpoint configuration
     * @param enable true to enable mac randomization, false to disable
     */
    @Override
    public void setMacRandomizationSettingPasspointEnabled(String fqdn, boolean enable) {
        enforceNetworkSettingsPermission();
        if (fqdn == null) {
            throw new IllegalArgumentException("FQDN cannot be null");
        }

        int callingUid = Binder.getCallingUid();
        mLog.info("setMacRandomizationSettingPasspointEnabled=% uid=%")
                .c(enable).c(callingUid).flush();
        mWifiThreadRunner.post(
                () -> mPasspointManager.enableMacRandomization(fqdn, enable),
                TAG + "#setMacRandomizationSettingPasspointEnabled");
    }

    /**
     * See {@link android.net.wifi.WifiManager#setPasspointMeteredOverride(String, boolean)}
     * @param fqdn the FQDN that identifies the passpoint configuration
     * @param meteredOverride One of the values in {@link MeteredOverride}
     */
    @Override
    public void setPasspointMeteredOverride(String fqdn, int meteredOverride) {
        enforceNetworkSettingsPermission();
        if (fqdn == null) {
            throw new IllegalArgumentException("FQDN cannot be null");
        }

        int callingUid = Binder.getCallingUid();
        mLog.info("setPasspointMeteredOverride=% uid=%")
                .c(meteredOverride).c(callingUid).flush();
        mWifiThreadRunner.post(
                () -> mPasspointManager.setMeteredOverride(fqdn, meteredOverride),
                TAG + "#setPasspointMeteredOverride");
    }

    /**
     * Provides backward compatibility for apps using
     * {@link WifiManager#getConnectionInfo()}, {@link WifiManager#getDhcpInfo()} when a
     * secondary STA is created as a result of a request from their app (peer to peer
     * WifiNetworkSpecifier request or oem paid/private suggestion).
     */
    private ClientModeManager getClientModeManagerIfSecondaryCmmRequestedByCallerPresent(
            int callingUid, @NonNull String callingPackageName) {
        List<ConcreteClientModeManager> secondaryCmms = null;
        ActiveModeManager.ClientConnectivityRole roleSecondaryLocalOnly =
                ROLE_CLIENT_LOCAL_ONLY;
        ActiveModeManager.ClientInternetConnectivityRole roleSecondaryLongLived =
                ROLE_CLIENT_SECONDARY_LONG_LIVED;
        try {
            secondaryCmms = mActiveModeWarden.getClientModeManagersInRoles(
                    roleSecondaryLocalOnly, roleSecondaryLongLived);
        } catch (Exception e) {
            // print debug info and then rethrow the exception
            Log.e(TAG, "Failed to call getClientModeManagersInRoles on "
                    + roleSecondaryLocalOnly + ", and " + roleSecondaryLongLived);
            throw e;
        }

        for (ConcreteClientModeManager cmm : secondaryCmms) {
            WorkSource reqWs = new WorkSource(cmm.getRequestorWs());
            if (reqWs.size() > 1 && cmm.getRole() == roleSecondaryLocalOnly) {
                // Remove promoted settings WorkSource if present
                reqWs.remove(mFrameworkFacade.getSettingsWorkSource(mContext));
            }
            WorkSource withCaller = new WorkSource(reqWs);
            withCaller.add(new WorkSource(callingUid, callingPackageName));
            // If there are more than 1 secondary CMM for same app, return any one (should not
            // happen currently since we don't support 3 STA's concurrently).
            if (reqWs.equals(withCaller)) {
                mLog.info("getConnectionInfo providing secondary CMM info").flush();
                return cmm;
            }
        }
        // No secondary CMM's created for the app, return primary CMM.
        return mActiveModeWarden.getPrimaryClientModeManager();
    }

    /**
     * See {@link android.net.wifi.WifiManager#getConnectionInfo()}
     * @return the Wi-Fi information, contained in {@link WifiInfo}.
     */
    @Override
    public WifiInfo getConnectionInfo(@NonNull String callingPackage,
            @Nullable String callingFeatureId) {
        enforceAccessPermission();
        int uid = Binder.getCallingUid();
        if (mVerboseLoggingEnabled) {
            mLog.info("getConnectionInfo uid=%").c(uid).flush();
        }
        mWifiPermissionsUtil.checkPackage(uid, callingPackage);
        if (mActiveModeWarden.getWifiState() != WIFI_STATE_ENABLED) {
            return new WifiInfo();
        }
        WifiInfo wifiInfo;
        if (isCurrentRequestWsContainsCaller(uid, callingPackage)) {
            wifiInfo =
                    mWifiThreadRunner.call(
                            () ->
                                    getClientModeManagerIfSecondaryCmmRequestedByCallerPresent(
                                                    uid, callingPackage)
                                            .getConnectionInfo(),
                            new WifiInfo(), TAG + "#getConnectionInfo");
        } else {
            // If no caller
            wifiInfo = mActiveModeWarden.getConnectionInfo();
        }
        long ident = Binder.clearCallingIdentity();
        try {
            long redactions = wifiInfo.getApplicableRedactions();
            if (mWifiPermissionsUtil.checkLocalMacAddressPermission(uid)) {
                if (mVerboseLoggingEnabled) {
                    Log.v(TAG, "Clearing REDACT_FOR_LOCAL_MAC_ADDRESS for " + callingPackage
                            + "(uid=" + uid + ")");
                }
                redactions &= ~NetworkCapabilities.REDACT_FOR_LOCAL_MAC_ADDRESS;
            }
            if (mWifiPermissionsUtil.checkNetworkSettingsPermission(uid)
                    || mWifiPermissionsUtil.checkNetworkSetupWizardPermission(uid)) {
                if (mVerboseLoggingEnabled) {
                    Log.v(TAG, "Clearing REDACT_FOR_NETWORK_SETTINGS for " + callingPackage
                            + "(uid=" + uid + ")");
                }
                redactions &= ~NetworkCapabilities.REDACT_FOR_NETWORK_SETTINGS;
            }
            try {
                mWifiPermissionsUtil.enforceCanAccessScanResults(callingPackage, callingFeatureId,
                        uid, null);
                if (mVerboseLoggingEnabled) {
                    Log.v(TAG, "Clearing REDACT_FOR_ACCESS_FINE_LOCATION for " + callingPackage
                            + "(uid=" + uid + ")");
                }
                redactions &= ~NetworkCapabilities.REDACT_FOR_ACCESS_FINE_LOCATION;
            } catch (SecurityException ignored) {
                if (mVerboseLoggingEnabled) {
                    Log.v(TAG, "Keeping REDACT_FOR_ACCESS_FINE_LOCATION:" + ignored);
                }
            }
            return wifiInfo.makeCopy(redactions);
        } finally {
            Binder.restoreCallingIdentity(ident);
        }
    }

    private boolean isCurrentRequestWsContainsCaller(int uid, String callingPackage) {
        Set<WorkSource> requestWs = mActiveModeWarden.getSecondaryRequestWs();
        for (WorkSource ws : requestWs) {
            WorkSource reqWs = new WorkSource(ws);
            if (reqWs.size() > 1) {
                // Remove promoted settings WorkSource if present
                reqWs.remove(mFrameworkFacade.getSettingsWorkSource(mContext));
            }
            WorkSource withCaller = new WorkSource(reqWs);
            withCaller.add(new WorkSource(uid, callingPackage));
            if (reqWs.equals(withCaller)) {
                return true;
            }
        }
        return false;
    }

    /**
     * Return the results of the most recent access point scan, in the form of
     * a list of {@link ScanResult} objects.
     * @return the list of results
     */
    @Override
    @Nullable public ParceledListSlice<ScanResult> getScanResults(String callingPackage,
            String callingFeatureId) {
        enforceAccessPermission();
        int uid = Binder.getCallingUid();
        long ident = Binder.clearCallingIdentity();
        if (mVerboseLoggingEnabled) {
            mLog.info("getScanResults uid=%").c(uid).flush();
        }
        try {
            mWifiPermissionsUtil.enforceCanAccessScanResults(callingPackage, callingFeatureId,
                    uid, null);
            List<ScanResult> scanResults = mWifiThreadRunner.call(
                    mScanRequestProxy::getScanResults, Collections.emptyList(),
                    TAG + "#getScanResults");
            if (scanResults.size() > 200) {
                Log.i(TAG, "too many scan results, may break binder transaction");
            }
            return new ParceledListSlice<>(scanResults);
        } catch (SecurityException e) {
            Log.w(TAG, "Permission violation - getScanResults not allowed for uid="
                    + uid + ", packageName=" + callingPackage + ", reason=" + e);
            return null;
        } finally {
            Binder.restoreCallingIdentity(ident);
        }
    }

    /**
     * See {@link WifiManager#getChannelData(Executor, Consumer)}
     */
    @Override
    @RequiresApi(Build.VERSION_CODES.TIRAMISU)
    public void getChannelData(@NonNull IListListener listener, String packageName,
            Bundle extras) {
        if (!SdkLevel.isAtLeastT()) {
            throw new UnsupportedOperationException();
        }
        if (listener == null) {
            throw new IllegalArgumentException("listener should not be null");
        }
        mWifiPermissionsUtil.enforceNearbyDevicesPermission(
                extras.getParcelable(WifiManager.EXTRA_PARAM_KEY_ATTRIBUTION_SOURCE), false,
                TAG + " getChannelData");
        mWifiThreadRunner.post(() -> {
            try {
                listener.onResult(getChannelDataInternal());
            } catch (RemoteException e) {
                Log.e(TAG, e.getMessage(), e);
            }
        }, TAG + "#getChannelData");
    }

    private List<Bundle> getChannelDataInternal() {
        SparseIntArray dataSparseIntArray = new SparseIntArray();
        List<ScanResult> scanResults = mScanRequestProxy.getScanResults();
        if (scanResults != null) {
            for (ScanResult scanResultItem : scanResults) {
                if (scanResultItem.level >= CHANNEL_USAGE_WEAK_SCAN_RSSI_DBM) {
                    dataSparseIntArray.put(scanResultItem.frequency,
                            dataSparseIntArray.get(scanResultItem.frequency, 0) + 1);
                }
            }
        }

        List<Bundle> dataArray = new ArrayList<>();
        for (int i = 0; i < dataSparseIntArray.size(); i++) {
            Bundle dataBundle = new Bundle();
            dataBundle.putInt(CHANNEL_DATA_KEY_FREQUENCY_MHZ, dataSparseIntArray.keyAt(i));
            dataBundle.putInt(CHANNEL_DATA_KEY_NUM_AP, dataSparseIntArray.valueAt(i));
            dataArray.add(dataBundle);
        }
        return dataArray;
    }

    /**
     * Return the filtered ScanResults which may be authenticated by the suggested network
     * configurations.
     * @return The map of {@link WifiNetworkSuggestion} and the list of {@link ScanResult} which
     * may be authenticated by the corresponding network configuration.
     */
    @Override
    @NonNull
    public Map<WifiNetworkSuggestion, List<ScanResult>> getMatchingScanResults(
            @NonNull List<WifiNetworkSuggestion> networkSuggestions,
            @Nullable List<ScanResult> scanResults,
            String callingPackage, String callingFeatureId) {
        enforceAccessPermission();
        int uid = Binder.getCallingUid();
        long ident = Binder.clearCallingIdentity();
        try {
            mWifiPermissionsUtil.enforceCanAccessScanResults(callingPackage, callingFeatureId,
                    uid, null);

            return mWifiThreadRunner.call(
                    () -> {
                        if (!ScanResultUtil.validateScanResultList(scanResults)) {
                            return mWifiNetworkSuggestionsManager.getMatchingScanResults(
                                    networkSuggestions, mScanRequestProxy.getScanResults());
                        } else {
                            return mWifiNetworkSuggestionsManager.getMatchingScanResults(
                                    networkSuggestions, scanResults);
                        }
                    },
                    Collections.emptyMap(), TAG + "#getMatchingScanResults");
        } catch (SecurityException e) {
            Log.w(TAG, "Permission violation - getMatchingScanResults not allowed for uid="
                    + uid + ", packageName=" + callingPackage + ", reason + e");
        } finally {
            Binder.restoreCallingIdentity(ident);
        }

        return Collections.emptyMap();
    }

    /**
     * Add or update a Passpoint configuration.
     *
     * @param config The Passpoint configuration to be added
     * @return true on success or false on failure
     */
    @Override
    public boolean addOrUpdatePasspointConfiguration(
            PasspointConfiguration config, String packageName) {
        if (enforceChangePermission(packageName) != MODE_ALLOWED) {
            return false;
        }
        int callingUid = Binder.getCallingUid();
        mWifiPermissionsUtil.checkPackage(callingUid, packageName);
        if (!isTargetSdkLessThanROrPrivileged(
                packageName, Binder.getCallingPid(), callingUid)) {
            mLog.info("addOrUpdatePasspointConfiguration not allowed for uid=%")
                    .c(callingUid).flush();
            return false;
        }
        long ident = Binder.clearCallingIdentity();
        try {
            if (SdkLevel.isAtLeastT() && mUserManager.hasUserRestrictionForUser(
                    UserManager.DISALLOW_ADD_WIFI_CONFIG,
                    UserHandle.getUserHandleForUid(callingUid))
                    && !mWifiPermissionsUtil.isAdmin(callingUid, packageName)) {
                mLog.info("addOrUpdatePasspointConfiguration only allowed for admin"
                        + "when the DISALLOW_ADD_WIFI_CONFIG user restriction is set").flush();
                return false;
            }
        } finally {
            Binder.restoreCallingIdentity(ident);
        }
        mLog.info("addorUpdatePasspointConfiguration uid=%").c(callingUid).flush();
        return mWifiThreadRunner.call(
                () -> {
                    boolean success = mPasspointManager.addOrUpdateProvider(config, callingUid,
                            packageName, false, true, false);
                    if (success && TextUtils.equals(CERT_INSTALLER_PKG, packageName)) {
                        int networkId = mActiveModeWarden.getConnectionInfo().getNetworkId();
                        WifiConfiguration currentConfig =
                                mWifiConfigManager.getConfiguredNetworkWithPassword(networkId);
                        if (currentConfig != null
                                && !currentConfig.getNetworkSelectionStatus()
                                    .hasNeverDetectedCaptivePortal()) {
                            mActiveModeWarden.getPrimaryClientModeManager().disconnect();
                        }
                    }
                    return success;
                }, false, TAG + "#addOrUpdatePasspointConfiguration");
    }

    /**
     * Remove the Passpoint configuration identified by its FQDN (Fully Qualified Domain Name).
     *
     * @param fqdn The FQDN of the Passpoint configuration to be removed
     * @return true on success or false on failure
     */
    @Override
    public boolean removePasspointConfiguration(String fqdn, String packageName) {
        mWifiPermissionsUtil.checkPackage(Binder.getCallingUid(), packageName);
        return removePasspointConfigurationInternal(fqdn, null);
    }

    /**
     * Remove a Passpoint profile based on either FQDN (multiple matching profiles) or a unique
     * identifier (one matching profile).
     *
     * @param fqdn The FQDN of the Passpoint configuration to be removed
     * @param uniqueId The unique identifier of the Passpoint configuration to be removed
     * @return true on success or false on failure
     */
    private boolean removePasspointConfigurationInternal(String fqdn, String uniqueId) {
        final int uid = Binder.getCallingUid();
        boolean privileged = false;
        if (mWifiPermissionsUtil.checkNetworkSettingsPermission(uid)
                || mWifiPermissionsUtil.checkNetworkCarrierProvisioningPermission(uid)) {
            privileged = true;
        }
        mLog.info("removePasspointConfigurationInternal uid=%").c(Binder.getCallingUid()).flush();
        final boolean privilegedFinal = privileged;
        return mWifiThreadRunner.call(
                () -> mPasspointManager.removeProvider(uid, privilegedFinal, uniqueId, fqdn),
                false, TAG + "#removePasspointConfigurationInternal");
    }

    /**
     * Return the list of the installed Passpoint configurations.
     *
     * An empty list will be returned when no configuration is installed.
     * @param packageName String name of the calling package
     * @return A list of {@link PasspointConfiguration}.
     */
    @Override
    public List<PasspointConfiguration> getPasspointConfigurations(String packageName) {
        final int uid = Binder.getCallingUid();
        mWifiPermissionsUtil.checkPackage(uid, packageName);
        boolean privileged = false;
        if (mWifiPermissionsUtil.checkNetworkSettingsPermission(uid)
                || mWifiPermissionsUtil.checkNetworkSetupWizardPermission(uid)) {
            privileged = true;
        }
        if (mVerboseLoggingEnabled) {
            mLog.info("getPasspointConfigurations uid=%").c(Binder.getCallingUid()).flush();
        }
        final boolean privilegedFinal = privileged;
        return mWifiThreadRunner.call(
            () -> mPasspointManager.getProviderConfigs(uid, privilegedFinal),
            Collections.emptyList(), TAG + "#getPasspointConfigurations");
    }

    /**
     * Query for a Hotspot 2.0 release 2 OSU icon
     * @param bssid The BSSID of the AP
     * @param fileName Icon file name
     */
    @Override
    public void queryPasspointIcon(long bssid, String fileName) {
        enforceAccessPermission();
        mLog.info("queryPasspointIcon uid=%").c(Binder.getCallingUid()).flush();
        mWifiThreadRunner.post(() -> {
            mActiveModeWarden.getPrimaryClientModeManager().syncQueryPasspointIcon(bssid, fileName);
        }, TAG + "#queryPasspointIcon");
    }

    /**
     * Match the currently associated network against the SP matching the given FQDN
     * @param fqdn FQDN of the SP
     * @return ordinal [HomeProvider, RoamingProvider, Incomplete, None, Declined]
     */
    @Override
    public int matchProviderWithCurrentNetwork(String fqdn) {
        mLog.info("matchProviderWithCurrentNetwork uid=%").c(Binder.getCallingUid()).flush();
        return 0;
    }

    /**
     * see {@link android.net.wifi.WifiManager#addDriverCountryCodeChangedListener(
     * WifiManager.OnDriverCountryCodeChangedListener)}
     *
     * @param listener country code listener to register
     * @param packageName Package name of the calling app
     * @param featureId The feature in the package
     *
     * @throws SecurityException if the caller does not have permission to register a callback
     * @throws RemoteException if remote exception happens
     * @throws IllegalArgumentException if the arguments are null or invalid
     */
    @Override
    @RequiresApi(Build.VERSION_CODES.TIRAMISU)
    public void registerDriverCountryCodeChangedListener(@NonNull
            IOnWifiDriverCountryCodeChangedListener listener, @Nullable String packageName,
            @Nullable String featureId) {
        if (!SdkLevel.isAtLeastT()) {
            throw new UnsupportedOperationException();
        }
        // verify arguments
        if (listener == null) {
            throw new IllegalArgumentException("listener must not be null");
        }
        int uid = Binder.getCallingUid();
        int pid = Binder.getCallingPid();
        mWifiPermissionsUtil.checkPackage(uid, packageName);
        // Allow to register if caller owns location permission in the manifest.
        enforceLocationPermissionInManifest(uid, true /* isCoarseOnly */);
        if (mVerboseLoggingEnabled) {
            mLog.info("registerDriverCountryCodeChangedListener uid=%")
                    .c(Binder.getCallingUid()).flush();
        }

        // post operation to handler thread
        mWifiThreadRunner.post(() -> {
            mCountryCodeTracker.registerDriverCountryCodeChangedListener(listener,
                    new WifiPermissionsUtil.CallerIdentity(uid, pid, packageName, featureId));
            // Update the client about the current driver country code immediately
            // after registering if the client owns location permission and global location setting
            // is on.
            try {
                if (mWifiPermissionsUtil.checkCallersCoarseLocationPermission(
                        packageName, featureId, uid, null)) {
                    listener.onDriverCountryCodeChanged(mCountryCode.getCurrentDriverCountryCode());
                } else {
                    Log.i(TAG, "drop to notify to listener (maybe location off?) for"
                            + " DriverCountryCodeChangedListener, uid=" + uid);
                }
            } catch (RemoteException e) {
                Log.e(TAG, "registerDriverCountryCodeChangedListener: remote exception -- " + e);
            }
        }, TAG + "#registerDriverCountryCodeChangedListener");
    }

    /**
     * see {@link android.net.wifi.WifiManager#removeDriverCountryCodeChangedListener(Executor,
     * WifiManager.OnDriverCountryCodeChangedListener)}
     *
     * @param listener country code listener to register
     *
     * @throws RemoteException if remote exception happens
     * @throws IllegalArgumentException if the arguments are null or invalid
     */
    @Override
    @RequiresApi(Build.VERSION_CODES.TIRAMISU)
    public void unregisterDriverCountryCodeChangedListener(@NonNull
            IOnWifiDriverCountryCodeChangedListener listener) {
        if (!SdkLevel.isAtLeastT()) {
            throw new UnsupportedOperationException();
        }
        // verify arguments
        if (listener == null) {
            throw new IllegalArgumentException("listener must not be null");
        }
        int uid = Binder.getCallingUid();
        if (mVerboseLoggingEnabled) {
            mLog.info("unregisterDriverCountryCodeChangedListener uid=%")
                    .c(Binder.getCallingUid()).flush();
        }

        // post operation to handler thread
        mWifiThreadRunner.post(() ->
                mCountryCodeTracker.unregisterDriverCountryCodeChangedListener(listener),
                TAG + "#unregisterDriverCountryCodeChangedListener");
    }

     /**
     * Get the country code
     * @return Get the best choice country code for wifi, regardless of if it was set or
     * not.
     * Returns null when there is no country code available.
     */
    @Override
    public String getCountryCode(String packageName, String featureId) {
        int uid = Binder.getCallingUid();
        mWifiPermissionsUtil.checkPackage(uid, packageName);
        if (!mWifiPermissionsUtil.checkNetworkSettingsPermission(uid)
                && !mWifiPermissionsUtil.checkCallersCoarseLocationPermission(
                        packageName, featureId, uid, "getCountryCode")) {
            throw new SecurityException("Caller has no permission to get country code.");
        }
        if (mVerboseLoggingEnabled) {
            mLog.info("getCountryCode uid=%").c(Binder.getCallingUid()).flush();
        }
        return mCountryCode.getCountryCode();
    }

    /**
     * Set the Wifi country code. This call will override the country code set by telephony.
     * @param countryCode A 2-Character alphanumeric country code.
     *
     */
    @RequiresApi(Build.VERSION_CODES.S)
    @Override
    public void setOverrideCountryCode(@NonNull String countryCode) {
        if (!SdkLevel.isAtLeastS()) {
            throw new UnsupportedOperationException();
        }
        mContext.enforceCallingOrSelfPermission(
                Manifest.permission.MANAGE_WIFI_COUNTRY_CODE, "WifiService");
        if (!WifiCountryCode.isValid(countryCode)) {
            throw new IllegalArgumentException("Country code must be a 2-Character alphanumeric"
                    + " code. But got countryCode " + countryCode
                    + " instead");
        }
        if (mVerboseLoggingEnabled) {
            mLog.info("setOverrideCountryCode uid=% countryCode=%")
                    .c(Binder.getCallingUid()).c(countryCode).flush();
        }
        // Post operation to handler thread
        mWifiThreadRunner.post(() -> mCountryCode.setOverrideCountryCode(countryCode),
                TAG + "#setOverrideCountryCode");
    }

    /**
     * Clear the country code previously set through setOverrideCountryCode method.
     *
     */
    @RequiresApi(Build.VERSION_CODES.S)
    @Override
    public void clearOverrideCountryCode() {
        if (!SdkLevel.isAtLeastS()) {
            throw new UnsupportedOperationException();
        }
        mContext.enforceCallingOrSelfPermission(
                Manifest.permission.MANAGE_WIFI_COUNTRY_CODE, "WifiService");
        if (mVerboseLoggingEnabled) {
            mLog.info("clearCountryCode uid=%").c(Binder.getCallingUid()).flush();
        }
        // Post operation to handler thread
        mWifiThreadRunner.post(() -> mCountryCode.clearOverrideCountryCode(),
                TAG + "#clearOverrideCountryCode");
    }

    /**
     * Change the default country code previously set from ro.boot.wificountrycode.
     * @param countryCode A 2-Character alphanumeric country code.
     *
     */
    @RequiresApi(Build.VERSION_CODES.S)
    @Override
    public void setDefaultCountryCode(@NonNull String countryCode) {
        if (!SdkLevel.isAtLeastS()) {
            throw new UnsupportedOperationException();
        }
        mContext.enforceCallingOrSelfPermission(
                Manifest.permission.MANAGE_WIFI_COUNTRY_CODE, "WifiService");
        if (!WifiCountryCode.isValid(countryCode)) {
            throw new IllegalArgumentException("Country code must be a 2-Character alphanumeric"
                    + " code. But got countryCode " + countryCode
                    + " instead");
        }
        if (mVerboseLoggingEnabled) {
            mLog.info("setDefaultCountryCode uid=% countryCode=%")
                    .c(Binder.getCallingUid()).c(countryCode).flush();
        }
        // Post operation to handler thread
        mWifiThreadRunner.post(() -> mCountryCode.setDefaultCountryCode(countryCode),
                TAG + "#setDefaultCountryCode");
    }

    @Override
    public boolean is24GHzBandSupported() {
        if (mVerboseLoggingEnabled) {
            mLog.info("is24GHzBandSupported uid=%").c(Binder.getCallingUid()).flush();
        }

        return is24GhzBandSupportedInternal();
    }

    private boolean is24GhzBandSupportedInternal() {
        if (mContext.getResources().getBoolean(R.bool.config_wifi24ghzSupport)) {
            return true;
        }
        return mActiveModeWarden.isBandSupportedForSta(WifiScanner.WIFI_BAND_24_GHZ);
    }


    @Override
    public boolean is5GHzBandSupported() {
        if (mVerboseLoggingEnabled) {
            mLog.info("is5GHzBandSupported uid=%").c(Binder.getCallingUid()).flush();
        }

        return is5GhzBandSupportedInternal();
    }

    private boolean is5GhzBandSupportedInternal() {
        if (mContext.getResources().getBoolean(R.bool.config_wifi5ghzSupport)) {
            return true;
        }
        return mActiveModeWarden.isBandSupportedForSta(WifiScanner.WIFI_BAND_5_GHZ);
    }

    @Override
    public boolean is6GHzBandSupported() {
        if (mVerboseLoggingEnabled) {
            mLog.info("is6GHzBandSupported uid=%").c(Binder.getCallingUid()).flush();
        }

        return is6GhzBandSupportedInternal();
    }

    private boolean is6GhzBandSupportedInternal() {
        if (mContext.getResources().getBoolean(R.bool.config_wifi6ghzSupport)) {
            return true;
        }
        return mActiveModeWarden.isBandSupportedForSta(WifiScanner.WIFI_BAND_6_GHZ);
    }

    @Override
    public boolean is60GHzBandSupported() {
        if (!SdkLevel.isAtLeastS()) {
            throw new UnsupportedOperationException();
        }

        if (mVerboseLoggingEnabled) {
            mLog.info("is60GHzBandSupported uid=%").c(Binder.getCallingUid()).flush();
        }

        return is60GhzBandSupportedInternal();
    }

    private boolean is60GhzBandSupportedInternal() {
        if (mContext.getResources().getBoolean(R.bool.config_wifi60ghzSupport)) {
            return true;
        }
        return mActiveModeWarden.isBandSupportedForSta(WifiScanner.WIFI_BAND_60_GHZ);
    }

    @Override
    public boolean isWifiStandardSupported(@WifiStandard int standard) {
        return mWifiThreadRunner.call(
                () -> mActiveModeWarden.getPrimaryClientModeManager().isWifiStandardSupported(
                        standard), false, TAG + "#isWifiStandardSupported");
    }

    /**
     * Return the DHCP-assigned addresses from the last successful DHCP request,
     * if any.
     * @return the DHCP information
     * @deprecated
     */
    @Override
    public DhcpInfo getDhcpInfo(@NonNull String packageName) {
        enforceAccessPermission();
        int callingUid = Binder.getCallingUid();
        mWifiPermissionsUtil.checkPackage(callingUid, packageName);
        if (mVerboseLoggingEnabled) {
            mLog.info("getDhcpInfo uid=%").c(callingUid).flush();
        }
        DhcpResultsParcelable dhcpResults = mWifiThreadRunner.call(
                () -> getClientModeManagerIfSecondaryCmmRequestedByCallerPresent(
                        callingUid, packageName)
                        .syncGetDhcpResultsParcelable(), new DhcpResultsParcelable(),
                TAG + "#getDhcpInfo");

        DhcpInfo info = new DhcpInfo();

        if (dhcpResults.baseConfiguration != null) {
            if (dhcpResults.baseConfiguration.getIpAddress() != null
                    && dhcpResults.baseConfiguration.getIpAddress().getAddress()
                    instanceof Inet4Address) {
                info.ipAddress = Inet4AddressUtils.inet4AddressToIntHTL(
                        (Inet4Address) dhcpResults.baseConfiguration.getIpAddress().getAddress());
            }

            if (dhcpResults.baseConfiguration.getGateway() != null) {
                info.gateway = Inet4AddressUtils.inet4AddressToIntHTL(
                        (Inet4Address) dhcpResults.baseConfiguration.getGateway());
            }

            int dnsFound = 0;
            for (InetAddress dns : dhcpResults.baseConfiguration.getDnsServers()) {
                if (dns instanceof Inet4Address) {
                    if (dnsFound == 0) {
                        info.dns1 = Inet4AddressUtils.inet4AddressToIntHTL((Inet4Address) dns);
                    } else {
                        info.dns2 = Inet4AddressUtils.inet4AddressToIntHTL((Inet4Address) dns);
                    }
                    if (++dnsFound > 1) break;
                }
            }
        }
        String serverAddress = dhcpResults.serverAddress;
        if (serverAddress != null) {
            InetAddress serverInetAddress = InetAddresses.parseNumericAddress(serverAddress);
            info.serverAddress =
                    Inet4AddressUtils.inet4AddressToIntHTL((Inet4Address) serverInetAddress);
        }
        info.leaseDuration = dhcpResults.leaseDuration;

        return info;
    }

    /**
     * enable TDLS for the local NIC to remote NIC
     * The APPs don't know the remote MAC address to identify NIC though,
     * so we need to do additional work to find it from remote IP address
     */

    private static class TdlsTaskParams {
        String mRemoteIpAddress;
        boolean mEnable;
    }

    private class TdlsTask extends AsyncTask<TdlsTaskParams, Integer, Integer> {
        @Override
        protected Integer doInBackground(TdlsTaskParams... params) {

            // Retrieve parameters for the call
            TdlsTaskParams param = params[0];
            String remoteIpAddress = param.mRemoteIpAddress.trim();
            boolean enable = param.mEnable;

            // Get MAC address of Remote IP
            String macAddress = null;

            try (BufferedReader reader = new BufferedReader(new FileReader("/proc/net/arp"))) {
                // Skip over the line bearing column titles
                reader.readLine();

                String line;
                while ((line = reader.readLine()) != null) {
                    String[] tokens = line.split("[ ]+");
                    if (tokens.length < 6) {
                        continue;
                    }

                    // ARP column format is
                    // Address HWType HWAddress Flags Mask IFace
                    String ip = tokens[0];
                    String mac = tokens[3];

                    if (TextUtils.equals(remoteIpAddress, ip)) {
                        macAddress = mac;
                        break;
                    }
                }

                if (macAddress == null) {
                    Log.w(TAG, "Did not find remoteAddress {" + remoteIpAddress + "} in "
                            + "/proc/net/arp");
                } else {
                    enableTdlsWithMacAddress(macAddress, enable);
                }

            } catch (FileNotFoundException e) {
                Log.e(TAG, "Could not open /proc/net/arp to lookup mac address");
            } catch (IOException e) {
                Log.e(TAG, "Could not read /proc/net/arp to lookup mac address");
            }
            return 0;
        }
    }

    @Override
    public void enableTdls(String remoteAddress, boolean enable) {
        if (remoteAddress == null) {
          throw new IllegalArgumentException("remoteAddress cannot be null");
        }
        mLog.info("enableTdls uid=% enable=%").c(Binder.getCallingUid()).c(enable).flush();
        TdlsTaskParams params = new TdlsTaskParams();
        params.mRemoteIpAddress = remoteAddress;
        params.mEnable = enable;
        mLastCallerInfoManager.put(WifiManager.API_SET_TDLS_ENABLED, Process.myTid(),
                Binder.getCallingUid(), Binder.getCallingPid(), "<unknown>", enable);
        new TdlsTask().execute(params);
    }

    /**
     * See {@link WifiManager#setTdlsEnabled(InetAddress, boolean, Executor, Consumer)}
     */
    @Override
    public void enableTdlsWithRemoteIpAddress(String remoteAddress, boolean enable,
            @NonNull IBooleanListener listener) {
        if (remoteAddress == null) {
            throw new NullPointerException("remoteAddress cannot be null");
        }
        if (listener == null) {
            throw new NullPointerException("listener should not be null");
        }

        mLog.info("enableTdlsWithRemoteIpAddress uid=% enable=%")
                .c(Binder.getCallingUid()).c(enable).flush();
        mLastCallerInfoManager.put(WifiManager.API_SET_TDLS_ENABLED,
                Process.myTid(), Binder.getCallingUid(), Binder.getCallingPid(), "<unknown>",
                enable);

        mWifiThreadRunner.post(() -> {
            try {
                listener.onResult(
                        mActiveModeWarden.getPrimaryClientModeManager()
                                .enableTdlsWithRemoteIpAddress(remoteAddress, enable));
            } catch (RemoteException e) {
                Log.e(TAG, e.getMessage(), e);
            }
        }, TAG + "#enableTdlsWithRemoteIpAddress");
    }

    @Override
    public void enableTdlsWithMacAddress(String remoteMacAddress, boolean enable) {
        mLog.info("enableTdlsWithMacAddress uid=% enable=%")
                .c(Binder.getCallingUid())
                .c(enable)
                .flush();
        if (remoteMacAddress == null) {
          throw new IllegalArgumentException("remoteMacAddress cannot be null");
        }
        mLastCallerInfoManager.put(WifiManager.API_SET_TDLS_ENABLED_WITH_MAC_ADDRESS,
                Process.myTid(), Binder.getCallingUid(), Binder.getCallingPid(), "<unknown>",
                enable);
        mWifiThreadRunner.post(() ->
                mActiveModeWarden.getPrimaryClientModeManager().enableTdls(
                        remoteMacAddress, enable), TAG + "#enableTdlsWithMacAddress");
    }

    /**
     * See {@link WifiManager#setTdlsEnabledWithMacAddress(String, boolean, Executor, Consumer)}
     */
    @Override
    public void enableTdlsWithRemoteMacAddress(String remoteMacAddress, boolean enable,
            @NonNull IBooleanListener listener) {
        if (remoteMacAddress == null) {
            throw new NullPointerException("remoteAddress cannot be null");
        }
        if (listener == null) {
            throw new NullPointerException("listener should not be null");
        }

        mLog.info("enableTdlsWithRemoteMacAddress uid=% enable=%")
                .c(Binder.getCallingUid()).c(enable).flush();
        mLastCallerInfoManager.put(
                WifiManager.API_SET_TDLS_ENABLED_WITH_MAC_ADDRESS,
                Process.myTid(), Binder.getCallingUid(), Binder.getCallingPid(), "<unknown>",
                enable);

        mWifiThreadRunner.post(() -> {
            try {
                listener.onResult(
                        mActiveModeWarden.getPrimaryClientModeManager()
                                .enableTdls(remoteMacAddress, enable));
            } catch (RemoteException e) {
                Log.e(TAG, e.getMessage(), e);
            }
        }, TAG + "#enableTdlsWithRemoteMacAddress");
    }

    /**
     * See {@link WifiManager#isTdlsOperationCurrentlyAvailable(Executor, Consumer)}
     */
    @Override
    public void isTdlsOperationCurrentlyAvailable(@NonNull IBooleanListener listener) {
        if (listener == null) {
            throw new NullPointerException("listener should not be null");
        }
        mWifiThreadRunner.post(() -> {
            try {
                listener.onResult(
                        mActiveModeWarden.getPrimaryClientModeManager()
                                .isTdlsOperationCurrentlyAvailable());
            } catch (RemoteException e) {
                Log.e(TAG, e.getMessage(), e);
            }
        }, TAG + "#isTdlsOperationCurrentlyAvailable");
    }

    /**
     *  See {@link WifiManager#getMaxSupportedConcurrentTdlsSessions(Executor, Consumer)}
     */
    @Override
    @RequiresApi(Build.VERSION_CODES.UPSIDE_DOWN_CAKE)
    public void getMaxSupportedConcurrentTdlsSessions(@NonNull IIntegerListener listener) {
        if (!SdkLevel.isAtLeastU()) {
            throw new UnsupportedOperationException("SDK level too old");
        }
        if (listener == null) {
            throw new NullPointerException("listener should not be null");
        }
        mWifiThreadRunner.post(() -> {
            try {
                listener.onResult(
                        mActiveModeWarden.getPrimaryClientModeManager()
                                .getMaxSupportedConcurrentTdlsSessions());
            } catch (RemoteException e) {
                Log.e(TAG, e.getMessage(), e);
            }
        }, TAG + "#getMaxSupportedConcurrentTdlsSessions");
    }

    /**
     *  See {@link WifiManager#getNumberOfEnabledTdlsSessions(Executor, Consumer)}
     */
    @Override
    public void getNumberOfEnabledTdlsSessions(@NonNull IIntegerListener listener) {
        if (listener == null) {
            throw new NullPointerException("listener should not be null");
        }
        mWifiThreadRunner.post(() -> {
            try {
                listener.onResult(
                        mActiveModeWarden.getPrimaryClientModeManager()
                                .getNumberOfEnabledTdlsSessions());
            } catch (RemoteException e) {
                Log.e(TAG, e.getMessage(), e);
            }
        }, TAG + "#getNumberOfEnabledTdlsSessions");
    }

    /**
     * Temporarily disable a network, should be trigger when user disconnect a network
     */
    @Override
    public void disableEphemeralNetwork(String network, String packageName) {
        mContext.enforceCallingOrSelfPermission(android.Manifest.permission.CHANGE_WIFI_STATE,
                "WifiService");
        int callingUid = Binder.getCallingUid();
        mWifiPermissionsUtil.checkPackage(callingUid, packageName);
        if (!isPrivileged(Binder.getCallingPid(), callingUid)) {
            mLog.info("disableEphemeralNetwork not allowed for uid=%").c(callingUid).flush();
            return;
        }
        mLog.info("disableEphemeralNetwork uid=%").c(callingUid).flush();
        mWifiThreadRunner.post(() -> mWifiConfigManager.userTemporarilyDisabledNetwork(network,
                callingUid), TAG + "#disableEphemeralNetwork");
    }

    private void removeAppStateInternal(int uid, @NonNull String pkgName) {
        ApplicationInfo ai = new ApplicationInfo();
        ai.packageName = pkgName;
        ai.uid = uid;
        mWifiConfigManager.removeNetworksForApp(ai);
        mScanRequestProxy.clearScanRequestTimestampsForApp(pkgName, uid);

        // Remove all suggestions from the package.
        mWifiNetworkSuggestionsManager.removeApp(pkgName);
        mWifiInjector.getWifiNetworkFactory().removeApp(pkgName);

        // Remove all Passpoint profiles from package.
        mWifiInjector.getPasspointManager().removePasspointProviderWithPackage(
                pkgName);
    }

    private void registerForBroadcasts() {
        IntentFilter intentFilter = new IntentFilter();
        intentFilter.addAction(Intent.ACTION_PACKAGE_FULLY_REMOVED);
        intentFilter.addAction(Intent.ACTION_PACKAGE_CHANGED);
        intentFilter.addAction(Intent.ACTION_PACKAGE_REMOVED);
        intentFilter.addDataScheme("package");
        mContext.registerReceiver(
                new BroadcastReceiver() {
                    @Override
                    public void onReceive(Context context, Intent intent) {
                        int uid = intent.getIntExtra(Intent.EXTRA_UID, -1);
                        Uri uri = intent.getData();
                        if (uid == -1 || uri == null) {
                            Log.e(TAG, "Uid or Uri is missing for action:" + intent.getAction());
                            return;
                        }
                        String pkgName = uri.getSchemeSpecificPart();
                        PackageManager pm = context.getPackageManager();
                        PackageInfo packageInfo = null;
                        try {
                            packageInfo = pm.getPackageInfo(pkgName, 0);
                        } catch (PackageManager.NameNotFoundException e) {
                            Log.w(TAG, "Couldn't get PackageInfo for package:" + pkgName);
                        }
                        // If app is updating or replacing, just ignore
                        if (intent.getAction().equals(Intent.ACTION_PACKAGE_REMOVED)
                                && intent.getBooleanExtra(Intent.EXTRA_REPLACING, false)) {
                            return;
                        }
                        // If package is not removed or disabled, just ignore.
                        if (packageInfo != null
                                && packageInfo.applicationInfo != null
                                && packageInfo.applicationInfo.enabled) {
                            return;
                        }
                        Log.d(TAG, "Remove settings for package:" + pkgName);
                        removeAppStateInternal(uid, pkgName);
                    }
                },
                intentFilter,
                null,
                new Handler(mWifiHandlerThread.getLooper()));
    }

    private void registerForCarrierConfigChange() {
        IntentFilter filter = new IntentFilter();
        filter.addAction(CarrierConfigManager.ACTION_CARRIER_CONFIG_CHANGED);
        mContext.registerReceiver(
                new BroadcastReceiver() {
                    @Override
                    public void onReceive(Context context, Intent intent) {
                        final int subId = SubscriptionManager.getActiveDataSubscriptionId();
                        Log.d(TAG, "ACTION_CARRIER_CONFIG_CHANGED, active subId: " + subId);
                        // Tether mode only since carrier requirement only for tethered SoftAp.
                        mTetheredSoftApTracker
                                .updateSoftApCapabilityWhenCarrierConfigChanged(subId);
                        mActiveModeWarden.updateSoftApCapability(
                                mTetheredSoftApTracker.getSoftApCapability(),
                                WifiManager.IFACE_IP_MODE_TETHERED);
                    }
                },
                filter,
                null,
                new Handler(mWifiHandlerThread.getLooper()));

        WifiPhoneStateListener phoneStateListener = new WifiPhoneStateListener(
                mWifiHandlerThread.getLooper());

        mContext.getSystemService(TelephonyManager.class).listen(
                phoneStateListener, PhoneStateListener.LISTEN_ACTIVE_DATA_SUBSCRIPTION_ID_CHANGE);
    }

    @Override
    public int handleShellCommand(@NonNull ParcelFileDescriptor in,
            @NonNull ParcelFileDescriptor out, @NonNull ParcelFileDescriptor err,
            @NonNull String[] args) {
        if (!mIsBootComplete) {
            Log.w(TAG, "Received shell command when boot is not complete!");
            return -1;
        }

        WifiShellCommand shellCommand =  mWifiInjector.makeWifiShellCommand(this);
        return shellCommand.exec(this, in.getFileDescriptor(), out.getFileDescriptor(),
                err.getFileDescriptor(), args);
    }


    private void updateWifiMetrics() {
        mWifiMetrics.updateSavedNetworks(mWifiConfigManager.getSavedNetworks(WIFI_UID));
        mActiveModeWarden.updateMetrics();
        mPasspointManager.updateMetrics();
        boolean isNonPersistentMacRandEnabled = mFrameworkFacade.getIntegerSetting(mContext,
                WifiConfigManager.NON_PERSISTENT_MAC_RANDOMIZATION_FEATURE_FORCE_ENABLE_FLAG, 0)
                == 1 ? true : false;
        mWifiMetrics.setNonPersistentMacRandomizationForceEnabled(isNonPersistentMacRandEnabled);
        mWifiMetrics.setIsScanningAlwaysEnabled(
                mSettingsStore.isScanAlwaysAvailableToggleEnabled());
        mWifiMetrics.setVerboseLoggingEnabled(mVerboseLoggingEnabled);
        mWifiMetrics.setWifiWakeEnabled(mWifiInjector.getWakeupController().isEnabled());
    }

    @Override
    protected void dump(FileDescriptor fd, PrintWriter pw, String[] args) {
        if (mContext.checkCallingOrSelfPermission(android.Manifest.permission.DUMP)
                != PERMISSION_GRANTED) {
            pw.println("Permission Denial: can't dump WifiService from from pid="
                    + Binder.getCallingPid()
                    + ", uid=" + Binder.getCallingUid());
            return;
        }
        if (!mIsWifiServiceStarted) {
            pw.println("Wifi Service is not started. no dump available");
            return;
        }
        mWifiThreadRunner.run(() -> {
            String arg0 = args != null && args.length > 0 ? args[0] : null;
            if (WifiMetrics.PROTO_DUMP_ARG.equals(arg0)) {
                // WifiMetrics proto bytes were requested. Dump only these.
                updateWifiMetrics();
                mWifiMetrics.dump(fd, pw, args);
            } else if (IpClientUtil.DUMP_ARG.equals(arg0)) {
                // IpClient dump was requested. Pass it along and take no further action.
                String[] ipClientArgs = new String[args.length - 1];
                System.arraycopy(args, 1, ipClientArgs, 0, ipClientArgs.length);
                mActiveModeWarden.getPrimaryClientModeManager().dumpIpClient(fd, pw, ipClientArgs);
            } else if (WifiScoreReport.DUMP_ARG.equals(arg0)) {
                mActiveModeWarden.getPrimaryClientModeManager().dumpWifiScoreReport(fd, pw, args);
            } else if (WifiScoreCard.DUMP_ARG.equals(arg0)) {
                WifiScoreCard wifiScoreCard = mWifiInjector.getWifiScoreCard();
                String networkListBase64 = wifiScoreCard.getNetworkListBase64(true);
                pw.println(networkListBase64);
            } else {
                pw.println("Verbose logging is " + (mVerboseLoggingEnabled ? "on" : "off"));
                pw.println("mVerboseLoggingLevel " + mVerboseLoggingLevel);
                pw.println("Stay-awake conditions: " + mFacade.getIntegerSetting(
                        mContext, Settings.Global.STAY_ON_WHILE_PLUGGED_IN, 0));
                pw.println("mInIdleMode " + mInIdleMode);
                pw.println("mScanPending " + mScanPending);
                pw.println("SupportedFeatures:" + Long.toHexString(getSupportedFeaturesInternal()));
                pw.println("SettingsStore:");
                mSettingsStore.dump(fd, pw, args);
                mActiveModeWarden.dump(fd, pw, args);
                mMakeBeforeBreakManager.dump(fd, pw, args);
                pw.println();
                mWifiInjector.getInterfaceConflictManager().dump(fd, pw, args);
                pw.println();
                mWifiTrafficPoller.dump(fd, pw, args);
                pw.println();
                pw.println("Locks held:");
                mWifiLockManager.dump(pw);
                pw.println();
                mWifiMulticastLockManager.dump(pw);
                pw.println();
                WifiScoreCard wifiScoreCard = mWifiInjector.getWifiScoreCard();
                String networkListBase64 = wifiScoreCard.getNetworkListBase64(true);
                pw.println("WifiScoreCard:");
                pw.println(networkListBase64);

                updateWifiMetrics();
                mWifiMetrics.dump(fd, pw, args);

                pw.println();
                mWifiNetworkSuggestionsManager.dump(fd, pw, args);
                pw.println();
                mWifiBackupRestore.dump(fd, pw, args);
                pw.println();
                mBackupRestoreController.dump(fd, pw, args);
                pw.println();
                pw.println("ScoringParams: " + mWifiInjector.getScoringParams());
                pw.println();
                mSettingsConfigStore.dump(fd, pw, args);
                pw.println();
                mCountryCode.dump(fd, pw, args);
                mWifiInjector.getWifiNetworkFactory().dump(fd, pw, args);
                mWifiInjector.getUntrustedWifiNetworkFactory().dump(fd, pw, args);
                mWifiInjector.getOemWifiNetworkFactory().dump(fd, pw, args);
                mWifiInjector.getRestrictedWifiNetworkFactory().dump(fd, pw, args);
                mWifiInjector.getMultiInternetWifiNetworkFactory().dump(fd, pw, args);
                mWifiInjector.getSsidTranslator().dump(pw);
                pw.println("Wlan Wake Reasons:" + mWifiNative.getWlanWakeReasonCount());
                pw.println();
                mWifiConfigManager.dump(fd, pw, args);
                pw.println();
                pw.println("WifiApConfigStore config: " + mWifiApConfigStore.getApConfiguration());
                pw.println();
                mPasspointManager.dump(pw);
                mWifiInjector.getPasspointNetworkNominateHelper().dump(pw);
                pw.println();
                mWifiInjector.getWifiDiagnostics().captureBugReportData(
                        WifiDiagnostics.REPORT_REASON_USER_ACTION);
                mWifiInjector.getWifiDiagnostics().dump(fd, pw, args);
                mWifiConnectivityManager.dump(fd, pw, args);
                mWifiHealthMonitor.dump(fd, pw, args);
                mWifiScoreCard.dump(fd, pw, args);
                mWifiInjector.getWakeupController().dump(fd, pw, args);
                mWifiInjector.getWifiLastResortWatchdog().dump(fd, pw, args);
                mWifiInjector.getAdaptiveConnectivityEnabledSettingObserver().dump(fd, pw, args);
                mWifiInjector.getWifiGlobals().dump(fd, pw, args);
                mWifiInjector.getSarManager().dump(fd, pw, args);
                pw.println();
                mLastCallerInfoManager.dump(pw);
                pw.println();
                mWifiNative.dump(pw);
                pw.println();
                mWifiInjector.getWifiRoamingModeManager().dump(fd, pw, args);
                if (SdkLevel.isAtLeastV() && mWifiInjector.getWifiVoipDetector() != null) {
                    pw.println();
                    mWifiInjector.getWifiVoipDetector().dump(fd, pw, args);
                }
            }
        }, TAG + "#dump");
    }

    @Override
    public boolean acquireWifiLock(IBinder binder, int lockMode, String tag, WorkSource ws,
            @NonNull String packageName, Bundle extras) {
        mLog.info("acquireWifiLock uid=% lockMode=% packageName=%")
                .c(Binder.getCallingUid())
                .c(lockMode).c(getPackageName(extras)).flush();

        if (packageName == null) {
            throw new NullPointerException("Package name should not be null");
        }

        // Check on permission to make this call
        mContext.enforceCallingOrSelfPermission(android.Manifest.permission.WAKE_LOCK, null);

        // If no UID is provided in worksource, use the calling UID
        WorkSource updatedWs = (ws == null || ws.isEmpty())
                ? new WorkSource(Binder.getCallingUid(), packageName) : ws;

        if (!WifiLockManager.isValidLockMode(lockMode)) {
            throw new IllegalArgumentException("lockMode =" + lockMode);
        }

        return mWifiThreadRunner.call(() ->
                mWifiLockManager.acquireWifiLock(lockMode, tag, binder, updatedWs), false,
                TAG + "#acquireWifiLock");
    }

    @Override
    public void updateWifiLockWorkSource(IBinder binder, WorkSource ws, String packageName,
            Bundle extras) {
        mLog.info("updateWifiLockWorkSource uid=% package name=%")
                .c(Binder.getCallingUid())
                .c(getPackageName(extras)).flush();

        // Check on permission to make this call
        mContext.enforceCallingOrSelfPermission(
                android.Manifest.permission.UPDATE_DEVICE_STATS, null);

        // If no UID is provided in worksource, use the calling UID
        WorkSource updatedWs = (ws == null || ws.isEmpty())
                ? new WorkSource(Binder.getCallingUid(), packageName) : ws;

        mWifiThreadRunner.run(() ->
                mWifiLockManager.updateWifiLockWorkSource(binder, updatedWs),
                TAG + "#updateWifiLockWorkSource");
    }

    @Override
    public boolean releaseWifiLock(IBinder binder) {
        mLog.info("releaseWifiLock uid=%").c(Binder.getCallingUid()).flush();

        // Check on permission to make this call
        mContext.enforceCallingOrSelfPermission(android.Manifest.permission.WAKE_LOCK, null);

        return mWifiThreadRunner.call(() ->
                mWifiLockManager.releaseWifiLock(binder), false,
                TAG + "#releaseWifiLock");
    }

    @Override
    public void initializeMulticastFiltering() {
        enforceMulticastChangePermission();
        mLog.info("initializeMulticastFiltering uid=%").c(Binder.getCallingUid()).flush();
        mWifiMulticastLockManager.initializeFiltering();
    }

    @Override
    public void acquireMulticastLock(IBinder binder, String tag) {
        enforceMulticastChangePermission();
        mLog.info("acquireMulticastLock uid=% tag=%").c(Binder.getCallingUid()).c(tag).flush();
        mWifiMulticastLockManager.acquireLock(binder, tag);
    }

    @Override
    public void releaseMulticastLock(String tag) {
        enforceMulticastChangePermission();
        mLog.info("releaseMulticastLock uid=% tag=%").c(Binder.getCallingUid()).c(tag).flush();
        mWifiMulticastLockManager.releaseLock(tag);
    }

    @Override
    public boolean isMulticastEnabled() {
        enforceAccessPermission();
        if (mVerboseLoggingEnabled) {
            mLog.info("isMulticastEnabled uid=%").c(Binder.getCallingUid()).flush();
        }
        return mWifiMulticastLockManager.isMulticastEnabled();
    }

    @Override
    public void enableVerboseLogging(int verbose) {
        enforceAccessPermission();
        if (!checkNetworkSettingsPermission(Binder.getCallingPid(), Binder.getCallingUid())
                && mContext.checkPermission(android.Manifest.permission.DUMP,
                Binder.getCallingPid(), Binder.getCallingUid()) != PERMISSION_GRANTED) {
            throw new SecurityException("Caller has neither NETWORK_SETTING nor dump permissions");
        }
        mLog.info("enableVerboseLogging uid=% verbose=%")
                .c(Binder.getCallingUid())
                .c(verbose).flush();
        boolean enabled = verbose == WifiManager.VERBOSE_LOGGING_LEVEL_ENABLED
                || verbose == WifiManager.VERBOSE_LOGGING_LEVEL_ENABLED_SHOW_KEY;
        mSettingsConfigStore.put(WIFI_VERBOSE_LOGGING_ENABLED, enabled);
        mSettingsConfigStore.put(
                WIFI_AWARE_VERBOSE_LOGGING_ENABLED,
                enabled || verbose == VERBOSE_LOGGING_LEVEL_WIFI_AWARE_ENABLED_ONLY);
        onVerboseLoggingStatusChanged(enabled);
        enableVerboseLoggingInternal(verbose);
    }

    private void onVerboseLoggingStatusChanged(boolean enabled) {
        synchronized (mRegisteredWifiLoggingStatusListeners) {
            int itemCount = mRegisteredWifiLoggingStatusListeners.beginBroadcast();
            try {
                for (int i = 0; i < itemCount; i++) {
                    try {
                        mRegisteredWifiLoggingStatusListeners
                                .getBroadcastItem(i)
                                .onStatusChanged(enabled);
                    } catch (RemoteException e) {
                        Log.e(TAG, "onVerboseLoggingStatusChanged: RemoteException -- ", e);
                    }
                }
            } finally {
                mRegisteredWifiLoggingStatusListeners.finishBroadcast();
            }
        }
    }

    private void updateVerboseLoggingEnabled() {
        final int verboseAlwaysOnLevel = mContext.getResources().getInteger(
                R.integer.config_wifiVerboseLoggingAlwaysOnLevel);
        mVerboseLoggingEnabled = WifiManager.VERBOSE_LOGGING_LEVEL_ENABLED == mVerboseLoggingLevel
                || WifiManager.VERBOSE_LOGGING_LEVEL_ENABLED_SHOW_KEY == mVerboseLoggingLevel
                || mFrameworkFacade.isVerboseLoggingAlwaysOn(verboseAlwaysOnLevel,
                mBuildProperties);
    }

    private void enableVerboseLoggingInternal(int verboseLoggingLevel) {
        if (verboseLoggingLevel == WifiManager.VERBOSE_LOGGING_LEVEL_ENABLED_SHOW_KEY
                && mBuildProperties.isUserBuild()) {
            throw new SecurityException(TAG + ": Not allowed for the user build.");
        }
        mVerboseLoggingLevel = verboseLoggingLevel;

        // Update wifi globals before sending the verbose logging change.
        mWifiThreadRunner.removeCallbacks(mAutoDisableShowKeyVerboseLoggingModeRunnable);
        mWifiGlobals.setVerboseLoggingLevel(verboseLoggingLevel);
        if (WifiManager.VERBOSE_LOGGING_LEVEL_ENABLED_SHOW_KEY == mVerboseLoggingLevel) {
            mWifiThreadRunner.postDelayed(mAutoDisableShowKeyVerboseLoggingModeRunnable,
                    AUTO_DISABLE_SHOW_KEY_COUNTDOWN_MILLIS,
                    TAG + "#AutoDisableShowKeyVerboseLoggingMode");
        }
        updateVerboseLoggingEnabled();
        final boolean halVerboseEnabled =
                WifiManager.VERBOSE_LOGGING_LEVEL_ENABLED == mVerboseLoggingLevel
                        || WifiManager.VERBOSE_LOGGING_LEVEL_ENABLED_SHOW_KEY
                        == mVerboseLoggingLevel;
        mAfcManager.enableVerboseLogging(mVerboseLoggingEnabled);
        mActiveModeWarden.enableVerboseLogging(mVerboseLoggingEnabled);
        mWifiLockManager.enableVerboseLogging(mVerboseLoggingEnabled);
        mWifiMulticastLockManager.enableVerboseLogging(mVerboseLoggingEnabled);
        mWifiInjector.enableVerboseLogging(mVerboseLoggingEnabled, halVerboseEnabled);
        mWifiInjector.getSarManager().enableVerboseLogging(mVerboseLoggingEnabled);
        mWifiThreadRunner.mVerboseLoggingEnabled = mVerboseLoggingEnabled;
        WifiScanner wifiScanner = mWifiInjector.getWifiScanner();
        if (wifiScanner != null) {
            wifiScanner.enableVerboseLogging(mVerboseLoggingEnabled);
        }
        ApConfigUtil.enableVerboseLogging(mVerboseLoggingEnabled);
        mApplicationQosPolicyRequestHandler.enableVerboseLogging(mVerboseLoggingEnabled);
        mWifiSettingsBackupRestore.enableVerboseLogging(mVerboseLoggingEnabled);
        mBackupRestoreController.enableVerboseLogging(mVerboseLoggingEnabled);
        if (SdkLevel.isAtLeastV() && mWifiInjector.getWifiVoipDetector() != null) {
            mWifiInjector.getWifiVoipDetector().enableVerboseLogging(mVerboseLoggingEnabled);
        }
    }

    @Override
    public int getVerboseLoggingLevel() {
        if (mVerboseLoggingEnabled) {
            mLog.info("getVerboseLoggingLevel uid=%").c(Binder.getCallingUid()).flush();
        }
        return mVerboseLoggingLevel;
    }

    private Runnable mAutoDisableShowKeyVerboseLoggingModeRunnable = new Runnable() {
        @Override
        public void run() {
            // If still enabled, fallback to the regular verbose logging mode.
            if (mVerboseLoggingEnabled) {
                enableVerboseLoggingInternal(WifiManager.VERBOSE_LOGGING_LEVEL_ENABLED);
            }
        }
    };

    @Override
    public void factoryReset(String packageName) {
        enforceNetworkSettingsPermission();
        if (enforceChangePermission(packageName) != MODE_ALLOWED) {
            return;
        }
        int callingUid = Binder.getCallingUid();
        mWifiPermissionsUtil.checkPackage(callingUid, packageName);
        mLog.info("factoryReset uid=%").c(callingUid).flush();
        long ident = Binder.clearCallingIdentity();
        try {
            if (mUserManager.hasUserRestrictionForUser(
                    UserManager.DISALLOW_NETWORK_RESET,
                    UserHandle.getUserHandleForUid(callingUid))) {
                return;
            }
            if (!mUserManager.hasUserRestrictionForUser(
                    UserManager.DISALLOW_CONFIG_TETHERING,
                    UserHandle.getUserHandleForUid(callingUid))) {
                // Turn mobile hotspot off
                stopSoftApInternal(WifiManager.IFACE_IP_MODE_UNSPECIFIED);
            }
            if (mUserManager.hasUserRestrictionForUser(
                    UserManager.DISALLOW_CONFIG_WIFI,
                    UserHandle.getUserHandleForUid(callingUid))) {
                return;
            }
        } finally {
            Binder.restoreCallingIdentity(ident);
        }
        // Delete all Wifi SSIDs
        mWifiThreadRunner.run(() -> {
            List<WifiConfiguration> networks = mWifiConfigManager
                    .getSavedNetworks(WIFI_UID);
            EventLog.writeEvent(0x534e4554, "231985227", -1,
                    "Remove certs for factory reset");
            for (WifiConfiguration network : networks) {
                if (network.isEnterprise()) {
                    mWifiInjector.getWifiKeyStore().removeKeys(network.enterpriseConfig, true);
                }
                mWifiConfigManager.removeNetwork(network.networkId, callingUid, packageName);
            }
        }, TAG + "#factoryReset1");
        // Delete all Passpoint configurations
        List<PasspointConfiguration> configs = mWifiThreadRunner.call(
                () -> mPasspointManager.getProviderConfigs(WIFI_UID /* ignored */, true),
                Collections.emptyList(), TAG + "#factoryReset2");
        for (PasspointConfiguration config : configs) {
            removePasspointConfigurationInternal(null, config.getUniqueId());
        }
        mWifiThreadRunner.post(
                () -> {
                    // Reset SoftApConfiguration to default configuration
                    mWifiApConfigStore.setApConfiguration(null);
                    mPasspointManager.clearAnqpRequestsAndFlushCache();
                    mWifiConfigManager.clearUserTemporarilyDisabledList();
                    mWifiConfigManager.removeAllEphemeralOrPasspointConfiguredNetworks();
                    mWifiInjector.getWifiNetworkFactory().clear();
                    mWifiNetworkSuggestionsManager.clear();
                    mWifiInjector.getWifiScoreCard().clear();
                    mWifiHealthMonitor.clear();
                    mWifiCarrierInfoManager.clear();
                    notifyFactoryReset();
                    mContext.resetResourceCache();
                }, TAG + "#factoryReset3");
    }

    /**
     * Notify the Factory Reset Event to application who may installed wifi configurations.
     */
    private void notifyFactoryReset() {
        Intent intent = new Intent(WifiManager.ACTION_NETWORK_SETTINGS_RESET);

        // Retrieve list of broadcast receivers for this broadcast & send them directed broadcasts
        // to wake them up (if they're in background).
        List<ResolveInfo> resolveInfos =
                mContext.getPackageManager().queryBroadcastReceiversAsUser(
                        intent, 0,
                        UserHandle.of(mWifiInjector.getWifiPermissionsWrapper().getCurrentUser()));
        if (resolveInfos == null || resolveInfos.isEmpty()) return; // No need to send broadcast.

        for (ResolveInfo resolveInfo : resolveInfos) {
            Intent intentToSend = new Intent(intent);
            intentToSend.setComponent(new ComponentName(
                    resolveInfo.activityInfo.applicationInfo.packageName,
                    resolveInfo.activityInfo.name));
            mContext.sendBroadcastAsUser(intentToSend, UserHandle.CURRENT,
                    android.Manifest.permission.NETWORK_CARRIER_PROVISIONING);
        }
    }

    @Override
    public Network getCurrentNetwork() {
        if (!isSettingsOrSuw(Binder.getCallingPid(), Binder.getCallingUid())) {
            throw new SecurityException(TAG + ": Permission denied");
        }
        if (mVerboseLoggingEnabled) {
            mLog.info("getCurrentNetwork uid=%").c(Binder.getCallingUid()).flush();
        }
        return mActiveModeWarden.getCurrentNetwork();
    }

    public static String toHexString(String s) {
        if (s == null) {
            return "null";
        }
        StringBuilder sb = new StringBuilder();
        sb.append('\'').append(s).append('\'');
        for (int n = 0; n < s.length(); n++) {
            sb.append(String.format(" %02x", s.charAt(n) & 0xffff));
        }
        return sb.toString();
    }

    /**
     * Retrieve the data to be backed to save the current state.
     *
     * The data includes:
     * 1. Wifi Settings (WifiSettingsConfigStore)
     * 2. WifiConfiguration/IpConfiguration (original backup by retrieveBackupData)
     * 3. SoftApConfiguration (original backup by retrieveSoftApBackupData)
     *
     * @param listener the listener to be used to receive backup data.
     */
    @Override
    public void retrieveWifiBackupData(IByteArrayListener listener) {
        if (!SdkLevel.isAtLeastV()) {
            throw new UnsupportedOperationException("SDK level too old");
        }
        enforceNetworkSettingsPermission();
        mLog.info("retrieveWifiBackupData uid=%").c(Binder.getCallingUid()).flush();
        if (listener == null) {
            throw new IllegalArgumentException("listener should not be null");
        }
        mWifiThreadRunner.post(() -> {
            try {
                listener.onResult(mBackupRestoreController.retrieveBackupData());
            } catch (RemoteException e) {
                Log.e(TAG, e.getMessage(), e);
            }
        }, TAG + "#retrieveWifiBackupData");
    }

    /**
     * Restore state from the backed up data.
     *
     * The api will guarantee the device would not damage when adding new XML tag.
     *
     * @param data Raw byte stream of the backed up data.
     */
    @Override
    public void restoreWifiBackupData(byte[] data) {
        if (!SdkLevel.isAtLeastV()) {
            throw new UnsupportedOperationException("SDK level too old");
        }
        enforceNetworkSettingsPermission();
        mWifiThreadRunner.post(() -> {
            mLog.info("restoreWifiBackupData uid=%").c(Binder.getCallingUid()).flush();
            mBackupRestoreController.parserBackupDataAndDispatch(data);
        }, TAG + "#restoreWifiBackupData");
    }

    /**
     * Retrieve the data to be backed to save the current state.
     *
     * @return  Raw byte stream of the data to be backed up.
     */
    @Override
    public byte[] retrieveBackupData() {
        enforceNetworkSettingsPermission();
        mLog.info("retrieveBackupData uid=%").c(Binder.getCallingUid()).flush();
        Log.d(TAG, "Retrieving backup data");
        List<WifiConfiguration> wifiConfigurations = mWifiThreadRunner.call(
                () -> mWifiConfigManager.getConfiguredNetworksWithPasswords(), null,
                TAG + "#retrieveBackupData");
        byte[] backupData =
                mWifiBackupRestore.retrieveBackupDataFromConfigurations(wifiConfigurations);
        Log.d(TAG, "Retrieved backup data");
        return backupData;
    }

    /**
     * Helper method to restore networks retrieved from backup data.
     *
     * @param configurations list of WifiConfiguration objects parsed from the backup data.
     */
    @VisibleForTesting
    void restoreNetworks(List<WifiConfiguration> configurations) {
        if (configurations == null) {
            Log.w(TAG, "No wifi configuration to restore.");
            return;
        }
        int callingUid = Binder.getCallingUid();
        if (configurations.isEmpty()) return;
        mWifiThreadRunner.post(() -> {
            boolean notOverrideExisting = CompatChanges
                    .isChangeEnabled(NOT_OVERRIDE_EXISTING_NETWORKS_ON_RESTORE, callingUid);
            int networkId;
            for (WifiConfiguration configuration : configurations) {
                if (notOverrideExisting) {
                    networkId = mWifiConfigManager.addNetwork(configuration, callingUid)
                            .getNetworkId();
                } else {
                    networkId = mWifiConfigManager.addOrUpdateNetwork(configuration, callingUid)
                            .getNetworkId();
                }
                if (networkId == WifiConfiguration.INVALID_NETWORK_ID) {
                    Log.e(TAG, "Restore network failed: "
                            + configuration.getProfileKey() + ", network might already exist in the"
                            + " database");
                } else {
                    // Enable all networks restored.
                    mWifiConfigManager.enableNetwork(networkId, false, callingUid, null);
                    // Restore auto-join param.
                    mWifiConfigManager.allowAutojoin(networkId, configuration.allowAutojoin);
                }
            }
        }, TAG + "#restoreNetworks");
    }

    /**
     * Restore state from the backed up data.
     *
     * @param data Raw byte stream of the backed up data.
     */
    @Override
    public void restoreBackupData(byte[] data) {
        enforceNetworkSettingsPermission();
        mLog.info("restoreBackupData uid=%").c(Binder.getCallingUid()).flush();
        Log.d(TAG, "Restoring backup data");
        restoreNetworks(mWifiBackupRestore.retrieveConfigurationsFromBackupData(data));
    }

    /**
     * Retrieve the soft ap config data to be backed to save current config data.
     *
     * @return  Raw byte stream of the data to be backed up.
     */
    @Override
    public byte[] retrieveSoftApBackupData() {
        enforceNetworkSettingsPermission();
        mLog.info("retrieveSoftApBackupData uid=%").c(Binder.getCallingUid()).flush();
        SoftApConfiguration config = mWifiThreadRunner.call(mWifiApConfigStore::getApConfiguration,
                new SoftApConfiguration.Builder().build(), TAG + "#retrieveSoftApBackupData");
        byte[] backupData =
                mSoftApBackupRestore.retrieveBackupDataFromSoftApConfiguration(config);
        Log.d(TAG, "Retrieved soft ap backup data");
        return backupData;
    }

    /**
     * Restore soft ap config from the backed up data.
     *
     * @param data Raw byte stream of the backed up data.
     * @return restored SoftApConfiguration or Null if data is invalid.
     */
    @Override
    public SoftApConfiguration restoreSoftApBackupData(byte[] data) {
        enforceNetworkSettingsPermission();
        mLog.info("restoreSoftApBackupData uid=%").c(Binder.getCallingUid()).flush();
        SoftApConfiguration softApConfig =
                mSoftApBackupRestore.retrieveSoftApConfigurationFromBackupData(data);
        if (softApConfig != null) {
            mWifiApConfigStore.setApConfiguration(
                    mWifiApConfigStore.resetToDefaultForUnsupportedConfig(
                            mWifiApConfigStore.upgradeSoftApConfiguration(softApConfig)));
            Log.d(TAG, "Restored soft ap backup data");
        }
        return softApConfig;
    }

    /**
     * Restore state from the older supplicant back up data. The old backup data was essentially a
     * backup of wpa_supplicant.conf & ipconfig.txt file.
     *
     * @param supplicantData Raw byte stream of wpa_supplicant.conf
     * @param ipConfigData Raw byte stream of ipconfig.txt
     */
    @Override
    public void restoreSupplicantBackupData(byte[] supplicantData, byte[] ipConfigData) {
        enforceNetworkSettingsPermission();
        mLog.trace("restoreSupplicantBackupData uid=%").c(Binder.getCallingUid()).flush();
        Log.d(TAG, "Restoring supplicant backup data");
        restoreNetworks(mWifiBackupRestore.retrieveConfigurationsFromSupplicantBackupData(
                supplicantData, ipConfigData));
    }

    /**
     * Starts subscription provisioning with a provider.
     *
     * @param provider {@link OsuProvider} the provider to provision with
     * @param callback {@link IProvisioningCallback} the callback object to inform status
     */
    @Override
    public void startSubscriptionProvisioning(OsuProvider provider,
            IProvisioningCallback callback) {
        if (provider == null) {
            throw new IllegalArgumentException("Provider must not be null");
        }
        if (callback == null) {
            throw new IllegalArgumentException("Callback must not be null");
        }
        if (!isSettingsOrSuw(Binder.getCallingPid(), Binder.getCallingUid())) {
            throw new SecurityException(TAG + ": Permission denied");
        }
        final int uid = Binder.getCallingUid();
        mLog.trace("startSubscriptionProvisioning uid=%").c(uid).flush();
        if (getPrimaryClientModeManagerBlockingThreadSafe()
                .syncStartSubscriptionProvisioning(uid, provider, callback)) {
            mLog.trace("Subscription provisioning started with %")
                    .c(provider.toString()).flush();
        }
    }

    /**
     * See
     * {@link WifiManager#registerTrafficStateCallback(Executor, WifiManager.TrafficStateCallback)}
     *
     * @param callback Traffic State callback to register
     *
     * @throws SecurityException if the caller does not have permission to register a callback
     * @throws RemoteException if remote exception happens
     * @throws IllegalArgumentException if the arguments are null or invalid
     */
    @Override
    public void registerTrafficStateCallback(ITrafficStateCallback callback) {
        // verify arguments
        if (callback == null) {
            throw new IllegalArgumentException("Callback must not be null");
        }
        enforceNetworkSettingsPermission();
        if (mVerboseLoggingEnabled) {
            mLog.info("registerTrafficStateCallback uid=%").c(Binder.getCallingUid()).flush();
        }
        // Post operation to handler thread
        mWifiThreadRunner.post(() -> mWifiTrafficPoller.addCallback(callback),
                TAG + "#registerTrafficStateCallback");
    }

    /**
     * see {@link android.net.wifi.WifiManager#unregisterTrafficStateCallback(
     * WifiManager.TrafficStateCallback)}
     *
     * @param callback Traffic State callback to unregister
     *
     * @throws SecurityException if the caller does not have permission to register a callback
     */
    @Override
    public void unregisterTrafficStateCallback(ITrafficStateCallback callback) {
        enforceNetworkSettingsPermission();
        if (mVerboseLoggingEnabled) {
            mLog.info("unregisterTrafficStateCallback uid=%").c(Binder.getCallingUid()).flush();
        }
        // Post operation to handler thread
        mWifiThreadRunner.post(() -> mWifiTrafficPoller.removeCallback(callback),
                TAG + "#unregisterTrafficStateCallback");
    }

    private long getSupportedFeaturesInternal() {
        return mActiveModeWarden.getSupportedFeatureSet();
    }

    /**
     * See
     * {@link WifiManager#registerNetworkRequestMatchCallback(
     * Executor, WifiManager.NetworkRequestMatchCallback)}
     *
     * @param callback Network Request Match callback to register
     *
     * @throws SecurityException if the caller does not have permission to register a callback
     * @throws RemoteException if remote exception happens
     * @throws IllegalArgumentException if the arguments are null or invalid
     */
    @Override
    public void registerNetworkRequestMatchCallback(INetworkRequestMatchCallback callback) {
        // verify arguments
        if (callback == null) {
            throw new IllegalArgumentException("Callback must not be null");
        }
        enforceNetworkSettingsPermission();
        if (mVerboseLoggingEnabled) {
            mLog.info("registerNetworkRequestMatchCallback uid=%")
                    .c(Binder.getCallingUid()).flush();
        }
        // Post operation to handler thread
        mWifiThreadRunner.post(() ->
                mWifiInjector.getWifiNetworkFactory().addCallback(callback),
                TAG + "#registerNetworkRequestMatchCallback");
    }

    /**
     * see {@link android.net.wifi.WifiManager#unregisterNetworkRequestMatchCallback(
     * WifiManager.NetworkRequestMatchCallback)}
     *
     * @param callback Network Request Match callback to unregister
     *
     * @throws SecurityException if the caller does not have permission to register a callback
     */
    @Override
    public void unregisterNetworkRequestMatchCallback(INetworkRequestMatchCallback callback) {
        enforceNetworkSettingsPermission();
        if (mVerboseLoggingEnabled) {
            mLog.info("unregisterNetworkRequestMatchCallback uid=%")
                    .c(Binder.getCallingUid()).flush();
        }
        // Post operation to handler thread
        mWifiThreadRunner.post(() ->
                mWifiInjector.getWifiNetworkFactory().removeCallback(callback),
                TAG + "#unregisterNetworkRequestMatchCallback");
    }

    /**
     * See {@link android.net.wifi.WifiManager#addNetworkSuggestions(List)}
     *
     * @param networkSuggestions List of network suggestions to be added.
     * @param callingPackageName Package Name of the app adding the suggestions.
     * @param callingFeatureId Feature in the calling package
     * @throws SecurityException if the caller does not have permission.
     * @return One of status codes from {@link WifiManager.NetworkSuggestionsStatusCode}.
     */
    @Override
    public int addNetworkSuggestions(
            List<WifiNetworkSuggestion> networkSuggestions, String callingPackageName,
            String callingFeatureId) {
        if (enforceChangePermission(callingPackageName) != MODE_ALLOWED) {
            return WifiManager.STATUS_NETWORK_SUGGESTIONS_ERROR_APP_DISALLOWED;
        }
        int callingUid = Binder.getCallingUid();
        int callingPid = Binder.getCallingPid();

        long ident = Binder.clearCallingIdentity();
        try {
            if (SdkLevel.isAtLeastT()) {
                boolean isUserRestrictionSet = mUserManager.hasUserRestrictionForUser(
                        UserManager.DISALLOW_ADD_WIFI_CONFIG,
                        UserHandle.getUserHandleForUid(callingUid));
                boolean isCarrierApp = mWifiInjector.makeTelephonyManager()
                        .checkCarrierPrivilegesForPackageAnyPhone(callingPackageName)
                        == TelephonyManager.CARRIER_PRIVILEGE_STATUS_HAS_ACCESS;
                boolean hasPermission = !isUserRestrictionSet
                        || isCarrierApp
                        || isPrivileged(callingPid, callingUid)
                        || mWifiPermissionsUtil.isSystem(callingPackageName, callingUid)
                        || mWifiPermissionsUtil.isAdmin(callingUid, callingPackageName);
                if (!hasPermission) {
                    return WifiManager.STATUS_NETWORK_SUGGESTIONS_ERROR_RESTRICTED_BY_ADMIN;
                }
            }
        } finally {
            Binder.restoreCallingIdentity(ident);
        }

        if (mVerboseLoggingEnabled) {
            mLog.info("addNetworkSuggestions uid=%").c(callingUid).flush();
        }

        int success = mWifiThreadRunner.call(() -> mWifiNetworkSuggestionsManager.add(
                networkSuggestions, callingUid, callingPackageName, callingFeatureId),
                WifiManager.STATUS_NETWORK_SUGGESTIONS_ERROR_INTERNAL,
                TAG + "#addNetworkSuggestions");
        if (success != WifiManager.STATUS_NETWORK_SUGGESTIONS_SUCCESS) {
            Log.e(TAG, "Failed to add network suggestions");
        }
        return success;
    }

    /**
     * See {@link android.net.wifi.WifiManager#removeNetworkSuggestions(List)}
     *
     * @param networkSuggestions List of network suggestions to be removed.
     * @param callingPackageName Package Name of the app removing the suggestions.
     * @throws SecurityException if the caller does not have permission.
     * @return One of status codes from {@link WifiManager.NetworkSuggestionsStatusCode}.
     */
    @Override
    public int removeNetworkSuggestions(
            List<WifiNetworkSuggestion> networkSuggestions, String callingPackageName,
            @WifiManager.ActionAfterRemovingSuggestion int action) {
        if (enforceChangePermission(callingPackageName) != MODE_ALLOWED) {
            return WifiManager.STATUS_NETWORK_SUGGESTIONS_ERROR_APP_DISALLOWED;
        }
        if (mVerboseLoggingEnabled) {
            mLog.info("removeNetworkSuggestions uid=%").c(Binder.getCallingUid()).flush();
        }
        if (action != WifiManager.ACTION_REMOVE_SUGGESTION_DISCONNECT
                && action != WifiManager.ACTION_REMOVE_SUGGESTION_LINGER) {
            return WifiManager.STATUS_NETWORK_SUGGESTIONS_ERROR_REMOVE_INVALID;
        }
        int callingUid = Binder.getCallingUid();

        int success = mWifiThreadRunner.call(() -> mWifiNetworkSuggestionsManager.remove(
                networkSuggestions, callingUid, callingPackageName,
                action), WifiManager.STATUS_NETWORK_SUGGESTIONS_ERROR_INTERNAL,
                TAG + "#removeNetworkSuggestions");
        if (success != WifiManager.STATUS_NETWORK_SUGGESTIONS_SUCCESS) {
            Log.e(TAG, "Failed to remove network suggestions");
        }
        return success;
    }

    /**
     * See {@link android.net.wifi.WifiManager#getNetworkSuggestions()}
     * @param callingPackageName Package Name of the app getting the suggestions.
     * @return a list of network suggestions suggested by this app
     */
    @Override
    public List<WifiNetworkSuggestion> getNetworkSuggestions(String callingPackageName) {
        int callingUid = Binder.getCallingUid();
        mAppOps.checkPackage(callingUid, callingPackageName);
        enforceAccessPermission();
        if (mVerboseLoggingEnabled) {
            mLog.info("getNetworkSuggestionList uid=%").c(Binder.getCallingUid()).flush();
        }
        return mWifiThreadRunner.call(() ->
                mWifiNetworkSuggestionsManager.get(callingPackageName, callingUid),
                Collections.emptyList(), TAG + "#getNetworkSuggestions");
    }

    /**
     * Gets the factory Wi-Fi MAC addresses.
     * @throws SecurityException if the caller does not have permission.
     * @return Array of String representing Wi-Fi MAC addresses, or empty array if failed.
     */
    @Override
    public String[] getFactoryMacAddresses() {
        final int uid = Binder.getCallingUid();
        if (!mWifiPermissionsUtil.checkNetworkSettingsPermission(uid)) {
            throw new SecurityException("App not allowed to get Wi-Fi factory MAC address "
                    + "(uid = " + uid + ")");
        }
        // Check the ConfigStore cache first
        if (mWifiGlobals.isSaveFactoryMacToConfigStoreEnabled()) {
            String factoryMacAddressStr = mSettingsConfigStore.get(WIFI_STA_FACTORY_MAC_ADDRESS);
            if (factoryMacAddressStr != null) return new String[] {factoryMacAddressStr};
        }
        String result = mWifiThreadRunner.call(
                () -> mActiveModeWarden.getPrimaryClientModeManager().getFactoryMacAddress(),
                null, TAG + "#getFactoryMacAddresses");
        // result can be empty array if either: WifiThreadRunner.call() timed out, or
        // ClientModeImpl.getFactoryMacAddress() returned null.
        // In this particular instance, we don't differentiate the two types of nulls.
        if (result == null) {
            return new String[0];
        }
        return new String[]{result};
    }

    /**
     * Sets the current device mobility state.
     * @param state the new device mobility state
     */
    @Override
    public void setDeviceMobilityState(@DeviceMobilityState int state) {
        mContext.enforceCallingOrSelfPermission(
                android.Manifest.permission.WIFI_SET_DEVICE_MOBILITY_STATE, "WifiService");

        if (mVerboseLoggingEnabled) {
            mLog.info("setDeviceMobilityState uid=% state=%")
                    .c(Binder.getCallingUid())
                    .c(state)
                    .flush();
        }
        // Post operation to handler thread
        mWifiThreadRunner.post(() -> {
            mWifiConnectivityManager.setDeviceMobilityState(state);
            mWifiHealthMonitor.setDeviceMobilityState(state);
            mWifiDataStall.setDeviceMobilityState(state);
            mActiveModeWarden.setDeviceMobilityState(state);
        }, TAG + "#setDeviceMobilityState");
    }

    /**
     * Proxy for the final native call of the parent class. Enables mocking of
     * the function.
     */
    public int getMockableCallingUid() {
        return getCallingUid();
    }

    /**
     * Start DPP in Configurator-Initiator role. The current device will initiate DPP bootstrapping
     * with a peer, and send the SSID and password of the selected network.
     *
     * @param binder Caller's binder context
     * @param packageName Package name of the calling app
     * @param enrolleeUri URI of the Enrollee obtained externally (e.g. QR code scanning)
     * @param selectedNetworkId Selected network ID to be sent to the peer
     * @param netRole The network role of the enrollee
     * @param callback Callback for status updates
     */
    @Override
    public void startDppAsConfiguratorInitiator(IBinder binder, @NonNull String packageName,
            String enrolleeUri, int selectedNetworkId, int netRole, IDppCallback callback) {
        // verify arguments
        if (binder == null) {
            throw new IllegalArgumentException("Binder must not be null");
        }
        if (TextUtils.isEmpty(enrolleeUri)) {
            throw new IllegalArgumentException("Enrollee URI must not be null or empty");
        }
        if (selectedNetworkId < 0) {
            throw new IllegalArgumentException("Selected network ID invalid");
        }
        if (callback == null) {
            throw new IllegalArgumentException("Callback must not be null");
        }

        final int uid = getMockableCallingUid();

        int callingUid = Binder.getCallingUid();
        mWifiPermissionsUtil.checkPackage(callingUid, packageName);
        mAppOps.checkPackage(callingUid, packageName);
        if (!isSettingsOrSuw(Binder.getCallingPid(), callingUid)) {
            throw new SecurityException(TAG + ": Permission denied");
        }
        // Stop MBB (if in progress) when DPP is initiated. Otherwise, DPP operation will fail
        // when the previous primary iface is removed after MBB completion.
        mWifiThreadRunner.post(() ->
                mMakeBeforeBreakManager.stopAllSecondaryTransientClientModeManagers(() ->
                        mDppManager.startDppAsConfiguratorInitiator(
                                uid, packageName,
                                mActiveModeWarden.getPrimaryClientModeManager().getInterfaceName(),
                                binder, enrolleeUri, selectedNetworkId, netRole, callback)),
                TAG + "#startDppAsConfiguratorInitiator");
    }

    /**
     * Start DPP in Enrollee-Initiator role. The current device will initiate DPP bootstrapping
     * with a peer, and receive the SSID and password from the peer configurator.
     *
     * @param binder Caller's binder context
     * @param configuratorUri URI of the Configurator obtained externally (e.g. QR code scanning)
     * @param callback Callback for status updates
     */
    @Override
    public void startDppAsEnrolleeInitiator(IBinder binder, String configuratorUri,
            IDppCallback callback) {
        // verify arguments
        if (binder == null) {
            throw new IllegalArgumentException("Binder must not be null");
        }
        if (TextUtils.isEmpty(configuratorUri)) {
            throw new IllegalArgumentException("Enrollee URI must not be null or empty");
        }
        if (callback == null) {
            throw new IllegalArgumentException("Callback must not be null");
        }

        final int uid = getMockableCallingUid();

        if (!isSettingsOrSuw(Binder.getCallingPid(), Binder.getCallingUid())) {
            throw new SecurityException(TAG + ": Permission denied");
        }

        // Stop MBB (if in progress) when DPP is initiated. Otherwise, DPP operation will fail
        // when the previous primary iface is removed after MBB completion.
        mWifiThreadRunner.post(() ->
                mMakeBeforeBreakManager.stopAllSecondaryTransientClientModeManagers(() ->
                        mDppManager.startDppAsEnrolleeInitiator(uid,
                                mActiveModeWarden.getPrimaryClientModeManager().getInterfaceName(),
                                binder, configuratorUri, callback)),
                TAG + "#startDppAsEnrolleeInitiator");
    }

    /**
     * Start DPP in Enrollee-Responder role. The current device will generate the
     * bootstrap code and wait for the peer device to start the DPP authentication process.
     *
     * @param binder Caller's binder context
     * @param deviceInfo Device specific info to display in QR code(e.g. Easy_connect_demo)
     * @param curve Elliptic curve cryptography type used to generate DPP public/private key pair.
     * @param callback Callback for status updates
     */
    @Override
    @RequiresApi(Build.VERSION_CODES.S)
    public void startDppAsEnrolleeResponder(IBinder binder, @Nullable String deviceInfo,
            @WifiManager.EasyConnectCryptographyCurve int curve, IDppCallback callback) {
        if (!SdkLevel.isAtLeastS()) {
            throw new UnsupportedOperationException();
        }
        // verify arguments
        if (binder == null) {
            throw new IllegalArgumentException("Binder must not be null");
        }
        if (callback == null) {
            throw new IllegalArgumentException("Callback must not be null");
        }

        final int uid = getMockableCallingUid();

        if (!isSettingsOrSuw(Binder.getCallingPid(), Binder.getCallingUid())) {
            throw new SecurityException(TAG + ": Permission denied");
        }

        if (deviceInfo != null) {
            int deviceInfoLen = deviceInfo.length();
            if (deviceInfoLen > WifiManager.getEasyConnectMaxAllowedResponderDeviceInfoLength()) {
                throw new IllegalArgumentException("Device info length: " + deviceInfoLen
                        + " must be less than "
                        + WifiManager.getEasyConnectMaxAllowedResponderDeviceInfoLength());
            }
            char c;
            for (int i = 0; i < deviceInfoLen; i++) {
                c = deviceInfo.charAt(i);
                if (c < '!' || c > '~' || c == ';') {
                    throw new IllegalArgumentException("Allowed Range of ASCII characters in"
                            + "deviceInfo - %x20-7E; semicolon and space are not allowed!"
                            + "Found c: " + c);
                }
            }
        }

        // Stop MBB (if in progress) when DPP is initiated. Otherwise, DPP operation will fail
        // when the previous primary iface is removed after MBB completion.
        mWifiThreadRunner.post(() ->
                mMakeBeforeBreakManager.stopAllSecondaryTransientClientModeManagers(() ->
                        mDppManager.startDppAsEnrolleeResponder(uid,
                                mActiveModeWarden.getPrimaryClientModeManager().getInterfaceName(),
                                binder, deviceInfo, curve, callback)),
                TAG + "#startDppAsEnrolleeResponder");
    }

    /**
     * Stop or abort a current DPP session.
     */
    @Override
    public void stopDppSession() throws RemoteException {
        if (!isSettingsOrSuw(Binder.getCallingPid(), Binder.getCallingUid())) {
            throw new SecurityException(TAG + ": Permission denied");
        }
        final int uid = getMockableCallingUid();

        mWifiThreadRunner.post(() -> mDppManager.stopDppSession(uid),
                TAG + "#stopDppSession");
    }

    /**
     * see {@link android.net.wifi.WifiManager#addWifiVerboseLoggingStatusChangedListener(Executor,
     * WifiManager.WifiVerboseLoggingStatusChangedListener)}
     *
     * @param listener IWifiVerboseLoggingStatusChangedListener listener to add
     *
     * @throws SecurityException if the caller does not have permission to add a listener.
     * @throws IllegalArgumentException if the argument is null.
     */
    @Override
    public void addWifiVerboseLoggingStatusChangedListener(
            IWifiVerboseLoggingStatusChangedListener listener) {
        if (listener == null) {
            throw new IllegalArgumentException("Listener must not be null");
        }
        enforceAccessPermission();
        mRegisteredWifiLoggingStatusListeners.register(listener);
    }

    /**
     * see {@link android.net.wifi.WifiManager#unregisterWifiVerboseLoggingStatusCallback
     * (WifiManager.WifiVerboseLoggingStatusCallback)}
     *
     * @param listener the listener to be removed.
     *
     * @throws SecurityException if the caller does not have permission to add a listener.
     * @throws IllegalArgumentException if the argument is null.
     */
    @Override
    public void removeWifiVerboseLoggingStatusChangedListener(
            IWifiVerboseLoggingStatusChangedListener listener) {
        if (listener == null) {
            throw new IllegalArgumentException("Listener must not be null");
        }
        enforceAccessPermission();
        mRegisteredWifiLoggingStatusListeners.unregister(listener);
    }

    /**
     * see {@link android.net.wifi.WifiManager#addOnWifiUsabilityStatsListener(Executor,
     * WifiManager.OnWifiUsabilityStatsListener)}
     *
     * @param listener WifiUsabilityStatsEntry listener to add
     *
     * @throws SecurityException if the caller does not have permission to add a listener
     * @throws RemoteException if remote exception happens
     * @throws IllegalArgumentException if the arguments are null or invalid
     */
    @Override
    public void addOnWifiUsabilityStatsListener(IOnWifiUsabilityStatsListener listener) {
        if (listener == null) {
            throw new IllegalArgumentException("Listener must not be null");
        }
        mContext.enforceCallingOrSelfPermission(
                android.Manifest.permission.WIFI_UPDATE_USABILITY_STATS_SCORE, "WifiService");
        if (mVerboseLoggingEnabled) {
            mLog.info("addOnWifiUsabilityStatsListener uid=%")
                .c(Binder.getCallingUid()).flush();
        }
        // Post operation to handler thread
        mWifiThreadRunner.post(() ->
                mWifiMetrics.addOnWifiUsabilityListener(listener),
                TAG + "#addOnWifiUsabilityStatsListener");
    }

    /**
     * see {@link android.net.wifi.WifiManager#removeOnWifiUsabilityStatsListener
     * (WifiManager.OnWifiUsabilityStatsListener)}
     *
     * @param listener listener to be removed.
     *
     * @throws SecurityException if the caller does not have permission to add a listener
     */
    @Override
    public void removeOnWifiUsabilityStatsListener(IOnWifiUsabilityStatsListener listener) {
        if (listener == null) {
            throw new IllegalArgumentException("Listener must not be null");
        }
        mContext.enforceCallingOrSelfPermission(
                android.Manifest.permission.WIFI_UPDATE_USABILITY_STATS_SCORE, "WifiService");
        if (mVerboseLoggingEnabled) {
            mLog.info("removeOnWifiUsabilityStatsListener uid=%")
                    .c(Binder.getCallingUid()).flush();
        }
        // Post operation to handler thread
        mWifiThreadRunner.post(() ->
                mWifiMetrics.removeOnWifiUsabilityListener(listener),
                TAG + "#removeOnWifiUsabilityStatsListener");
    }

    /**
     * Updates the Wi-Fi usability score.
     * @param seqNum Sequence number of the Wi-Fi usability score.
     * @param score The Wi-Fi usability score.
     * @param predictionHorizonSec Prediction horizon of the Wi-Fi usability score in second.
     */
    @Override
    public void updateWifiUsabilityScore(int seqNum, int score, int predictionHorizonSec) {
        mContext.enforceCallingOrSelfPermission(
                android.Manifest.permission.WIFI_UPDATE_USABILITY_STATS_SCORE, "WifiService");

        if (mVerboseLoggingEnabled) {
            mLog.info("updateWifiUsabilityScore uid=% seqNum=% score=% predictionHorizonSec=%")
                    .c(Binder.getCallingUid())
                    .c(seqNum)
                    .c(score)
                    .c(predictionHorizonSec)
                    .flush();
        }
        // Post operation to handler thread
        mWifiThreadRunner.post(() -> {
            String ifaceName = mActiveModeWarden.getPrimaryClientModeManager().getInterfaceName();
            mWifiMetrics.incrementWifiUsabilityScoreCount(
                    ifaceName, seqNum, score, predictionHorizonSec);
        }, TAG + "#updateWifiUsabilityScore");
    }

    /**
     * Notify interested parties if a wifi config has been changed.
     *
     * @param wifiCredentialEventType WIFI_CREDENTIAL_SAVED or WIFI_CREDENTIAL_FORGOT
     * @param config Must have a WifiConfiguration object to succeed
     */
    private void broadcastWifiCredentialChanged(int wifiCredentialEventType,
            WifiConfiguration config) {
        Intent intent = new Intent(WifiManager.WIFI_CREDENTIAL_CHANGED_ACTION);
        if (config != null && config.SSID != null && mWifiPermissionsUtil.isLocationModeEnabled()) {
            intent.putExtra(WifiManager.EXTRA_WIFI_CREDENTIAL_SSID, config.SSID);
        }
        intent.putExtra(WifiManager.EXTRA_WIFI_CREDENTIAL_EVENT_TYPE,
                wifiCredentialEventType);
        mContext.createContextAsUser(UserHandle.CURRENT, 0)
                .sendBroadcastWithMultiplePermissions(
                        intent,
                        new String[]{
                                android.Manifest.permission.RECEIVE_WIFI_CREDENTIAL_CHANGE,
                                android.Manifest.permission.ACCESS_FINE_LOCATION,
                        });
    }

    /**
     * Connects to a network.
     *
     * If the supplied config is not null, then the netId argument will be ignored and the config
     * will be saved (or updated if its networkId or profile key already exist) and connected to.
     *
     * If the supplied config is null, then the netId argument will be matched to a saved config to
     * be connected to.
     *
     * @param config New or existing config to add/update and connect to
     * @param netId Network ID of existing config to connect to if the supplied config is null
     * @param callback Listener to notify action result
     * @param packageName Package name of the requesting App
     * @param extras Bundle of extras
     *
     * see: {@link WifiManager#connect(WifiConfiguration, WifiManager.ActionListener)}
     *      {@link WifiManager#connect(int, WifiManager.ActionListener)}
     */
    @Override
    public void connect(WifiConfiguration config, int netId, @Nullable IActionListener callback,
            @NonNull String packageName, Bundle extras) {
        int uid = getMockableCallingUid();
        if (!isPrivileged(Binder.getCallingPid(), uid)
                // TODO(b/343881335): Longer term, we need a specific permission
                // for NFC.
                && UserHandle.getAppId(uid) != Process.NFC_UID) {
            throw new SecurityException(TAG + ": Permission denied");
        }
        if (packageName == null) {
            throw new IllegalArgumentException("packageName must not be null");
        }
        final String attributionTagToUse;
        final int uidToUse;
        final String packageNameToUse;
        if (SdkLevel.isAtLeastS() && UserHandle.getAppId(uid) == Process.SYSTEM_UID) {
            AttributionSource as = extras.getParcelable(
                    WifiManager.EXTRA_PARAM_KEY_ATTRIBUTION_SOURCE);
            if (as == null) {
                throw new SecurityException("connect attributionSource is null");
            }
            if (!as.checkCallingUid()) {
                throw new SecurityException(
                        "connect invalid (checkCallingUid fails) attribution source="
                                + as);
            }
            // an attribution chain is either of size 1: unregistered (valid by definition) or
            // size >1: in which case all are validated.
            AttributionSource asIt = as;
            AttributionSource asLast = as;
            if (as.getNext() != null) {
                do {
                    if (!asIt.isTrusted(mContext)) {
                        throw new SecurityException(
                                "connect invalid (isTrusted fails) attribution source="
                                        + asIt);
                    }
                    asIt = asIt.getNext();
                    if (asIt != null) asLast = asIt;
                } while (asIt != null);
            }
            // use the last AttributionSource in the chain - i.e. the original caller
            attributionTagToUse = asLast.getAttributionTag();
            uidToUse = asLast.getUid();
            packageNameToUse = asLast.getPackageName();
        } else {
            attributionTagToUse = mContext.getAttributionTag();
            uidToUse = uid;
            packageNameToUse = packageName;
        }
        mLog.info("connect uid=% uidToUse=% packageNameToUse=% attributionTagToUse=%")
                .c(uid).c(uidToUse).c(packageNameToUse).c(attributionTagToUse).flush();
        mLastCallerInfoManager.put(config != null
                        ? WifiManager.API_CONNECT_CONFIG : WifiManager.API_CONNECT_NETWORK_ID,
                Process.myTid(), uid, Binder.getCallingPid(), packageName, true);
        mWifiThreadRunner.post(
                () -> {
                    ActionListenerWrapper wrapper = new ActionListenerWrapper(callback);
                    final NetworkUpdateResult result;
                    // if connecting using WifiConfiguration, save the network first
                    if (config != null) {
                        if (mWifiPermissionsUtil.checkNetworkSettingsPermission(uid)) {
                            mWifiMetrics.logUserActionEvent(
                                    UserActionEvent.EVENT_ADD_OR_UPDATE_NETWORK, config.networkId);
                        }
                        result = mWifiConfigManager.addOrUpdateNetwork(config, uid);
                        if (!result.isSuccess()) {
                            Log.e(TAG, "connect adding/updating config=" + config + " failed");
                            wrapper.sendFailure(WifiManager.ActionListener.FAILURE_INTERNAL_ERROR);
                            return;
                        }
                        broadcastWifiCredentialChanged(WifiManager.WIFI_CREDENTIAL_SAVED, config);
                    } else {
                        if (mWifiPermissionsUtil.checkNetworkSettingsPermission(uid)) {
                            mWifiMetrics.logUserActionEvent(
                                    UserActionEvent.EVENT_MANUAL_CONNECT, netId);
                        }
                        result = new NetworkUpdateResult(netId);
                    }
                    WifiConfiguration configuration =
                            mWifiConfigManager.getConfiguredNetwork(result.getNetworkId());
                    if (configuration == null) {
                        Log.e(TAG, "connect to Invalid network Id=" + netId);
                        wrapper.sendFailure(WifiManager.ActionListener.FAILURE_INTERNAL_ERROR);
                        return;
                    }
                    if (mWifiPermissionsUtil.isAdminRestrictedNetwork(configuration)) {
                        Log.e(TAG, "connect to network Id=" + netId + "restricted by admin");
                        wrapper.sendFailure(WifiManager.ActionListener.FAILURE_INTERNAL_ERROR);
                        return;
                    }
                    if (mWifiGlobals.isDeprecatedSecurityTypeNetwork(configuration)) {
                        Log.e(TAG, "connect to network Id=" + netId + " security type deprecated.");
                        wrapper.sendFailure(WifiManager.ActionListener.FAILURE_INTERNAL_ERROR);
                        return;
                    }
                    if (configuration.enterpriseConfig != null
                            && configuration.enterpriseConfig.isAuthenticationSimBased()) {
                        int subId =
                                mWifiCarrierInfoManager.getBestMatchSubscriptionId(configuration);
                        if (!mWifiCarrierInfoManager.isSimReady(subId)) {
                            Log.e(
                                    TAG,
                                    "connect to SIM-based config="
                                            + configuration
                                            + "while SIM is absent");
                            wrapper.sendFailure(WifiManager.ActionListener.FAILURE_INTERNAL_ERROR);
                            return;
                        }
                        if (mWifiCarrierInfoManager.requiresImsiEncryption(subId)
                                && !mWifiCarrierInfoManager.isImsiEncryptionInfoAvailable(subId)) {
                            Log.e(
                                    TAG,
                                    "Imsi protection required but not available for Network="
                                            + configuration);
                            wrapper.sendFailure(WifiManager.ActionListener.FAILURE_INTERNAL_ERROR);
                            return;
                        }
                        if (mWifiCarrierInfoManager.isOobPseudonymFeatureEnabled(
                                configuration.carrierId)) {
                            Optional<PseudonymInfo> pseudonymInfo =
                                    mWifiPseudonymManager.getValidPseudonymInfo(
                                            configuration.carrierId);
                            if (pseudonymInfo.isEmpty()) {
                                Log.e(
                                        TAG,
                                        "There isn't any valid pseudonym to update the Network="
                                                + configuration);
                                mWifiPseudonymManager.retrievePseudonymOnFailureTimeoutExpired(
                                        configuration);
                                // TODO(b/274148786): new error code and UX for this failure.
                                wrapper.sendFailure(
                                        WifiManager.ActionListener.FAILURE_INTERNAL_ERROR);
                                return;
                            } else {
                                mWifiPseudonymManager.updateWifiConfiguration(configuration);
                            }
                        }
                    }

                    // Tear down already connected secondary internet CMMs to avoid MCC.
                    // Also tear down secondary CMMs that are already connected to the same network
                    // to make sure the user's manual connection succeeds.
                    ScanResultMatchInfo targetMatchInfo =
                            ScanResultMatchInfo.fromWifiConfiguration(configuration);
                    for (ClientModeManager cmm : mActiveModeWarden.getClientModeManagers()) {
                        if (!cmm.isConnected()) {
                            continue;
                        }
                        ActiveModeManager.ClientRole role = cmm.getRole();
                        if (role == ROLE_CLIENT_LOCAL_ONLY
                                || role == ROLE_CLIENT_SECONDARY_LONG_LIVED) {
                            WifiConfiguration connectedConfig = cmm.getConnectedWifiConfiguration();
                            if (connectedConfig == null) {
                                continue;
                            }
                            ScanResultMatchInfo connectedMatchInfo =
                                    ScanResultMatchInfo.fromWifiConfiguration(connectedConfig);
                            ConcreteClientModeManager concreteCmm = (ConcreteClientModeManager) cmm;
                            if (concreteCmm.isSecondaryInternet()
                                    || targetMatchInfo.matchForNetworkSelection(connectedMatchInfo)
                                    != null) {
                                if (mVerboseLoggingEnabled) {
                                    Log.v(
                                            TAG,
                                            "Shutting down client mode manager to satisfy user "
                                                    + "connection: "
                                                    + cmm);
                                }
                                cmm.stop();
                            }
                        }
                    }

                    mMakeBeforeBreakManager.stopAllSecondaryTransientClientModeManagers(
                            () ->
                                    mConnectHelper.connectToNetwork(
                                            result, wrapper, uidToUse, packageNameToUse,
                                            attributionTagToUse));
                }, TAG + "#connect");
    }

    /**
     * see {@link android.net.wifi.WifiManager#save(WifiConfiguration,
     * WifiManager.ActionListener)}
     */
    @Override
    public void save(WifiConfiguration config, @Nullable IActionListener callback,
            @NonNull String packageName) {
        int uid = Binder.getCallingUid();
        if (!isPrivileged(Binder.getCallingPid(), uid)) {
            throw new SecurityException(TAG + ": Permission denied");
        }
        if (packageName == null) {
            throw new IllegalArgumentException("packageName must not be null");
        }
        mLog.info("save uid=%").c(uid).flush();
        mLastCallerInfoManager.put(WifiManager.API_SAVE, Process.myTid(),
                uid, Binder.getCallingPid(), packageName, true);
        mWifiThreadRunner.post(() -> {
            ActionListenerWrapper wrapper = new ActionListenerWrapper(callback);
            NetworkUpdateResult result =
                    mWifiConfigManager.updateBeforeSaveNetwork(config, uid, packageName);
            if (result.isSuccess()) {
                broadcastWifiCredentialChanged(WifiManager.WIFI_CREDENTIAL_SAVED, config);
                mMakeBeforeBreakManager.stopAllSecondaryTransientClientModeManagers(() ->
                        mActiveModeWarden.getPrimaryClientModeManager()
                                .saveNetwork(result, wrapper, uid, packageName));
                if (mWifiPermissionsUtil.checkNetworkSettingsPermission(uid)) {
                    mWifiMetrics.logUserActionEvent(
                            UserActionEvent.EVENT_ADD_OR_UPDATE_NETWORK, config.networkId);
                }
            } else {
                wrapper.sendFailure(WifiManager.ActionListener.FAILURE_INTERNAL_ERROR);
            }
        }, TAG + "#save");
    }

    /**
     * see {@link android.net.wifi.WifiManager#forget(int, WifiManager.ActionListener)}
     */
    @Override
    public void forget(int netId, @Nullable IActionListener callback) {
        int uid = Binder.getCallingUid();
        if (!isPrivileged(Binder.getCallingPid(), uid)) {
            throw new SecurityException(TAG + ": Permission denied");
        }
        mLog.info("forget uid=%").c(Binder.getCallingUid()).flush();
        if (mWifiPermissionsUtil.checkNetworkSettingsPermission(uid)) {
            // It's important to log this metric before the actual forget executes because
            // the netId becomes invalid after the forget operation.
            mWifiMetrics.logUserActionEvent(UserActionEvent.EVENT_FORGET_WIFI, netId);
        }
        mLastCallerInfoManager.put(WifiManager.API_FORGET, Process.myTid(),
                uid, Binder.getCallingPid(), "<unknown>", true);
        mWifiThreadRunner.post(() -> {
            WifiConfiguration config = mWifiConfigManager.getConfiguredNetwork(netId);
            boolean success = mWifiConfigManager.removeNetwork(netId, uid, null);
            ActionListenerWrapper wrapper = new ActionListenerWrapper(callback);
            if (success) {
                wrapper.sendSuccess();
                broadcastWifiCredentialChanged(WifiManager.WIFI_CREDENTIAL_FORGOT, config);
            } else {
                Log.e(TAG, "Failed to remove network");
                wrapper.sendFailure(WifiManager.ActionListener.FAILURE_INTERNAL_ERROR);
            }
        }, TAG + "#forget");
    }

    /**
     * See {@link WifiManager#registerScanResultsCallback(WifiManager.ScanResultsCallback)}
     */
    public void registerScanResultsCallback(@NonNull IScanResultsCallback callback) {
        if (callback == null) {
            throw new IllegalArgumentException("callback must not be null");
        }
        enforceAccessPermission();

        if (mVerboseLoggingEnabled) {
            mLog.info("registerScanResultsCallback uid=%").c(Binder.getCallingUid()).flush();
        }
        mWifiThreadRunner.post(() -> {
            if (!mWifiInjector.getScanRequestProxy().registerScanResultsCallback(callback)) {
                Log.e(TAG, "registerScanResultsCallback: Failed to register callback");
            }
        }, TAG + "#registerScanResultsCallback");
    }

    /**
     * See {@link WifiManager#registerScanResultsCallback(WifiManager.ScanResultsCallback)}
     */
    public void unregisterScanResultsCallback(@NonNull IScanResultsCallback callback) {
        if (callback == null) {
            throw new IllegalArgumentException("callback must not be null");
        }
        enforceAccessPermission();

        if (mVerboseLoggingEnabled) {
            mLog.info("unregisterScanResultCallback uid=%").c(Binder.getCallingUid()).flush();
        }
        // post operation to handler thread
        mWifiThreadRunner.post(() -> mWifiInjector.getScanRequestProxy()
                        .unregisterScanResultsCallback(callback),
                TAG + "#unregisterScanResultsCallback");

    }

    /**
     * See {@link WifiManager#addSuggestionConnectionStatusListener(Executor,
     * SuggestionConnectionStatusListener)}
     */
    public void registerSuggestionConnectionStatusListener(
            @NonNull ISuggestionConnectionStatusListener listener, String packageName,
            @Nullable String featureId) {
        if (listener == null) {
            throw new IllegalArgumentException("listener must not be null");
        }
        final int uid = Binder.getCallingUid();
        mWifiPermissionsUtil.checkPackage(uid, packageName);
        enforceAccessPermission();
        if (SdkLevel.isAtLeastT()) {
            enforceLocationPermissionInManifest(uid, false /* isCoarseOnly */);
        } else {
            enforceLocationPermission(packageName, featureId, uid);
        }
        if (mVerboseLoggingEnabled) {
            mLog.info("registerSuggestionConnectionStatusListener uid=%").c(uid).flush();
        }
        mWifiThreadRunner.post(() ->
                mWifiNetworkSuggestionsManager
                        .registerSuggestionConnectionStatusListener(listener, packageName, uid),
                TAG + "#registerSuggestionConnectionStatusListener");
    }

    /**
     * See {@link WifiManager#removeSuggestionConnectionStatusListener(
     * SuggestionConnectionStatusListener)}
     */
    public void unregisterSuggestionConnectionStatusListener(
            @NonNull ISuggestionConnectionStatusListener listener, String packageName) {
        if (listener == null) {
            throw new IllegalArgumentException("listener must not be null");
        }
        enforceAccessPermission();
        int uid = Binder.getCallingUid();
        mWifiPermissionsUtil.checkPackage(uid, packageName);
        if (mVerboseLoggingEnabled) {
            mLog.info("unregisterSuggestionConnectionStatusListener uid=%")
                    .c(uid).flush();
        }
        mWifiThreadRunner.post(() ->
                mWifiNetworkSuggestionsManager
                        .unregisterSuggestionConnectionStatusListener(listener, packageName, uid),
                TAG + "#unregisterSuggestionConnectionStatusListener");
    }

    /**
     * {@link WifiManager#addLocalOnlyConnectionFailureListener(Executor, WifiManager.LocalOnlyConnectionFailureListener)}
     */
    @Override
    public void addLocalOnlyConnectionStatusListener(ILocalOnlyConnectionStatusListener listener,
            String packageName, String featureId) {
        if (listener == null) {
            throw new IllegalArgumentException("listener must not be null");
        }

        final int uid = Binder.getCallingUid();
        mWifiPermissionsUtil.checkPackage(uid, packageName);
        enforceAccessPermission();
        long callingIdentity = Binder.clearCallingIdentity();
        try {
            if (!mWifiPermissionsUtil.doesUidBelongToCurrentUserOrDeviceOwner(uid)) {
                Log.e(TAG, "UID " + uid + " not visible to the current user");
                throw new SecurityException("UID " + uid + " not visible to the current user");
            }
        } finally {
            // restore calling identity
            Binder.restoreCallingIdentity(callingIdentity);
        }
        if (mVerboseLoggingEnabled) {
            mLog.info("addLocalOnlyConnectionFailureListener uid=%").c(uid).flush();
        }
        mWifiThreadRunner.post(() ->
                mWifiNetworkFactory.addLocalOnlyConnectionStatusListener(listener, packageName,
                        featureId), TAG + "#addLocalOnlyConnectionStatusListener");
    }

    /**
     * {@link WifiManager#removeLocalOnlyConnectionFailureListener(WifiManager.LocalOnlyConnectionFailureListener)}
     */
    @Override
    public void removeLocalOnlyConnectionStatusListener(ILocalOnlyConnectionStatusListener listener,
            String packageName) {
        if (listener == null) {
            throw new IllegalArgumentException("listener must not be null");
        }
        enforceAccessPermission();
        int uid = Binder.getCallingUid();
        mWifiPermissionsUtil.checkPackage(uid, packageName);
        long callingIdentity = Binder.clearCallingIdentity();
        try {
            if (!mWifiPermissionsUtil.doesUidBelongToCurrentUserOrDeviceOwner(uid)) {
                Log.e(TAG, "UID " + uid + " not visible to the current user");
                throw new SecurityException("UID " + uid + " not visible to the current user");
            }
        } finally {
            // restore calling identity
            Binder.restoreCallingIdentity(callingIdentity);
        }
        if (mVerboseLoggingEnabled) {
            mLog.info("removeLocalOnlyConnectionFailureListener uid=%")
                    .c(uid).flush();
        }
        mWifiThreadRunner.post(() ->
                mWifiNetworkFactory.removeLocalOnlyConnectionStatusListener(listener, packageName),
                TAG + "#removeLocalOnlyConnectionStatusListener");
    }

    @Override
    public int calculateSignalLevel(int rssi) {
        return RssiUtil.calculateSignalLevel(mContext, rssi);
    }

    /**
     * See {@link WifiManager#setPnoScanState(int)}
     */
    @Override
    public void setPnoScanEnabled(boolean enabled, boolean enablePnoScanAfterWifiToggle,
            String packageName) {
        int callingUid = Binder.getCallingUid();
        boolean hasPermission = mWifiPermissionsUtil.checkNetworkSettingsPermission(callingUid)
                || mWifiPermissionsUtil.checkNetworkSetupWizardPermission(callingUid);
        if (!hasPermission && SdkLevel.isAtLeastT()) {
            // MANAGE_WIFI_NETWORK_SELECTION is a new permission added in T.
            hasPermission = mWifiPermissionsUtil.checkManageWifiNetworkSelectionPermission(
                    callingUid);
        }
        if (!hasPermission) {
            throw new SecurityException("Uid " + callingUid
                    + " is not allowed to set PNO scan state");
        }

        if (mVerboseLoggingEnabled) {
            Log.v(TAG, "setPnoScanEnabled " + Binder.getCallingUid() + " enabled=" + enabled
                    + ", enablePnoScanAfterWifiToggle=" + enablePnoScanAfterWifiToggle);
        }
        mLastCallerInfoManager.put(
                WifiManager.API_SET_PNO_SCAN_ENABLED,
                Process.myTid(), Binder.getCallingUid(), Binder.getCallingPid(), packageName,
                enabled);
        mWifiThreadRunner.post(() -> {
            mWifiConnectivityManager.setPnoScanEnabledByFramework(enabled,
                    enablePnoScanAfterWifiToggle);
        }, TAG + "#setPnoScanEnabled");
    }

    /**
     * See {@link WifiManager#setExternalPnoScanRequest(List, int[], Executor,
     * WifiManager.PnoScanResultsCallback)}.
     */
    @Override
    @RequiresApi(Build.VERSION_CODES.TIRAMISU)
    public void setExternalPnoScanRequest(@NonNull IBinder binder,
            @NonNull IPnoScanResultsCallback callback,
            @NonNull List<WifiSsid> ssids, @NonNull int[] frequencies,
            @NonNull String packageName, @NonNull String featureId) {
        if (!SdkLevel.isAtLeastT()) {
            throw new UnsupportedOperationException("SDK level too old");
        }
        if (binder == null) throw new IllegalArgumentException("binder cannot be null");
        if (callback == null) throw new IllegalArgumentException("callback cannot be null");
        if (ssids == null || ssids.isEmpty()) throw new IllegalStateException(
                "Ssids can't be null or empty");
        if (ssids.size() > 2) {
            throw new IllegalArgumentException("Ssid list can't be greater than 2");
        }
        if (frequencies == null) {
            throw new IllegalArgumentException("frequencies should not be null");
        }
        if (frequencies.length > 10) {
            throw new IllegalArgumentException("Length of frequencies must be smaller than 10");
        }
        int uid = Binder.getCallingUid();
        mWifiPermissionsUtil.checkPackage(uid, packageName);
        if (!mWifiPermissionsUtil.checkRequestCompanionProfileAutomotiveProjectionPermission(uid)
                || !mWifiPermissionsUtil.checkCallersLocationPermissionInManifest(uid, false)) {
            throw new SecurityException(TAG + " Caller uid " + uid + " has no permission");
        }
        if (mVerboseLoggingEnabled) {
            mLog.info("setExternalPnoScanRequest uid=%").c(uid).flush();
        }
        mWifiThreadRunner.post(() -> {
            try {
                if (!isPnoSupported()) {
                    callback.onRegisterFailed(REGISTER_PNO_CALLBACK_PNO_NOT_SUPPORTED);
                    return;
                }
                mWifiConnectivityManager.setExternalPnoScanRequest(
                        uid, packageName, binder, callback, ssids, frequencies);
            } catch (RemoteException e) {
                Log.e(TAG, e.getMessage(), e);
            }
        }, TAG + "#setExternalPnoScanRequest");
    }

    /**
     * See {@link WifiManager#clearExternalPnoScanRequest()}
     */
    @Override
    public void clearExternalPnoScanRequest() {
        int uid = Binder.getCallingUid();
        if (!SdkLevel.isAtLeastT()) {
            throw new UnsupportedOperationException();
        }
        if (mVerboseLoggingEnabled) {
            mLog.info("setExternalPnoScanRequest uid=%").c(uid).flush();
        }
        mWifiThreadRunner.post(() -> {
            mWifiConnectivityManager.clearExternalPnoScanRequest(uid);
        }, TAG + "#clearExternalPnoScanRequest");
    }

    /**
     * See {@link WifiManager#getLastCallerInfoForApi(int, Executor, BiConsumer)}.
     */
    @Override
    public void getLastCallerInfoForApi(int apiType, @NonNull ILastCallerListener listener) {
        if (listener == null) {
            throw new IllegalArgumentException("listener should not be null");
        }
        if (apiType < WifiManager.API_SCANNING_ENABLED || apiType > WifiManager.API_MAX) {
            throw new IllegalArgumentException("Invalid apiType " + apiType);
        }
        int uid = Binder.getCallingUid();
        if (!mWifiPermissionsUtil.checkNetworkSettingsPermission(uid)
                && !mWifiPermissionsUtil.checkNetworkStackPermission(uid)
                && !mWifiPermissionsUtil.checkMainlineNetworkStackPermission(uid)) {
            throw new SecurityException("Caller uid " + uid + " has no permission");
        }

        if (mVerboseLoggingEnabled) {
            Log.v(TAG, "getLastCallerInfoForApi " + Binder.getCallingUid());
        }
        mWifiThreadRunner.post(() -> {
            LastCallerInfoManager.LastCallerInfo lastCallerInfo =
                    mLastCallerInfoManager.get(apiType);
            try {
                if (lastCallerInfo == null) {
                    listener.onResult(null, false);
                    return;
                }
                listener.onResult(lastCallerInfo.getPackageName(), lastCallerInfo.getToggleState());
            } catch (RemoteException e) {
                Log.e(TAG, e.getMessage(), e);
            }
        }, TAG + "#getLastCallerInfoForApi");
    }

    /**
     * See {@link android.net.wifi.WifiManager#setWifiConnectedNetworkScorer(Executor,
     * WifiManager.WifiConnectedNetworkScorer)}
     *
     * @param binder IBinder instance to allow cleanup if the app dies.
     * @param scorer Wifi connected network scorer to set.
     * @return true Scorer is set successfully.
     *
     * @throws RemoteException if remote exception happens
     * @throws IllegalArgumentException if the arguments are null or invalid
     */
    @Override
    public boolean setWifiConnectedNetworkScorer(IBinder binder,
            IWifiConnectedNetworkScorer scorer) {
        if (binder == null) {
            throw new IllegalArgumentException("Binder must not be null");
        }
        if (scorer == null) {
            throw new IllegalArgumentException("Scorer must not be null");
        }
        mContext.enforceCallingOrSelfPermission(
                android.Manifest.permission.WIFI_UPDATE_USABILITY_STATS_SCORE, "WifiService");
        int callingUid = Binder.getCallingUid();
        if (mVerboseLoggingEnabled) {
            mLog.info("setWifiConnectedNetworkScorer uid=%").c(callingUid).flush();
        }
        // Post operation to handler thread
        return mWifiThreadRunner.call(
                () -> mActiveModeWarden.setWifiConnectedNetworkScorer(binder, scorer, callingUid),
                false, TAG + "#setWifiConnectedNetworkScorer");
    }

    /**
     * See {@link WifiManager#clearWifiConnectedNetworkScorer()}
     */
    @Override
    public void clearWifiConnectedNetworkScorer() {
        mContext.enforceCallingOrSelfPermission(
                android.Manifest.permission.WIFI_UPDATE_USABILITY_STATS_SCORE, "WifiService");
        if (mVerboseLoggingEnabled) {
            mLog.info("clearWifiConnectedNetworkScorer uid=%").c(Binder.getCallingUid()).flush();
        }
        // Post operation to handler thread
        mWifiThreadRunner.post(() -> mActiveModeWarden.clearWifiConnectedNetworkScorer(),
                TAG + "#clearWifiConnectedNetworkScorer");
    }

    /**
     * See {@link android.net.wifi.WifiManager#setScanThrottleEnabled(boolean)}
     */
    @Override
    public void setScanThrottleEnabled(boolean enable) {
        enforceNetworkSettingsPermission();
        mLog.info("setScanThrottleEnabled uid=% enable=%")
                .c(Binder.getCallingUid())
                .c(enable).flush();
        mScanRequestProxy.setScanThrottleEnabled(enable);
    }

    /**
     * See {@link android.net.wifi.WifiManager#isScanThrottleEnabled()}
     */
    @Override
    public boolean isScanThrottleEnabled() {
        enforceAccessPermission();
        final boolean enable = mScanRequestProxy.isScanThrottleEnabled();
        if (mVerboseLoggingEnabled) {
            mLog.info("isScanThrottleEnabled uid=% enable=%")
                    .c(Binder.getCallingUid()).c(enable).flush();
        }
        return enable;
    }

    /**
     * See {@link android.net.wifi.WifiManager#setAutoWakeupEnabled(boolean)}
     */
    @Override
    public void setAutoWakeupEnabled(boolean enable) {
        enforceNetworkSettingsPermission();
        mLog.info("setWalkeupEnabled uid=% verbose=%")
                .c(Binder.getCallingUid())
                .c(enable).flush();
        long ident = Binder.clearCallingIdentity();
        try {
            mWifiInjector.getWakeupController().setEnabled(enable);
        } finally {
            Binder.restoreCallingIdentity(ident);
        }
    }

    /**
     * See {@link android.net.wifi.WifiManager#isAutoWakeupEnabled()}
     */
    @Override
    public boolean isAutoWakeupEnabled() {
        enforceAccessPermission();
        if (mVerboseLoggingEnabled) {
            mLog.info("isAutoWakeupEnabled uid=%").c(Binder.getCallingUid()).flush();
        }
        long ident = Binder.clearCallingIdentity();
        try {
            return mWifiInjector.getWakeupController().isEnabled();
        } finally {
            Binder.restoreCallingIdentity(ident);
        }
    }

    /**
     * See {@link android.net.wifi.WifiManager#setCarrierNetworkOffloadEnabled(int, boolean, boolean)}
     */
    @Override
    public void setCarrierNetworkOffloadEnabled(int subscriptionId, boolean merged,
            boolean enabled) {
        if (!isSettingsOrSuw(Binder.getCallingPid(), Binder.getCallingUid())) {
            throw new SecurityException(TAG + ": Permission denied");
        }
        if (mVerboseLoggingEnabled) {
            mLog.info("setCarrierNetworkOffloadEnabled uid=%").c(Binder.getCallingUid()).flush();
        }
        long ident = Binder.clearCallingIdentity();
        try {
            mWifiCarrierInfoManager.setCarrierNetworkOffloadEnabled(subscriptionId, merged,
                    enabled);
        } finally {
            Binder.restoreCallingIdentity(ident);
        }
    }

    /**
     * See {@link android.net.wifi.WifiManager#isCarrierNetworkOffloadEnabled(int, boolean)}
     */
    @Override
    public boolean isCarrierNetworkOffloadEnabled(int subId, boolean merged) {
        enforceAccessPermission();
        if (mVerboseLoggingEnabled) {
            mLog.info("isCarrierNetworkOffload uid=%").c(Binder.getCallingUid()).flush();
        }
        long ident = Binder.clearCallingIdentity();
        try {
            return mWifiCarrierInfoManager.isCarrierNetworkOffloadEnabled(subId, merged);
        } finally {
            Binder.restoreCallingIdentity(ident);
        }
    }

    /**
     * See {@link android.net.wifi.WifiManager#addSuggestionUserApprovalStatusListener(Executor,
     * WifiManager.SuggestionUserApprovalStatusListener)}
     */
    @Override
    public void addSuggestionUserApprovalStatusListener(
            ISuggestionUserApprovalStatusListener listener, String packageName) {
        if (listener == null) {
            throw new NullPointerException("listener must not be null");
        }
        final int uid = Binder.getCallingUid();
        enforceAccessPermission();
        mWifiPermissionsUtil.checkPackage(uid, packageName);
        long callingIdentity = Binder.clearCallingIdentity();
        try {
            if (!mWifiPermissionsUtil.doesUidBelongToCurrentUserOrDeviceOwner(uid)) {
                Log.e(TAG, "UID " + uid + " not visible to the current user");
                throw new SecurityException("UID " + uid + " not visible to the current user");
            }
        } finally {
            // restore calling identity
            Binder.restoreCallingIdentity(callingIdentity);
        }
        if (mVerboseLoggingEnabled) {
            mLog.info("addSuggestionUserApprovalStatusListener uid=%").c(uid).flush();
        }
        mWifiThreadRunner.post(() -> mWifiNetworkSuggestionsManager
                .addSuggestionUserApprovalStatusListener(listener, packageName, uid),
                TAG + "#addSuggestionUserApprovalStatusListener");
    }

    /**
     * See {@link android.net.wifi.WifiManager#removeSuggestionUserApprovalStatusListener(
     * WifiManager.SuggestionUserApprovalStatusListener)}
     */
    @Override
    public void removeSuggestionUserApprovalStatusListener(
            ISuggestionUserApprovalStatusListener listener, String packageName) {
        enforceAccessPermission();
        int uid = Binder.getCallingUid();
        mWifiPermissionsUtil.checkPackage(uid, packageName);
        long callingIdentity = Binder.clearCallingIdentity();
        try {
            if (!mWifiPermissionsUtil.doesUidBelongToCurrentUserOrDeviceOwner(uid)) {
                Log.e(TAG, "UID " + uid + " not visible to the current user");
                throw new SecurityException("UID " + uid + " not visible to the current user");
            }
        } finally {
            // restore calling identity
            Binder.restoreCallingIdentity(callingIdentity);
        }
        if (mVerboseLoggingEnabled) {
            mLog.info("removeSuggestionUserApprovalStatusListener uid=%")
                    .c(uid).flush();
        }
        mWifiThreadRunner.post(() ->
                mWifiNetworkSuggestionsManager
                        .removeSuggestionUserApprovalStatusListener(listener, packageName, uid),
                TAG + "#removeSuggestionUserApprovalStatusListener");
    }

    /**
     * See {@link android.net.wifi.WifiManager#setEmergencyScanRequestInProgress(boolean)}.
     */
    @Override
    public void setEmergencyScanRequestInProgress(boolean inProgress) {
        enforceNetworkStackPermission();
        int uid = Binder.getCallingUid();
        mLog.info("setEmergencyScanRequestInProgress uid=%").c(uid).flush();
        mActiveModeWarden.setEmergencyScanRequestInProgress(inProgress);
    }

    /**
     * See {@link android.net.wifi.WifiManager#removeAppState(int, String)}.
     */
    @Override
    public void removeAppState(int targetAppUid, @NonNull String targetAppPackageName) {
        enforceNetworkSettingsPermission();
        mLog.info("removeAppState uid=%").c(Binder.getCallingUid()).flush();

        mWifiThreadRunner.post(() -> {
            removeAppStateInternal(targetAppUid, targetAppPackageName);
        }, TAG + "#removeAppState");
    }

    /**
     * See {@link android.net.wifi.WifiManager#setWifiScoringEnabled(boolean)}.
     */
    @Override
    public boolean setWifiScoringEnabled(boolean enabled) {
        mContext.enforceCallingOrSelfPermission(
                android.Manifest.permission.NETWORK_SETTINGS, "WifiService");
        // Post operation to handler thread
        return mSettingsStore.handleWifiScoringEnabled(enabled);
    }

    @VisibleForTesting
    static boolean isValidBandForGetUsableChannels(@WifiScanner.WifiBand int band) {
        switch (band) {
            case WifiScanner.WIFI_BAND_UNSPECIFIED:
            case WifiScanner.WIFI_BAND_24_GHZ:
            case WifiScanner.WIFI_BAND_5_GHZ_WITH_DFS:
            case WifiScanner.WIFI_BAND_BOTH_WITH_DFS:
            case WifiScanner.WIFI_BAND_6_GHZ:
            case WifiScanner.WIFI_BAND_24_5_WITH_DFS_6_GHZ:
            case WifiScanner.WIFI_BAND_60_GHZ:
            case WifiScanner.WIFI_BAND_24_5_WITH_DFS_6_60_GHZ:
                return true;
            default:
                return false;
        }
    }

    private List<WifiAvailableChannel> getStoredSoftApAvailableChannels(
            @WifiScanner.WifiBand int band) {
        List<Integer> freqs = new ArrayList<>();
        try {
            JSONArray json =
                    new JSONArray(
                            mSettingsConfigStore.get(
                                    WifiSettingsConfigStore.WIFI_AVAILABLE_SOFT_AP_FREQS_MHZ));
            for (int i = 0; i < json.length(); i++) {
                freqs.add(json.getInt(i));
            }
        } catch (JSONException e) {
            Log.i(TAG, "Failed to read stored JSON for available Soft AP channels: " + e);
        }
        List<WifiAvailableChannel> channels = new ArrayList<>();
        for (int freq : freqs) {
            if ((band & ScanResult.toBand(freq)) == 0) {
                continue;
            }
            // TODO b/340956906: Save and retrieve channel width in config store along with
            //  frequency.
            channels.add(new WifiAvailableChannel(freq, WifiAvailableChannel.OP_MODE_SAP,
                    ScanResult.CHANNEL_WIDTH_20MHZ));
        }
        return channels;
    }

    /**
     * See {@link android.net.wifi.WifiManager#getUsableChannels(int, int) and
     * See {@link android.net.wifi.WifiManager#getAllowedChannels(int, int).
     *
     * @throws SecurityException if the caller does not have permission
     * or IllegalArgumentException if the band is invalid for this method.
     */
    @Override
    public List<WifiAvailableChannel> getUsableChannels(@WifiScanner.WifiBand int band,
            @WifiAvailableChannel.OpMode int mode, @WifiAvailableChannel.Filter int filter,
            String packageName, Bundle extras) {
        final int uid = Binder.getCallingUid();
        if (isPlatformOrTargetSdkLessThanU(packageName, uid)) {
            // Location mode must be enabled
            long ident = Binder.clearCallingIdentity();
            try {
                if (!mWifiPermissionsUtil.isLocationModeEnabled()) {
                    throw new SecurityException("Location mode is disabled for the device");
                }
            } finally {
                Binder.restoreCallingIdentity(ident);
            }
            if (!mWifiPermissionsUtil.checkCallersHardwareLocationPermission(uid)) {
                throw new SecurityException(
                        "UID " + uid + " does not have location h/w permission");
            }
        } else {
            mWifiPermissionsUtil.enforceNearbyDevicesPermission(
                    extras.getParcelable(WifiManager.EXTRA_PARAM_KEY_ATTRIBUTION_SOURCE),
                    true, TAG + " getUsableChannels");
        }
        if (mVerboseLoggingEnabled) {
            mLog.info("getUsableChannels uid=%").c(Binder.getCallingUid()).flush();
        }
        if (!isValidBandForGetUsableChannels(band)) {
            throw new IllegalArgumentException("Unsupported band: " + band);
        }
        // Use stored values if the HAL isn't started and the stored country code matches.
        // This is to show the band availability based on the regulatory domain.
        if (mWifiNative.isHalSupported() && !mWifiNative.isHalStarted()
                && mode == WifiAvailableChannel.OP_MODE_SAP
                && filter == WifiAvailableChannel.FILTER_REGULATORY
                && TextUtils.equals(
                        mSettingsConfigStore.get(WifiSettingsConfigStore.WIFI_SOFT_AP_COUNTRY_CODE),
                        mCountryCode.getCountryCode())) {
            List<WifiAvailableChannel> storedChannels = getStoredSoftApAvailableChannels(band);
            if (!storedChannels.isEmpty()) {
                return storedChannels;
            }
        }
        List<WifiAvailableChannel> channels = mWifiThreadRunner.call(
                () -> mWifiNative.getUsableChannels(band, mode, filter), null,
                TAG + "#getUsableChannels");
        if (channels == null) {
            throw new UnsupportedOperationException();
        }
        return channels;
    }

    private void resetNotificationManager() {
        mWifiInjector.getWifiNotificationManager().createNotificationChannels();
        mWifiInjector.getOpenNetworkNotifier().clearPendingNotification(false);
        mWifiCarrierInfoManager.resetNotification();
        mWifiNetworkSuggestionsManager.resetNotification();
        mWifiInjector.getWakeupController().resetNotification();
    }

    /**
     * See {@link android.net.wifi.WifiManager#flushPasspointAnqpCache()}.
     */
    @Override
    public void flushPasspointAnqpCache(@NonNull String packageName) {
        int callingUid = Binder.getCallingUid();
        mWifiPermissionsUtil.checkPackage(callingUid, packageName);

        if (!isDeviceOrProfileOwner(callingUid, packageName)) {
            enforceAnyPermissionOf(android.Manifest.permission.NETWORK_SETTINGS,
                    android.Manifest.permission.NETWORK_MANAGED_PROVISIONING,
                    android.Manifest.permission.NETWORK_CARRIER_PROVISIONING);
        }
        mWifiThreadRunner.post(mPasspointManager::clearAnqpRequestsAndFlushCache,
                TAG + "#flushPasspointAnqpCache");
    }

    /**
     * See {@link android.net.wifi.WifiManager#isWifiPasspointEnabled()}.
     */
    @Override
    public boolean isWifiPasspointEnabled() {
        enforceAccessPermission();

        if (mVerboseLoggingEnabled) {
            mLog.info("isWifiPasspointEnabled uid=%").c(Binder.getCallingUid()).flush();
        }
        // Post operation to handler thread
        return mWifiThreadRunner.call(() -> mPasspointManager.isWifiPasspointEnabled(), false,
                TAG + "#isWifiPasspointEnabled");
    }

    /**
     * See {@link android.net.wifi.WifiManager#setWifiPasspointEnabled()}.
     */
    @Override
    public void setWifiPasspointEnabled(boolean enabled) {
        int uid = Binder.getCallingUid();
        int pid = Binder.getCallingPid();
        if (!isSettingsOrSuw(pid, uid)) {
            throw new SecurityException(TAG + ": Permission denied");
        }

        if (mVerboseLoggingEnabled) {
            mLog.info("setWifiPasspointEnabled uid=% pid=% enable=%")
                .c(uid).c(pid).c(enabled)
                .flush();
        }

        // Post operation to handler thread
        mWifiThreadRunner.post(() -> mPasspointManager.setWifiPasspointEnabled(enabled),
                TAG + "#setWifiPasspointEnabled"
        );
    }

    /**
     * See {@link android.net.wifi.WifiManager#isPreferredNetworkOffloadSupported()}.
     */
    @Override
    public boolean isPnoSupported() {
        return mWifiGlobals.isSwPnoEnabled()
                || (mWifiGlobals.isBackgroundScanSupported()
                        && (getSupportedFeatures() & WifiManager.WIFI_FEATURE_PNO) != 0);
    }

    private boolean isAggressiveRoamingModeSupported() {
        return (getSupportedFeatures() & WifiManager.WIFI_FEATURE_AGGRESSIVE_ROAMING_MODE_SUPPORT)
                != 0;
    }

    /**
     * @return true if this device supports Trust On First Use
     */
    private boolean isTrustOnFirstUseSupported() {
        return (getSupportedFeatures() & WIFI_FEATURE_TRUST_ON_FIRST_USE) != 0;
    }

    /**
     * See {@link android.net.wifi.WifiManager#getStaConcurrencyForMultiInternetMode()}.
     */
    @Override
    public @WifiManager.WifiMultiInternetMode int getStaConcurrencyForMultiInternetMode() {
        if (!SdkLevel.isAtLeastT()) {
            throw new UnsupportedOperationException();
        }
        enforceAccessPermission();

        if (mVerboseLoggingEnabled) {
            mLog.info("getStaConcurrencyForMultiInternetMode uid=%")
                    .c(Binder.getCallingUid()).flush();
        }
        // Post operation to handler thread
        return mWifiThreadRunner.call(
                () -> mMultiInternetManager.getStaConcurrencyForMultiInternetMode(),
                WifiManager.WIFI_MULTI_INTERNET_MODE_DISABLED,
                TAG + "#getStaConcurrencyForMultiInternetMode");
    }

    /**
     * See {@link android.net.wifi.WifiManager#setStaConcurrencyForMultiInternetMode()}.
     */
    @Override
    public boolean setStaConcurrencyForMultiInternetMode(
            @WifiManager.WifiMultiInternetMode int mode) {
        if (!SdkLevel.isAtLeastT()) {
            throw new UnsupportedOperationException();
        }
        int uid = Binder.getCallingUid();
        int pid = Binder.getCallingPid();
        if (!isSettingsOrSuw(pid, uid)) {
            throw new SecurityException(TAG + ": Permission denied");
        }

        if (mVerboseLoggingEnabled) {
            mLog.info("setStaConcurrencyForMultiInternetMode uid=% pid=% mode=%")
                .c(uid).c(pid).c(mode)
                .flush();
        }
        // Post operation to handler thread
        return mWifiThreadRunner.call(() ->
                mMultiInternetManager.setStaConcurrencyForMultiInternetMode(mode), false,
                TAG + "#setStaConcurrencyForMultiInternetMode");
    }

    /**
     * See {@link android.net.wifi.WifiManager#notifyMinimumRequiredWifiSecurityLevelChanged(int)}.
     */
    @Override
    @RequiresApi(Build.VERSION_CODES.TIRAMISU)
    public void notifyMinimumRequiredWifiSecurityLevelChanged(int adminMinimumSecurityLevel) {
        if (!SdkLevel.isAtLeastT()) {
            throw new UnsupportedOperationException();
        }
        if (!Arrays.asList(DevicePolicyManager.WIFI_SECURITY_OPEN,
                DevicePolicyManager.WIFI_SECURITY_PERSONAL,
                DevicePolicyManager.WIFI_SECURITY_ENTERPRISE_EAP,
                DevicePolicyManager.WIFI_SECURITY_ENTERPRISE_192)
                .contains(adminMinimumSecurityLevel)) {
            throw new IllegalArgumentException("Input security level is invalid");
        }
        if (!checkManageDeviceAdminsPermission(Binder.getCallingPid(), Binder.getCallingUid())) {
            throw new SecurityException("Caller does not have MANAGE_DEVICE_ADMINS permission");
        }
        mWifiThreadRunner.post(() -> {
            for (ClientModeManager cmm : mActiveModeWarden.getClientModeManagers()) {
                WifiInfo wifiInfo = cmm.getConnectionInfo();
                if (wifiInfo == null) continue;

                //check minimum security level restriction
                int currentSecurityLevel = WifiInfo.convertSecurityTypeToDpmWifiSecurity(
                        wifiInfo.getCurrentSecurityType());

                // Unknown security type is permitted when security type restriction is not set
                if (adminMinimumSecurityLevel == DevicePolicyManager.WIFI_SECURITY_OPEN
                        && currentSecurityLevel == WifiInfo.DPM_SECURITY_TYPE_UNKNOWN) {
                    continue;
                }
                if (adminMinimumSecurityLevel > currentSecurityLevel) {
                    cmm.disconnect();
                    mLog.info("disconnect admin restricted network").flush();
                    continue;
                }
            }
        }, TAG + "#notifyMinimumRequiredWifiSecurityLevelChanged");
    }

    /**
     * See {@link android.net.wifi.WifiManager#notifyWifiSsidPolicyChanged(WifiSsidPolicy)}.
     */
    @Override
    @RequiresApi(Build.VERSION_CODES.TIRAMISU)
    public void notifyWifiSsidPolicyChanged(int policyType, List<WifiSsid> ssids) {
        if (!SdkLevel.isAtLeastT()) {
            throw new UnsupportedOperationException();
        }
        if (ssids == null) {
            throw new IllegalArgumentException("SSID list may not be null");
        }
        if (!checkManageDeviceAdminsPermission(Binder.getCallingPid(), Binder.getCallingUid())) {
            throw new SecurityException("Caller does not have MANAGE_DEVICE_ADMINS permission");
        }
        mWifiThreadRunner.post(() -> {
            for (ClientModeManager cmm : mActiveModeWarden.getClientModeManagers()) {
                WifiInfo wifiInfo = cmm.getConnectionInfo();
                if (wifiInfo == null) continue;

                //skip SSID restriction check for Osu and Passpoint networks
                if (wifiInfo.isOsuAp() || wifiInfo.isPasspointAp()) continue;

                WifiSsid ssid = wifiInfo.getWifiSsid();

                if (policyType == WifiSsidPolicy.WIFI_SSID_POLICY_TYPE_ALLOWLIST
                        && !ssids.contains(ssid)) {
                    cmm.disconnect();
                    mLog.info("disconnect admin restricted network").flush();
                    continue;
                }
                if (policyType == WifiSsidPolicy.WIFI_SSID_POLICY_TYPE_DENYLIST
                        && ssids.contains(ssid)) {
                    cmm.disconnect();
                    mLog.info("disconnect admin restricted network").flush();
                    continue;
                }
            }
        }, TAG + "#notifyWifiSsidPolicyChanged");
    }

    /**
     * See {@link WifiManager#replyToSimpleDialog(int, int)}
     */
    public void replyToSimpleDialog(int dialogId, @WifiManager.DialogReply int reply) {
        int uid = Binder.getCallingUid();
        int pid = Binder.getCallingPid();
        mWifiPermissionsUtil.checkPackage(uid, mContext.getWifiDialogApkPkgName());
        if (mVerboseLoggingEnabled) {
            mLog.info("replyToSimpleDialog uid=% pid=%"
                            + " dialogId=% reply=%")
                    .c(uid).c(pid).c(dialogId).c(reply)
                    .flush();
        }
        mWifiThreadRunner.post(() -> mWifiDialogManager.replyToSimpleDialog(dialogId, reply),
                TAG + "#replyToSimpleDialog");
    }

    /**
     * See {@link WifiManager#replyToP2pInvitationReceivedDialog(int, boolean, String)}
     */
    @Override
    public void replyToP2pInvitationReceivedDialog(
            int dialogId, boolean accepted, @Nullable String optionalPin) {
        int uid = Binder.getCallingUid();
        int pid = Binder.getCallingPid();
        mWifiPermissionsUtil.checkPackage(uid, mContext.getWifiDialogApkPkgName());
        if (mVerboseLoggingEnabled) {
            mLog.info("replyToP2pInvitationReceivedDialog uid=% pid=%"
                            + " dialogId=% accepted=% optionalPin=%")
                    .c(uid).c(pid).c(dialogId).c(accepted).c(optionalPin)
                    .flush();
        }
        mWifiThreadRunner.post(() -> mWifiDialogManager.replyToP2pInvitationReceivedDialog(
                dialogId, accepted, optionalPin), TAG + "#replyToP2pInvitationReceivedDialog"
        );
    }

    /**
     * See {@link android.net.wifi.WifiManager#addCustomDhcpOptions}.
     */
    @Override
    public void addCustomDhcpOptions(@NonNull WifiSsid ssid, @NonNull byte[] oui,
            @NonNull List<DhcpOption> options) {
        enforceAnyPermissionOf(android.Manifest.permission.NETWORK_SETTINGS,
                android.Manifest.permission.OVERRIDE_WIFI_CONFIG);
        if (mVerboseLoggingEnabled) {
            Log.v(TAG, "addCustomDhcpOptions: ssid="
                    + ssid + ", oui=" + Arrays.toString(oui) + ", options=" + options);
        }
        mWifiThreadRunner.post(() -> mWifiConfigManager.addCustomDhcpOptions(ssid, oui, options),
                TAG + "#addCustomDhcpOptions");
    }

    /**
     * See {@link android.net.wifi.WifiManager#removeCustomDhcpOptions}.
     */
    @Override
    public void removeCustomDhcpOptions(@NonNull WifiSsid ssid, @NonNull byte[] oui) {
        enforceAnyPermissionOf(android.Manifest.permission.NETWORK_SETTINGS,
                android.Manifest.permission.OVERRIDE_WIFI_CONFIG);
        if (mVerboseLoggingEnabled) {
            Log.v(TAG, "removeCustomDhcpOptions: ssid=" + ssid + ", oui=" + Arrays.toString(oui));
        }
        mWifiThreadRunner.post(() -> mWifiConfigManager.removeCustomDhcpOptions(ssid, oui),
                TAG + "#removeCustomDhcpOptions");
    }

    /**
     * See {@link android.net.wifi.WifiManager#getOemPrivilegedWifiAdminPackages
     */
    @Override
    public String[] getOemPrivilegedWifiAdminPackages() {
        return mContext.getResources()
                .getStringArray(R.array.config_oemPrivilegedWifiAdminPackages);
    }

    /**
     * See {@link WifiManager#reportImpactToCreateIfaceRequest(int, boolean, Executor, BiConsumer)}.
     */
    @Override
    @RequiresApi(Build.VERSION_CODES.TIRAMISU)
    public void reportCreateInterfaceImpact(String packageName, int interfaceType,
            boolean requireNewInterface, IInterfaceCreationInfoCallback callback) {
        if (!SdkLevel.isAtLeastT()) {
            throw new UnsupportedOperationException("SDK level too old");
        }

        final SparseIntArray hdmIfaceToWifiIfaceMap = new SparseIntArray() {{
                put(HDM_CREATE_IFACE_STA, WIFI_INTERFACE_TYPE_STA);
                put(HDM_CREATE_IFACE_AP, WIFI_INTERFACE_TYPE_AP);
                put(HDM_CREATE_IFACE_AP_BRIDGE, WIFI_INTERFACE_TYPE_AP);
                put(HDM_CREATE_IFACE_P2P, WIFI_INTERFACE_TYPE_DIRECT);
                put(HDM_CREATE_IFACE_NAN, WIFI_INTERFACE_TYPE_AWARE);
            }};
        final SparseIntArray wifiIfaceToHdmIfaceMap = new SparseIntArray() {{
                put(WIFI_INTERFACE_TYPE_STA, HDM_CREATE_IFACE_STA);
                put(WIFI_INTERFACE_TYPE_AP, HDM_CREATE_IFACE_AP);
                put(WIFI_INTERFACE_TYPE_AWARE, HDM_CREATE_IFACE_NAN);
                put(WIFI_INTERFACE_TYPE_DIRECT, HDM_CREATE_IFACE_P2P);
            }};

        if (packageName == null) throw new IllegalArgumentException("Null packageName");
        if (callback == null) throw new IllegalArgumentException("Null callback");
        if (interfaceType != WIFI_INTERFACE_TYPE_STA && interfaceType != WIFI_INTERFACE_TYPE_AP
                && interfaceType != WIFI_INTERFACE_TYPE_AWARE
                && interfaceType != WIFI_INTERFACE_TYPE_DIRECT) {
            throw new IllegalArgumentException("Invalid interfaceType");
        }
        enforceAccessPermission();
        int callingUid = getMockableCallingUid();
        if (!mWifiPermissionsUtil.checkManageWifiInterfacesPermission(callingUid)) {
            throw new SecurityException(
                    TAG + " Uid " + callingUid + " Missing MANAGE_WIFI_INTERFACES permission");
        }
        mWifiPermissionsUtil.checkPackage(callingUid, packageName);
        mWifiThreadRunner.post(() -> {
            List<Pair<Integer, WorkSource>> details =
                    mHalDeviceManager.reportImpactToCreateIface(
                            wifiIfaceToHdmIfaceMap.get(interfaceType), requireNewInterface,
                            new WorkSource(callingUid, packageName));
            try {
                if (details == null) {
                    callback.onResults(false, null, null);
                } else {
                    int[] interfaces = new int[details.size()];
                    String[] packagesForInterfaces = new String[details.size()];
                    int i = 0;
                    for (Pair<Integer, WorkSource> detail: details) {
                        interfaces[i] = hdmIfaceToWifiIfaceMap.get(detail.first);
                        if (detail.second.size() == 1
                                && detail.second.getUid(0) == WIFI_UID) {
                            i++;
                            continue;
                        }
                        StringBuilder packages = new StringBuilder();
                        for (int j = 0; j < detail.second.size(); ++j) {
                            if (j != 0) packages.append(",");
                            packages.append(detail.second.getPackageName(j));
                            mContext.getPackageManager().makeUidVisible(callingUid,
                                    detail.second.getUid(j));
                        }
                        packagesForInterfaces[i] = packages.toString();
                        ++i;
                    }
                    callback.onResults(true, interfaces, packagesForInterfaces);
                }
            } catch (RemoteException e) {
                Log.e(TAG,
                        "Failed calling back with results of isItPossibleToCreateInterface - " + e);
            }
        }, TAG + "#reportCreateInterfaceImpact");
    }
    @Override
    public int getMaxNumberOfChannelsPerRequest() {
        return mContext.getResources()
                .getInteger(R.integer.config_wifiNetworkSpecifierMaxPreferredChannels);
    }

    private boolean policyIdsAreUnique(List<QosPolicyParams> policies) {
        Set<Integer> policyIdSet = new HashSet<>();
        for (QosPolicyParams policy : policies) {
            policyIdSet.add(policy.getPolicyId());
        }
        return policyIdSet.size() == policies.size();
    }

    private boolean policyIdsAreUnique(int[] policyIds) {
        Set<Integer> policyIdSet = new HashSet<>();
        for (int policyId : policyIds) {
            policyIdSet.add(policyId);
        }
        return policyIdSet.size() == policyIds.length;
    }

    private boolean policiesHaveSameDirection(List<QosPolicyParams> policyList) {
        int direction = policyList.get(0).getDirection();
        for (QosPolicyParams policy : policyList) {
            if (policy.getDirection() != direction) {
                return false;
            }
        }
        return true;
    }

    private void rejectAllQosPolicies(
            List<QosPolicyParams> policyParamsList, IListListener listener) {
        try {
            List<Integer> statusList = new ArrayList<>();
            for (QosPolicyParams policy : policyParamsList) {
                statusList.add(WifiManager.QOS_REQUEST_STATUS_FAILURE_UNKNOWN);
            }
            listener.onResult(statusList);
        } catch (RemoteException e) {
            Log.e(TAG, e.getMessage(), e);
        }
    }

    /**
     * See {@link WifiManager#addQosPolicies(List, Executor, Consumer)}.
     */
    @Override
    @RequiresApi(Build.VERSION_CODES.UPSIDE_DOWN_CAKE)
    public void addQosPolicies(@NonNull List<QosPolicyParams> policyParamsList,
            @NonNull IBinder binder, @NonNull String packageName,
            @NonNull IListListener listener) {
        if (!SdkLevel.isAtLeastU()) {
            throw new UnsupportedOperationException("SDK level too old");
        }

        int uid = Binder.getCallingUid();
        mWifiPermissionsUtil.checkPackage(uid, packageName);
        if (!mWifiPermissionsUtil.checkNetworkSettingsPermission(uid)
                && !mWifiPermissionsUtil.checkManageWifiNetworkSelectionPermission(uid)) {
            throw new SecurityException("Uid=" + uid + " is not allowed to add QoS policies");
        }

        Objects.requireNonNull(policyParamsList, "policyParamsList cannot be null");
        Objects.requireNonNull(binder, "binder cannot be null");
        Objects.requireNonNull(listener, "listener cannot be null");

        if (!mApplicationQosPolicyRequestHandler.isFeatureEnabled()) {
            Log.i(TAG, "addQosPolicies is disabled on this device");
            rejectAllQosPolicies(policyParamsList, listener);
            return;
        }

        if (policyParamsList.size() == 0
                || policyParamsList.size() > WifiManager.getMaxNumberOfPoliciesPerQosRequest()
                || !policyIdsAreUnique(policyParamsList)
                || !policiesHaveSameDirection(policyParamsList)) {
            throw new IllegalArgumentException("policyParamsList is invalid");
        }

        if (!(SdkLevel.isAtLeastV() && isWifiStandardSupported(ScanResult.WIFI_STANDARD_11AX))
                && policyParamsList.get(0).getDirection() == QosPolicyParams.DIRECTION_UPLINK) {
            Log.e(TAG, "Uplink QoS policies are only supported on devices with SDK >= V"
                    + " and 11ax support");
            rejectAllQosPolicies(policyParamsList, listener);
            return;
        }

        mWifiThreadRunner.post(() -> {
            mApplicationQosPolicyRequestHandler.queueAddRequest(
                    policyParamsList, listener, binder, uid);
        }, TAG + "#addQosPolicies");
    }

    /**
     * See {@link WifiManager#removeQosPolicies(int[])}.
     */
    @Override
    @RequiresApi(Build.VERSION_CODES.UPSIDE_DOWN_CAKE)
    public void removeQosPolicies(@NonNull int[] policyIds, @NonNull String packageName) {
        if (!SdkLevel.isAtLeastU()) {
            throw new UnsupportedOperationException("SDK level too old");
        } else if (!mApplicationQosPolicyRequestHandler.isFeatureEnabled()) {
            Log.i(TAG, "removeQosPolicies is disabled on this device");
            return;
        }
        int uid = Binder.getCallingUid();
        mWifiPermissionsUtil.checkPackage(uid, packageName);
        if (!mWifiPermissionsUtil.checkNetworkSettingsPermission(uid)
                && !mWifiPermissionsUtil.checkManageWifiNetworkSelectionPermission(uid)) {
            throw new SecurityException("Uid=" + uid + " is not allowed to remove QoS policies");
        }
        Objects.requireNonNull(policyIds, "policyIdList cannot be null");
        if (policyIds.length == 0
                || policyIds.length > WifiManager.getMaxNumberOfPoliciesPerQosRequest()
                || !policyIdsAreUnique(policyIds)) {
            throw new IllegalArgumentException("policyIdList is invalid");
        }

        List<Integer> policyIdList = Arrays.stream(policyIds).boxed().toList();
        mWifiThreadRunner.post(() -> {
            mApplicationQosPolicyRequestHandler.queueRemoveRequest(policyIdList, uid);
        }, TAG + "#removeQosPolicies");
    }

    /**
     * See {@link WifiManager#removeAllQosPolicies()}.
     */
    @Override
    @RequiresApi(Build.VERSION_CODES.UPSIDE_DOWN_CAKE)
    public void removeAllQosPolicies(@NonNull String packageName) {
        if (!SdkLevel.isAtLeastU()) {
            throw new UnsupportedOperationException("SDK level too old");
        } else if (!mApplicationQosPolicyRequestHandler.isFeatureEnabled()) {
            Log.i(TAG, "removeAllQosPolicies is disabled on this device");
            return;
        }
        int uid = Binder.getCallingUid();
        mWifiPermissionsUtil.checkPackage(uid, packageName);
        if (!mWifiPermissionsUtil.checkNetworkSettingsPermission(uid)
                && !mWifiPermissionsUtil.checkManageWifiNetworkSelectionPermission(uid)) {
            throw new SecurityException("Uid=" + uid + " is not allowed to remove QoS policies");
        }

        mWifiThreadRunner.post(() -> {
            mApplicationQosPolicyRequestHandler.queueRemoveAllRequest(uid);
        }, TAG + "#removeAllQosPolicies");
    }

    /**
     * See {@link WifiManager#setLinkLayerStatsPollingInterval(int)}.
     */
    @Override
    public void setLinkLayerStatsPollingInterval(int intervalMs) {
        if (!SdkLevel.isAtLeastT()) {
            throw new UnsupportedOperationException("SDK level too old");
        }
        enforceAnyPermissionOf(android.Manifest.permission.MANAGE_WIFI_NETWORK_SELECTION);
        if (intervalMs < 0) {
            throw new IllegalArgumentException("intervalMs should not be smaller than 0");
        }
        mWifiThreadRunner.post(() -> mActiveModeWarden.getPrimaryClientModeManager()
                    .setLinkLayerStatsPollingInterval(intervalMs),
                TAG + "#setLinkLayerStatsPollingInterval");
    }

    /**
     * See {@link WifiManager#getLinkLayerStatsPollingInterval(Executor, Consumer)}.
     */
    @Override
    public void getLinkLayerStatsPollingInterval(@NonNull IIntegerListener listener) {
        if (!SdkLevel.isAtLeastT()) {
            throw new UnsupportedOperationException("SDK level too old");
        }
        if (listener == null) {
            throw new NullPointerException("listener should not be null");
        }
        enforceAnyPermissionOf(android.Manifest.permission.MANAGE_WIFI_NETWORK_SELECTION);
        mWifiThreadRunner.post(() -> {
            try {
                listener.onResult(mWifiGlobals.getPollRssiIntervalMillis());
            } catch (RemoteException e) {
                Log.e(TAG, e.getMessage(), e);
            }
        }, TAG + "#getLinkLayerStatsPollingInterval");
    }

    /**
     * See {@link WifiManager#setMloMode(int, Executor, Consumer)}
     */
    @Override
    @RequiresApi(Build.VERSION_CODES.UPSIDE_DOWN_CAKE)
    public void setMloMode(@WifiManager.MloMode int mode, @NonNull IBooleanListener listener) {
        // SDK check.
        if (!SdkLevel.isAtLeastU()) {
            throw new UnsupportedOperationException("SDK level too old");
        }
        // Permission check.
        int uid = Binder.getCallingUid();
        if (!mWifiPermissionsUtil.checkManageWifiNetworkSelectionPermission(uid)) {
            throw new SecurityException("Uid=" + uid + " is not allowed to set MLO mode");
        }
        // Argument check
        Objects.requireNonNull(listener, "listener cannot be null");
        if (mode < WifiManager.MLO_MODE_DEFAULT || mode > WifiManager.MLO_MODE_LOW_POWER) {
            throw new IllegalArgumentException("invalid mode: " + mode);
        }
        // Set MLO mode and process error status.
        mWifiThreadRunner.post(() -> {
            try {
                listener.onResult(mWifiNative.setMloMode(mode) == WifiStatusCode.SUCCESS);
            } catch (RemoteException e) {
                Log.e(TAG, e.getMessage(), e);
            }
        }, TAG + "#setMloMode");
    }

    /**
     * See {@link WifiManager#getMloMode(Executor, Consumer)}
     */
    @Override
    @RequiresApi(Build.VERSION_CODES.UPSIDE_DOWN_CAKE)
    public void getMloMode(IIntegerListener listener) {
        // SDK check.
        if (!SdkLevel.isAtLeastU()) {
            throw new UnsupportedOperationException("SDK level too old");
        }
        // Permission check.
        int uid = Binder.getCallingUid();
        if (!mWifiPermissionsUtil.checkManageWifiNetworkSelectionPermission(uid)) {
            throw new SecurityException("Uid=" + uid + " is not allowed to get MLO mode");
        }
        // Argument check
        Objects.requireNonNull(listener, "listener cannot be null");
        // Get MLO mode.
        mWifiThreadRunner.post(() -> {
            try {
                listener.onResult(mWifiNative.getMloMode());
            } catch (RemoteException e) {
                Log.e(TAG, e.getMessage(), e);
            }
        }, TAG + "#getMloMode");
    }

    /**
     * See {@link WifiManager#addWifiLowLatencyLockListener(Executor,
     * WifiManager.WifiLowLatencyLockListener)}
     */
    public void addWifiLowLatencyLockListener(IWifiLowLatencyLockListener listener) {
        if (listener == null) {
            throw new IllegalArgumentException();
        }
        int callingUid = Binder.getCallingUid();
        if (!mWifiPermissionsUtil.checkManageWifiNetworkSelectionPermission(callingUid)
                && !mWifiPermissionsUtil.checkNetworkSettingsPermission(callingUid)) {
            throw new SecurityException(TAG + " Uid " + callingUid
                    + " Missing MANAGE_WIFI_NETWORK_SELECTION permission");
        }
        if (mVerboseLoggingEnabled) {
            mLog.info("addWifiLowLatencyLockListener uid=%").c(Binder.getCallingUid()).flush();
        }
        mWifiThreadRunner.post(() -> {
            mWifiLockManager.addWifiLowLatencyLockListener(listener);
        }, TAG + "#addWifiLowLatencyLockListener");
    }

    /**
     * See {@link WifiManager#removeWifiLowLatencyLockListener(
     * WifiManager.WifiLowLatencyLockListener)}
     */
    public void removeWifiLowLatencyLockListener(IWifiLowLatencyLockListener listener) {
        if (listener == null) {
            throw new IllegalArgumentException();
        }
        if (mVerboseLoggingEnabled) {
            mLog.info("removeWifiLowLatencyLockListener uid=%").c(Binder.getCallingUid()).flush();
        }
        mWifiThreadRunner.post(() -> {
            mWifiLockManager.removeWifiLowLatencyLockListener(listener);
        }, TAG + "#removeWifiLowLatencyLockListener");
    }

    private String getPackageName(Bundle extras) {
        // AttributionSource#getPackageName() is added in API level 31.
        if (!SdkLevel.isAtLeastS() || extras == null) {
            return PACKAGE_NAME_NOT_AVAILABLE;
        }
        AttributionSource attributionSource = extras.getParcelable(
                WifiManager.EXTRA_PARAM_KEY_ATTRIBUTION_SOURCE);
        if (attributionSource == null) return PACKAGE_NAME_NOT_AVAILABLE;
        String packageName = attributionSource.getPackageName();
        if (packageName == null) return PACKAGE_NAME_NOT_AVAILABLE;
        return packageName;
    }

    /**
     * See {@link WifiManager#getMaxMloAssociationLinkCount(Executor, Consumer)}
     */
    @RequiresApi(Build.VERSION_CODES.UPSIDE_DOWN_CAKE)
    public void getMaxMloAssociationLinkCount(@NonNull IIntegerListener listener, Bundle extras) {
        // SDK check.
        if (!SdkLevel.isAtLeastU()) {
            throw new UnsupportedOperationException("SDK level too old");
        }
        // Permission check.
        int uid = Binder.getCallingUid();
        if (!mWifiPermissionsUtil.checkManageWifiNetworkSelectionPermission(uid)) {
            throw new SecurityException(
                    "Caller does not have MANAGE_WIFI_NETWORK_SELECTION permission");
        }

        Objects.requireNonNull(listener, "listener cannot be null");
        if (mVerboseLoggingEnabled) {
            mLog.info("getMaxMloAssociationLinkCount: Uid=% Package Name=%").c(
                    Binder.getCallingUid()).c(getPackageName(extras)).flush();
        }

        mWifiThreadRunner.post(() -> {
            try {
                listener.onResult(mWifiNative.getMaxMloAssociationLinkCount(
                        mActiveModeWarden.getPrimaryClientModeManager().getInterfaceName()));
            } catch (RemoteException e) {
                Log.e(TAG, e.getMessage(), e);
            }
        }, TAG + "#getMaxMloAssociationLinkCount");
    }

    /**
     * See {@link WifiManager#getMaxMloStrLinkCount(Executor, Consumer)}
     */
    @RequiresApi(Build.VERSION_CODES.UPSIDE_DOWN_CAKE)
    public void getMaxMloStrLinkCount(@NonNull IIntegerListener listener, Bundle extras) {
        // SDK check.
        if (!SdkLevel.isAtLeastU()) {
            throw new UnsupportedOperationException("SDK level too old");
        }
        // Permission check.
        int uid = Binder.getCallingUid();
        if (!mWifiPermissionsUtil.checkManageWifiNetworkSelectionPermission(uid)) {
            throw new SecurityException(
                    "Caller does not have MANAGE_WIFI_NETWORK_SELECTION permission");
        }

        Objects.requireNonNull(listener, "listener cannot be null");
        if (mVerboseLoggingEnabled) {
            mLog.info("getMaxMloStrLinkCount:  Uid=% Package Name=%").c(
                    Binder.getCallingUid()).c(getPackageName(extras)).flush();
        }

        mWifiThreadRunner.post(() -> {
            try {
                listener.onResult(mWifiNative.getMaxMloStrLinkCount(
                        mActiveModeWarden.getPrimaryClientModeManager().getInterfaceName()));
            } catch (RemoteException e) {
                Log.e(TAG, e.getMessage(), e);
            }
        }, TAG + "#getMaxMloStrLinkCount");
    }

    /**
     * See {@link WifiManager#getSupportedSimultaneousBandCombinations(Executor, Consumer)}.
     */
    public void getSupportedSimultaneousBandCombinations(@NonNull IWifiBandsListener listener,
            Bundle extras) {
        // SDK check.
        if (!SdkLevel.isAtLeastU()) {
            throw new UnsupportedOperationException("SDK level too old");
        }
        // Permission check.
        int uid = Binder.getCallingUid();
        if (!mWifiPermissionsUtil.checkManageWifiNetworkSelectionPermission(uid)) {
            throw new SecurityException(
                    "Caller does not have MANAGE_WIFI_NETWORK_SELECTION permission");
        }
        // Argument check.
        Objects.requireNonNull(listener, "listener cannot be null");
        if (mVerboseLoggingEnabled) {
            mLog.info("getSupportedSimultaneousBandCombinations:  Uid=% Package Name=%").c(
                    Binder.getCallingUid()).c(getPackageName(extras)).flush();
        }
        // Get supported band combinations from chip.
        mWifiThreadRunner.post(() -> {
            try {
                Set<List<Integer>> bandsSet = mWifiNative.getSupportedBandCombinations(
                        mActiveModeWarden.getPrimaryClientModeManager().getInterfaceName());
                if (bandsSet == null) {
                    listener.onResult(new WifiBands[0]);
                    return;
                }
                WifiBands[] supportedBands = new WifiBands[bandsSet.size()];
                int i = 0;
                for (List<Integer> bands : bandsSet) {
                    supportedBands[i] = new WifiBands();
                    supportedBands[i].bands = bands.stream().mapToInt(
                            Integer::intValue).toArray();
                    i++;
                }
                listener.onResult(supportedBands);
            } catch (RemoteException e) {
                Log.e(TAG, e.getMessage(), e);
            }
        }, TAG + "#getSupportedSimultaneousBandCombinations");
    }

    /**
     * Set the mock wifi service for testing
     */
    public void setMockWifiService(String serviceName) {
        int uid = Binder.getCallingUid();
        if (!mWifiPermissionsUtil.checkNetworkSettingsPermission(uid)) {
            throw new SecurityException(TAG + " Uid " + uid
                    + " Missing NETWORK_SETTINGS permission");
        }
        mWifiNative.setMockWifiService(serviceName);
    }

    /**
     * Set the mock wifi methods for testing
     */
    public boolean setMockWifiMethods(String methods) {
        int uid = Binder.getCallingUid();
        if (!mWifiPermissionsUtil.checkNetworkSettingsPermission(uid)) {
            throw new SecurityException(TAG + " Uid " + uid
                    + " Missing NETWORK_SETTINGS permission");
        }
        return mWifiNative.setMockWifiMethods(methods);
    }

    /**
     * See {@link WifiManager#setWepAllowed(boolean)}.
     */
    @Override
    public void setWepAllowed(boolean isAllowed) {
        int callingUid = Binder.getCallingUid();
        if (!mWifiPermissionsUtil.checkNetworkSettingsPermission(callingUid)) {
            throw new SecurityException("Uid " + callingUid
                    + " is not allowed to set wifi web allowed by user");
        }
        mLog.info("setWepAllowed=% uid=%").c(isAllowed).c(callingUid).flush();
        mWifiThreadRunner.post(() -> {
            mSettingsConfigStore.put(WIFI_WEP_ALLOWED, isAllowed);
            handleWepAllowedChanged(isAllowed);
        }, TAG + "#setWepAllowed");
    }

    private void handleWepAllowedChanged(boolean isAllowed) {
        mWifiGlobals.setWepAllowed(isAllowed);
        if (!isAllowed) {
            for (ClientModeManager clientModeManager
                    : mActiveModeWarden.getClientModeManagers()) {
                if (!(clientModeManager instanceof ConcreteClientModeManager)) {
                    continue;
                }
                ConcreteClientModeManager cmm = (ConcreteClientModeManager) clientModeManager;
                WifiInfo info = cmm.getConnectionInfo();
                if (info != null
                        && info.getCurrentSecurityType() == WifiInfo.SECURITY_TYPE_WEP) {
                    clientModeManager.disconnect();
                }
            }
        }
    }

    /**
     * See {@link WifiManager#queryWepAllowed(Executor, Consumer)}
     */
    @Override
    public void queryWepAllowed(@NonNull IBooleanListener listener) {
        if (listener == null) {
            throw new IllegalArgumentException("listener should not be null");
        }
        int callingUid = Binder.getCallingUid();
        if (!mWifiPermissionsUtil.checkNetworkSettingsPermission(callingUid)) {
            throw new SecurityException("Uid " + callingUid
                    + " is not allowed to get wifi web allowed by user");
        }
        mWifiThreadRunner.post(() -> {
            try {
                listener.onResult(mSettingsConfigStore.get(WIFI_WEP_ALLOWED));
            } catch (RemoteException e) {
                Log.e(TAG, e.getMessage(), e);
            }
        }, TAG + "#setWepAllowed");
    }

    /**
     * See {@link WifiManager#enableMscs(MscsParams)}
     */
    @Override
    public void enableMscs(@NonNull MscsParams mscsParams) {
        int uid = Binder.getCallingUid();
        if (!mWifiPermissionsUtil.checkManageWifiNetworkSelectionPermission(uid)) {
            throw new SecurityException(
                    "UID=" + uid + " is not allowed to set network selection config");
        }
        Objects.requireNonNull(mscsParams);
        mWifiThreadRunner.post(() -> {
            List<ClientModeManager> clientModeManagers =
                    mActiveModeWarden.getInternetConnectivityClientModeManagers();
            for (ClientModeManager cmm : clientModeManagers) {
                mWifiNative.enableMscs(mscsParams, cmm.getInterfaceName());
            }
        }, TAG + "#enableMscs");
    }

    /**
     * See {@link WifiManager#disableMscs()}
     */
    @Override
    public void disableMscs() {
        int uid = Binder.getCallingUid();
        if (!mWifiPermissionsUtil.checkManageWifiNetworkSelectionPermission(uid)) {
            throw new SecurityException(
                    "UID=" + uid + " is not allowed to set network selection config");
        }
        mWifiThreadRunner.post(() -> {
            List<ClientModeManager> clientModeManagers =
                    mActiveModeWarden.getInternetConnectivityClientModeManagers();
            for (ClientModeManager cmm : clientModeManagers) {
                mWifiNative.disableMscs(cmm.getInterfaceName());
            }
        }, TAG + "#disableMscs");
    }

    /**
     * See {@link android.net.wifi.WifiManager#setSendDhcpHostnameRestriction(int)}.
     */
    public void setSendDhcpHostnameRestriction(@NonNull String packageName,
            @WifiManager.SendDhcpHostnameRestriction int restriction) {
        int callingUid = Binder.getCallingUid();
        int callingPid = Binder.getCallingPid();
        if (mVerboseLoggingEnabled) {
            mLog.info("setSendDhcpHostnameRestriction:% uid=% package=%").c(restriction)
                    .c(callingUid).c(packageName).flush();
        }
        if ((restriction
                & ~WifiManager.FLAG_SEND_DHCP_HOSTNAME_RESTRICTION_OPEN
                & ~WifiManager.FLAG_SEND_DHCP_HOSTNAME_RESTRICTION_SECURE) != 0) {
            throw new IllegalArgumentException("Unknown dhcp hostname restriction flags: "
                    + restriction);
        }
        if (!isSettingsOrSuw(callingPid, callingUid)
                && !mWifiPermissionsUtil.isDeviceOwner(callingUid, packageName)) {
            throw new SecurityException("Uid " + callingUid
                    + " is not allowed to query the global dhcp hostname restriction");
        }
        mWifiThreadRunner.post(() -> mWifiGlobals.setSendDhcpHostnameRestriction(restriction),
                TAG + "#setSendDhcpHostnameRestriction");
    }

    /**
     * See {@link WifiManager#querySendDhcpHostnameRestriction(Executor, IntConsumer)}
     */
    @Override
    public void querySendDhcpHostnameRestriction(@NonNull String packageName,
            @NonNull IIntegerListener listener) {
        if (listener == null) {
            throw new IllegalArgumentException("listener should not be null");
        }
        int callingUid = Binder.getCallingUid();
        int callingPid = Binder.getCallingPid();
        if (mVerboseLoggingEnabled) {
            mLog.info("querySendDhcpHostnameRestriction: uid=% package=%")
                    .c(callingUid).c(packageName).flush();
        }
        if (!isSettingsOrSuw(callingPid, callingUid)
                && !mWifiPermissionsUtil.isDeviceOwner(callingUid, packageName)) {
            throw new SecurityException("Uid " + callingUid
                    + " is not allowed to query the global dhcp hostname restriction");
        }
        mWifiThreadRunner.post(() -> {
            try {
                listener.onResult(mWifiGlobals.getSendDhcpHostnameRestriction());
            } catch (RemoteException e) {
                Log.e(TAG, e.getMessage(), e);
            }
        }, TAG + "#querySendDhcpHostnameRestriction");
    }

    /**
     * Force Overlay Config for testing
     */
    public boolean forceOverlayConfigValue(String overlayName, String configValue,
            boolean isEnabled) {
        int uid = Binder.getCallingUid();
        if (!mWifiPermissionsUtil.checkNetworkSettingsPermission(uid)) {
            throw new SecurityException(TAG + " Uid " + uid
                    + " Missing NETWORK_SETTINGS permission");
        }
        return mWifiGlobals.forceOverlayConfigValue(overlayName, configValue, isEnabled);
    }

    /**
     * See {@link WifiManager#setPerSsidRoamingMode(WifiSsid, int)}
     */
    @Override
    public void setPerSsidRoamingMode(WifiSsid ssid, @RoamingMode int roamingMode,
            @NonNull String packageName) {
        if (!SdkLevel.isAtLeastV()) {
            throw new UnsupportedOperationException("SDK level too old");
        }
        if (!isAggressiveRoamingModeSupported()) {
            throw new UnsupportedOperationException("Aggressive roaming mode not supported");
        }
        Objects.requireNonNull(ssid, "ssid cannot be null");
        Objects.requireNonNull(packageName, "packageName cannot be null");

        if (roamingMode < WifiManager.ROAMING_MODE_NONE
                || roamingMode > WifiManager.ROAMING_MODE_AGGRESSIVE) {
            throw new IllegalArgumentException("invalid roaming mode: " + roamingMode);
        }

        int uid = Binder.getCallingUid();
        mWifiPermissionsUtil.checkPackage(uid, packageName);
        boolean isDeviceOwner = mWifiPermissionsUtil.isOrganizationOwnedDeviceAdmin(
                uid, packageName);
        if (!isDeviceOwner && !mWifiPermissionsUtil.checkNetworkSettingsPermission(uid)
                && !mWifiPermissionsUtil.checkManageWifiNetworkSelectionPermission(uid)) {
            throw new SecurityException("Uid=" + uid + " is not allowed to add roaming policies");
        }

        //Store Roaming Mode per ssid
        mWifiThreadRunner.post(() -> {
            mWifiInjector.getWifiRoamingModeManager().setPerSsidRoamingMode(ssid,
                    roamingMode, isDeviceOwner);
        }, TAG + "#setPerSsidRoamingMode");
    }

    /**
     * See {@link WifiManager#removePerSsidRoamingMode(WifiSsid)}
     */
    @Override
    public void removePerSsidRoamingMode(WifiSsid ssid, @NonNull String packageName) {
        if (!SdkLevel.isAtLeastV()) {
            throw new UnsupportedOperationException("SDK level too old");
        }
        if (!isAggressiveRoamingModeSupported()) {
            throw new UnsupportedOperationException("Aggressive roaming mode not supported");
        }
        Objects.requireNonNull(ssid, "ssid cannot be null");
        Objects.requireNonNull(packageName, "packageName cannot be null");

        int uid = Binder.getCallingUid();
        mWifiPermissionsUtil.checkPackage(uid, packageName);
        boolean isDeviceOwner = mWifiPermissionsUtil.isOrganizationOwnedDeviceAdmin(
                uid, packageName);
        if (!isDeviceOwner && !mWifiPermissionsUtil.checkNetworkSettingsPermission(uid)
                && !mWifiPermissionsUtil.checkManageWifiNetworkSelectionPermission(uid)) {
            throw new SecurityException("Uid=" + uid + " is not allowed "
                    + "to remove roaming policies");
        }

        // Remove Roaming Mode per ssid
        mWifiThreadRunner.post(() -> {
            mWifiInjector.getWifiRoamingModeManager().removePerSsidRoamingMode(
                    ssid, isDeviceOwner);
        }, TAG + "#removePerSsidRoamingMode");
    }

    /**
     * See {@link WifiManager#getPerSsidRoamingModes(Executor, Consumer)}
     */
    @Override
    public void getPerSsidRoamingModes(@NonNull String packageName,
            @NonNull IMapListener listener) {
        if (!SdkLevel.isAtLeastV()) {
            throw new UnsupportedOperationException("SDK level too old");
        }
        if (!isAggressiveRoamingModeSupported()) {
            throw new UnsupportedOperationException("Aggressive roaming mode not supported");
        }
        Objects.requireNonNull(packageName, "packageName cannot be null");
        Objects.requireNonNull(listener, "listener cannot be null");

        int uid = Binder.getCallingUid();
        boolean isDeviceOwner = mWifiPermissionsUtil.isOrganizationOwnedDeviceAdmin(
                uid, packageName);
        mWifiPermissionsUtil.checkPackage(uid, packageName);
        if (!isDeviceOwner && !mWifiPermissionsUtil.checkNetworkSettingsPermission(uid)
                && !mWifiPermissionsUtil.checkManageWifiNetworkSelectionPermission(uid)) {
            throw new SecurityException("Uid=" + uid + " is not allowed to get roaming policies");
        }

        // Get Roaming Modes per ssid
        mWifiThreadRunner.post(() -> {
            try {
                Map<String, Integer> roamingPolicies =
                        mWifiInjector.getWifiRoamingModeManager().getPerSsidRoamingModes(
                                isDeviceOwner);
                listener.onResult(roamingPolicies);
            } catch (RemoteException e) {
                Log.e(TAG, e.getMessage());
            }
        }, TAG + "#getPerSsidRoamingModes");
    }

    /**
     * See {@link WifiManager#getTwtCapabilities(Executor, Consumer)}
     */
    @Override
    public void getTwtCapabilities(ITwtCapabilitiesListener listener, Bundle extras) {
        if (!SdkLevel.isAtLeastV()) {
            throw new UnsupportedOperationException("SDK level too old");
        }
        enforceAnyPermissionOf(android.Manifest.permission.MANAGE_WIFI_NETWORK_SELECTION);
        if (mVerboseLoggingEnabled) {
            mLog.info("getTwtCapabilities:  Uid=% Package Name=%").c(Binder.getCallingUid()).c(
                    getPackageName(extras)).flush();
        }
        if (listener == null) {
            throw new IllegalArgumentException("listener should not be null");
        }
        mWifiThreadRunner.post(() -> {
            mTwtManager.getTwtCapabilities(
                    mActiveModeWarden.getPrimaryClientModeManager().getInterfaceName(), listener);
        }, TAG + "#getTwtCapabilities");
    }

    /**
     * See {@link WifiManager#setupTwtSession(TwtRequest, Executor, TwtSessionCallback)}
     */
    @Override
    public void setupTwtSession(TwtRequest twtRequest, ITwtCallback iTwtCallback, Bundle extras) {
        if (!SdkLevel.isAtLeastV()) {
            throw new UnsupportedOperationException("SDK level too old");
        }
        if (iTwtCallback == null) {
            throw new IllegalArgumentException("Callback should not be null");
        }
        if (twtRequest == null) {
            throw new IllegalArgumentException("twtRequest should not be null");
        }
        enforceAnyPermissionOf(android.Manifest.permission.MANAGE_WIFI_NETWORK_SELECTION);
        int callingUid = Binder.getCallingUid();
        if (mVerboseLoggingEnabled) {
            mLog.info("setupTwtSession:  Uid=% Package Name=%").c(callingUid).c(
                    getPackageName(extras)).flush();
        }
        mWifiThreadRunner.post(() -> {
            try {
                String bssid = mActiveModeWarden.getPrimaryClientModeManager().getConnectedBssid();
                if (!mActiveModeWarden.getPrimaryClientModeManager().isConnected()
                        || bssid == null) {
                    iTwtCallback.onFailure(TwtSessionCallback.TWT_ERROR_CODE_NOT_AVAILABLE);
                    return;
                }
                mTwtManager.setupTwtSession(
                        mActiveModeWarden.getPrimaryClientModeManager().getInterfaceName(),
                        twtRequest, iTwtCallback, callingUid, bssid);
            } catch (RemoteException e) {
                Log.e(TAG, e.getMessage(), e);
            }
        }, TAG + "#setupTwtSession");
    }

    /**
    /**
     * See {@link TwtSession#getStats(Executor, Consumer)}}
     */
    @Override
    public void getStatsTwtSession(int sessionId, ITwtStatsListener iTwtStatsListener,
            Bundle extras) {
        if (!SdkLevel.isAtLeastV()) {
            throw new UnsupportedOperationException("SDK level too old");
        }
        if (iTwtStatsListener == null) {
            throw new IllegalArgumentException("Callback should not be null");
        }
        enforceAnyPermissionOf(android.Manifest.permission.MANAGE_WIFI_NETWORK_SELECTION);
        if (mVerboseLoggingEnabled) {
            mLog.info("getStatsTwtSession:  Uid=% Package Name=%").c(Binder.getCallingUid()).c(
                    getPackageName(extras)).flush();
        }
        mWifiThreadRunner.post(() -> {
            mTwtManager.getStatsTwtSession(
                    mActiveModeWarden.getPrimaryClientModeManager().getInterfaceName(),
                    iTwtStatsListener, sessionId);
        }, TAG + "#getStatsTwtSession");
    }

    /**
     * See {@link TwtSession#teardown()}
     */
    @Override
    public void teardownTwtSession(int sessionId, Bundle extras) {
        if (!SdkLevel.isAtLeastV()) {
            throw new UnsupportedOperationException("SDK level too old");
        }
        enforceAnyPermissionOf(android.Manifest.permission.MANAGE_WIFI_NETWORK_SELECTION);
        if (mVerboseLoggingEnabled) {
            mLog.info("teardownTwtSession:  Uid=% Package Name=%").c(Binder.getCallingUid()).c(
                    getPackageName(extras)).flush();
        }
        mWifiThreadRunner.post(() -> {
            mTwtManager.tearDownTwtSession(
                    mActiveModeWarden.getPrimaryClientModeManager().getInterfaceName(), sessionId);
        }, TAG + "#teardownTwtSession");
    }

    /**
     * See {@link WifiManager#setD2dAllowedWhenInfraStaDisabled(boolean)}.
     */
    @Override
    public void setD2dAllowedWhenInfraStaDisabled(boolean isAllowed) {
        int callingUid = Binder.getCallingUid();
        if (!isSettingsOrSuw(Binder.getCallingPid(), callingUid)) {
            throw new SecurityException("Uid " + callingUid
                    + " is not allowed to set d2d allowed when infra Sta is disabled");
        }
        mLog.info("setD2dAllowedWhenInfraStaDisabled=% uid=%").c(isAllowed).c(callingUid).flush();
        mWifiThreadRunner.post(
                () -> mSettingsConfigStore.put(D2D_ALLOWED_WHEN_INFRA_STA_DISABLED, isAllowed),
                TAG + "#setD2dAllowedWhenInfraStaDisabled");
    }

    /**
     * See {@link WifiManager#queryD2dAllowedWhenInfraStaDisabled(Executor, Consumer)}
     */
    @Override
    public void queryD2dAllowedWhenInfraStaDisabled(@NonNull IBooleanListener listener) {
        if (listener == null) {
            throw new IllegalArgumentException("listener should not be null");
        }
        mWifiThreadRunner.post(() -> {
            try {
                listener.onResult(mSettingsConfigStore.get(D2D_ALLOWED_WHEN_INFRA_STA_DISABLED));
            } catch (RemoteException e) {
                Log.e(TAG, e.getMessage(), e);
            }
        }, TAG + "#queryD2dAllowedWhenInfraStaDisabled");
    }
}<|MERGE_RESOLUTION|>--- conflicted
+++ resolved
@@ -1033,11 +1033,7 @@
         // before memory store write triggered by mMemoryStoreImpl.stop().
         mWifiScoreCard.resetAllConnectionStates();
         mMemoryStoreImpl.stop();
-<<<<<<< HEAD
-        mWifiConfigManager.handleShutDown();
-=======
         mWifiConfigManager.writeDataToStorage();
->>>>>>> d2aa529b
     }
 
     private boolean checkNetworkSettingsPermission(int pid, int uid) {
