--- conflicted
+++ resolved
@@ -1033,11 +1033,7 @@
         // before memory store write triggered by mMemoryStoreImpl.stop().
         mWifiScoreCard.resetAllConnectionStates();
         mMemoryStoreImpl.stop();
-<<<<<<< HEAD
-        mWifiConfigManager.handleShutDown();
-=======
         mWifiConfigManager.writeDataToStorage();
->>>>>>> f9b3fd85
     }
 
     private boolean checkNetworkSettingsPermission(int pid, int uid) {
