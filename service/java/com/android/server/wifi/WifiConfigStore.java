--- conflicted
+++ resolved
@@ -1564,13 +1564,8 @@
         return false;
     }
 
-<<<<<<< HEAD
-    public synchronized void writeKnownNetworkHistory() {
-        boolean needUpdate = false;
-=======
     public void writeKnownNetworkHistory(boolean force) {
         boolean needUpdate = force;
->>>>>>> 75b687af
 
         /* Make a copy */
         final List<WifiConfiguration> networks = new ArrayList<WifiConfiguration>();
