--- conflicted
+++ resolved
@@ -1041,12 +1041,7 @@
                 if (DBG) Log.d(TAG, "PNO state is already " + enable);
                 return true;
             }
-<<<<<<< HEAD
-
             mLastPnoChangeTimeStamp = mClock.getElapsedSinceBootMillis();
-=======
-            mLastPnoChangeTimeStamp = mClock.elapsedRealtime();
->>>>>>> da4bd2c5
             if (mWifiNative.setPnoScan(enable)) {
                 Log.d(TAG, "Changed PNO state from " + mCurrentPnoState + " to " + enable);
                 mCurrentPnoState = enable;
