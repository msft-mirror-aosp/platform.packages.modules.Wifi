/*
 * Copyright (C) 2016 The Android Open Source Project
 *
 * Licensed under the Apache License, Version 2.0 (the "License");
 * you may not use this file except in compliance with the License.
 * You may obtain a copy of the License at
 *
 *      http://www.apache.org/licenses/LICENSE-2.0
 *
 * Unless required by applicable law or agreed to in writing, software
 * distributed under the License is distributed on an "AS IS" BASIS,
 * WITHOUT WARRANTIES OR CONDITIONS OF ANY KIND, either express or implied.
 * See the License for the specific language governing permissions and
 * limitations under the License.
 */

package com.android.server.wifi.scanner;

import static com.android.server.wifi.ScanTestUtil.channelsToNativeSettings;
import static com.android.server.wifi.ScanTestUtil.channelsToSpec;
import static com.android.server.wifi.ScanTestUtil.createRequest;

import static org.junit.Assert.assertEquals;
import static org.mockito.Mockito.any;
import static org.mockito.Mockito.doCallRealMethod;
import static org.mockito.Mockito.mock;
import static org.mockito.Mockito.verify;

import android.net.wifi.WifiScanner;

import androidx.test.filters.SmallTest;

import com.android.server.wifi.WifiBaseTest;
import com.android.server.wifi.WifiNative;

import org.junit.Before;
import org.junit.Test;
import org.junit.experimental.runners.Enclosed;
import org.junit.runner.RunWith;

/**
 * Unit tests for {@link com.android.server.wifi.scanner.ChannelHelper}.
 */
@RunWith(Enclosed.class) // WARNING: tests cannot be declared in the outer class
public class ChannelHelperTest extends WifiBaseTest {

    /**
     * Unit tests for
     * {@link com.android.server.wifi.scanner.ChannelHelper#toString}.
     */
    @SmallTest
    public static class ToStringTest extends WifiBaseTest {
        /**
         * Compute a string representing the channels in a ScanSettings with a band set.
         */
        @Test
        public void scanSettings_band() {
            WifiScanner.ScanSettings scanSettings = createRequest(WifiScanner.WIFI_BAND_BOTH,
                    10000, 0, 20, WifiScanner.REPORT_EVENT_AFTER_EACH_SCAN);
            assertEquals("24Ghz & 5Ghz (no DFS)", ChannelHelper.toString(scanSettings));
        }

        /**
         * Compute a string representing the channels in a ScanSettings with a list of channels set.
         */
        @Test
        public void scanSettings_channels() {
            WifiScanner.ScanSettings scanSettings = createRequest(channelsToSpec(5150, 2400),
                    10000, 0, 20, WifiScanner.REPORT_EVENT_AFTER_EACH_SCAN);
            assertEquals("[5150,2400]", ChannelHelper.toString(scanSettings));
        }

        /**
         * Compute a string representing the channels in a BucketSettings with a band set.
         */
        @Test
        public void bucketSettings_band() {
            WifiScanner.ScanSettings scanSettings = createRequest(WifiScanner.WIFI_BAND_5_GHZ,
                    10000, 0, 20, WifiScanner.REPORT_EVENT_AFTER_EACH_SCAN);
            assertEquals("5Ghz (no DFS)", ChannelHelper.toString(scanSettings));
        }

        /**
         * Compute a string representing the channels in a BucketSettings with a list of channels
         * set.
         */
        @Test
        public void bucketSettings_channels() {
            WifiScanner.ScanSettings scanSettings = createRequest(channelsToSpec(2400, 5100),
                    10000, 0, 20, WifiScanner.REPORT_EVENT_AFTER_EACH_SCAN);
            assertEquals("[2400,5100]", ChannelHelper.toString(scanSettings));
        }

<<<<<<< HEAD
        /**
         * Unit tests for
         * {@link com.android.server.wifi.scanner.ChannelHelper#bandToString}.
         */
        @Test
        public void bandToString_ShouldReturnApproapriateString() {
            assertEquals("unspecified", ChannelHelper.bandToString(
                    WifiScanner.WIFI_BAND_UNSPECIFIED));
            assertEquals("24Ghz", ChannelHelper.bandToString(WifiScanner.WIFI_BAND_24_GHZ));
            assertEquals("5Ghz (no DFS)", ChannelHelper.bandToString(WifiScanner.WIFI_BAND_5_GHZ));
            assertEquals("5Ghz (DFS only)", ChannelHelper.bandToString(
                    WifiScanner.WIFI_BAND_5_GHZ_DFS_ONLY));
            assertEquals("5Ghz (DFS incl)", ChannelHelper.bandToString(
                    WifiScanner.WIFI_BAND_5_GHZ_WITH_DFS));
            assertEquals("24Ghz & 5Ghz (no DFS)", ChannelHelper.bandToString(
                    WifiScanner.WIFI_BAND_BOTH));
            assertEquals("24Ghz & 5Ghz (DFS incl)", ChannelHelper.bandToString(
                    WifiScanner.WIFI_BAND_BOTH_WITH_DFS));
            assertEquals("24Ghz & 5Ghz (DFS incl) & 6Ghz", ChannelHelper.bandToString(
                    WifiScanner.WIFI_BAND_24_5_WITH_DFS_6_GHZ));
            assertEquals("Invalid band", ChannelHelper.bandToString(-235342));
        }
=======
    /**
     * Unit tests for
     * {@link com.android.server.wifi.scanner.ChannelHelper#bandToString}.
     */
    @Test
    public void bandToString_ShouldReturnApproapriateString() {
        assertEquals("unspecified", ChannelHelper.bandToString(
                WifiScanner.WIFI_BAND_UNSPECIFIED));
        assertEquals("24Ghz", ChannelHelper.bandToString(WifiScanner.WIFI_BAND_24_GHZ));
        assertEquals("5Ghz (no DFS)", ChannelHelper.bandToString(WifiScanner.WIFI_BAND_5_GHZ));
        assertEquals("5Ghz (DFS only)", ChannelHelper.bandToString(
                WifiScanner.WIFI_BAND_5_GHZ_DFS_ONLY));
        assertEquals("5Ghz (DFS incl)", ChannelHelper.bandToString(
                WifiScanner.WIFI_BAND_5_GHZ_WITH_DFS));
        assertEquals("24Ghz & 5Ghz (no DFS)", ChannelHelper.bandToString(
                WifiScanner.WIFI_BAND_BOTH));
        assertEquals("24Ghz & 5Ghz (DFS incl)", ChannelHelper.bandToString(
                WifiScanner.WIFI_BAND_BOTH_WITH_DFS));
        assertEquals("24Ghz & 5Ghz (DFS incl) & 6Ghz", ChannelHelper.bandToString(
                WifiScanner.WIFI_BAND_24_5_WITH_DFS_6_GHZ));
        assertEquals("2.4 GHz & 5 GHz (no DFS) & 6GHz & 60GHz", ChannelHelper.bandToString(
                WifiScanner.WIFI_BAND_24_5_6_60_GHZ));
        assertEquals("2.4 GHz & 5Ghz (DFS incl) & 6GHz & 60GHz", ChannelHelper.bandToString(
                WifiScanner.WIFI_BAND_24_5_WITH_DFS_6_60_GHZ));
        assertEquals("invalid band", ChannelHelper.bandToString(-235342));
>>>>>>> 6347b103
    }

    /**
     * Unit tests for
     * {@link com.android.server.wifi.scanner.ChannelHelper.ChannelCollection}.
     */
    @SmallTest
    public static class ChannelCollectionTest extends WifiBaseTest {
        ChannelHelper.ChannelCollection mChannelCollection;

        /**
         * Called before each test
         * Create an instance of ChannelCollection that calls all real methods, but allows mocking
         * of abstract methods.
         */
        @Before
        public void setUp() throws Exception {
            mChannelCollection = mock(ChannelHelper.ChannelCollection.class);
            doCallRealMethod().when(mChannelCollection)
                    .addChannels(any(WifiScanner.ScanSettings.class));
            doCallRealMethod().when(mChannelCollection)
                    .addChannels(any(WifiNative.BucketSettings.class));
        }

        /**
         * Verify adding channels from a WifiScanner.ScanSettings with channels
         */
        @Test
        public void addChannelsWifiScanner_channels() {
            WifiScanner.ScanSettings testSettings = createRequest(channelsToSpec(5150, 2400),
                    10000, 0, 20, WifiScanner.REPORT_EVENT_AFTER_EACH_SCAN);

            mChannelCollection.addChannels(testSettings);

            verify(mChannelCollection).addChannel(2400);
            verify(mChannelCollection).addChannel(5150);
        }

        /**
         * Verify adding channels from a WifiScanner.ScanSettings with bands
         */
        @Test
        public void addChannelsWifiScanner_band() {
            WifiScanner.ScanSettings testSettings = createRequest(WifiScanner.WIFI_BAND_BOTH,
                    10000, 0, 20, WifiScanner.REPORT_EVENT_AFTER_EACH_SCAN);

            mChannelCollection.addChannels(testSettings);

            verify(mChannelCollection).addBand(WifiScanner.WIFI_BAND_BOTH);
        }

        /**
         * Verify adding channels from a WifiNative.BucketSetting with channels
         */
        @Test
        public void addChannelsWifiNativeBucket_channels() {
            WifiNative.BucketSettings testBucket = new WifiNative.BucketSettings();
            testBucket.band = WifiScanner.WIFI_BAND_UNSPECIFIED;
            testBucket.num_channels = 2;
            testBucket.channels = channelsToNativeSettings(2450, 5100);

            mChannelCollection.addChannels(testBucket);

            verify(mChannelCollection).addChannel(2450);
            verify(mChannelCollection).addChannel(5100);
        }

        /**
         * Verify adding channels from a WifiNative.BucketSetting with bands
         */
        @Test
        public void addChannelsWifiNativeBucket_band() {
            WifiNative.BucketSettings testBucket = new WifiNative.BucketSettings();
            testBucket.band = WifiScanner.WIFI_BAND_5_GHZ;

            mChannelCollection.addChannels(testBucket);

            verify(mChannelCollection).addBand(WifiScanner.WIFI_BAND_5_GHZ);
        }
    }
}<|MERGE_RESOLUTION|>--- conflicted
+++ resolved
@@ -90,31 +90,8 @@
                     10000, 0, 20, WifiScanner.REPORT_EVENT_AFTER_EACH_SCAN);
             assertEquals("[2400,5100]", ChannelHelper.toString(scanSettings));
         }
-
-<<<<<<< HEAD
-        /**
-         * Unit tests for
-         * {@link com.android.server.wifi.scanner.ChannelHelper#bandToString}.
-         */
-        @Test
-        public void bandToString_ShouldReturnApproapriateString() {
-            assertEquals("unspecified", ChannelHelper.bandToString(
-                    WifiScanner.WIFI_BAND_UNSPECIFIED));
-            assertEquals("24Ghz", ChannelHelper.bandToString(WifiScanner.WIFI_BAND_24_GHZ));
-            assertEquals("5Ghz (no DFS)", ChannelHelper.bandToString(WifiScanner.WIFI_BAND_5_GHZ));
-            assertEquals("5Ghz (DFS only)", ChannelHelper.bandToString(
-                    WifiScanner.WIFI_BAND_5_GHZ_DFS_ONLY));
-            assertEquals("5Ghz (DFS incl)", ChannelHelper.bandToString(
-                    WifiScanner.WIFI_BAND_5_GHZ_WITH_DFS));
-            assertEquals("24Ghz & 5Ghz (no DFS)", ChannelHelper.bandToString(
-                    WifiScanner.WIFI_BAND_BOTH));
-            assertEquals("24Ghz & 5Ghz (DFS incl)", ChannelHelper.bandToString(
-                    WifiScanner.WIFI_BAND_BOTH_WITH_DFS));
-            assertEquals("24Ghz & 5Ghz (DFS incl) & 6Ghz", ChannelHelper.bandToString(
-                    WifiScanner.WIFI_BAND_24_5_WITH_DFS_6_GHZ));
-            assertEquals("Invalid band", ChannelHelper.bandToString(-235342));
-        }
-=======
+    }
+
     /**
      * Unit tests for
      * {@link com.android.server.wifi.scanner.ChannelHelper#bandToString}.
@@ -140,7 +117,6 @@
         assertEquals("2.4 GHz & 5Ghz (DFS incl) & 6GHz & 60GHz", ChannelHelper.bandToString(
                 WifiScanner.WIFI_BAND_24_5_WITH_DFS_6_60_GHZ));
         assertEquals("invalid band", ChannelHelper.bandToString(-235342));
->>>>>>> 6347b103
     }
 
     /**
