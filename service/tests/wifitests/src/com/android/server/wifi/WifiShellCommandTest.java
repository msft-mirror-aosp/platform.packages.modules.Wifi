/*
 * Copyright (C) 2020 The Android Open Source Project
 *
 * Licensed under the Apache License, Version 2.0 (the "License");
 * you may not use this file except in compliance with the License.
 * You may obtain a copy of the License at
 *
 *      http://www.apache.org/licenses/LICENSE-2.0
 *
 * Unless required by applicable law or agreed to in writing, software
 * distributed under the License is distributed on an "AS IS" BASIS,
 * WITHOUT WARRANTIES OR CONDITIONS OF ANY KIND, either express or implied.
 * See the License for the specific language governing permissions and
 * limitations under the License.
 */

package com.android.server.wifi;

import static android.net.NetworkCapabilities.NET_CAPABILITY_INTERNET;
import static android.net.NetworkCapabilities.NET_CAPABILITY_OEM_PAID;
import static android.net.NetworkCapabilities.NET_CAPABILITY_OEM_PRIVATE;
import static android.net.NetworkCapabilities.NET_CAPABILITY_TRUSTED;
import static android.net.NetworkCapabilities.TRANSPORT_WIFI;
import static android.net.wifi.WifiManager.ACTION_REMOVE_SUGGESTION_DISCONNECT;
import static android.net.wifi.WifiManager.WIFI_STATE_ENABLED;

import static com.android.server.wifi.WifiShellCommand.SHELL_PACKAGE_NAME;

import static org.junit.Assert.assertEquals;
import static org.junit.Assert.assertFalse;
import static org.junit.Assume.assumeFalse;
import static org.junit.Assume.assumeTrue;
import static org.mockito.ArgumentMatchers.any;
import static org.mockito.ArgumentMatchers.anyBoolean;
import static org.mockito.ArgumentMatchers.anyInt;
import static org.mockito.ArgumentMatchers.anyString;
import static org.mockito.ArgumentMatchers.argThat;
import static org.mockito.ArgumentMatchers.eq;
import static org.mockito.Mockito.doThrow;
import static org.mockito.Mockito.mock;
import static org.mockito.Mockito.never;
import static org.mockito.Mockito.times;
import static org.mockito.Mockito.validateMockitoUsage;
import static org.mockito.Mockito.verify;
import static org.mockito.Mockito.verifyNoMoreInteractions;
import static org.mockito.Mockito.when;

import android.net.ConnectivityManager;
import android.net.MacAddress;
import android.net.NetworkRequest;
import android.net.wifi.SoftApConfiguration;
import android.net.wifi.SupplicantState;
import android.net.wifi.WifiAvailableChannel;
import android.net.wifi.WifiConfiguration;
import android.net.wifi.WifiContext;
import android.net.wifi.WifiInfo;
import android.net.wifi.WifiNetworkSpecifier;
import android.net.wifi.WifiNetworkSuggestion;
import android.net.wifi.WifiScanner;
import android.os.Binder;
import android.os.Handler;
import android.os.PatternMatcher;
import android.os.Process;
import android.os.test.TestLooper;

import androidx.test.filters.SmallTest;

import com.android.modules.utils.build.SdkLevel;
import com.android.server.wifi.coex.CoexManager;

import org.junit.After;
import org.junit.Before;
import org.junit.Test;
import org.mockito.ArgumentCaptor;
import org.mockito.Mock;
import org.mockito.MockitoAnnotations;

import java.io.FileDescriptor;
import java.util.ArrayList;
import java.util.Arrays;

/**
 * Unit tests for {@link com.android.server.wifi.WifiShellCommand}.
 */
@SmallTest
public class WifiShellCommandTest extends WifiBaseTest {
    private static final String TEST_PACKAGE = "com.android.test";

    @Mock WifiInjector mWifiInjector;
    @Mock ActiveModeWarden mActiveModeWarden;
    @Mock ClientModeManager mPrimaryClientModeManager;
    @Mock WifiLockManager mWifiLockManager;
    @Mock WifiNetworkSuggestionsManager mWifiNetworkSuggestionsManager;
    @Mock WifiConfigManager mWifiConfigManager;
    @Mock WifiNative mWifiNative;
    @Mock CoexManager mCoexManager;
    @Mock HostapdHal mHostapdHal;
    @Mock WifiCountryCode mWifiCountryCode;
    @Mock WifiLastResortWatchdog mWifiLastResortWatchdog;
    @Mock WifiServiceImpl mWifiService;
    @Mock WifiContext mContext;
    @Mock ConnectivityManager mConnectivityManager;
    @Mock WifiCarrierInfoManager mWifiCarrierInfoManager;
    @Mock WifiNetworkFactory mWifiNetworkFactory;
    @Mock WifiGlobals mWifiGlobals;
    @Mock ScanRequestProxy mScanRequestProxy;
    @Mock WifiDiagnostics mWifiDiagnostics;
    @Mock DeviceConfigFacade mDeviceConfig;
    @Mock WifiScanner mWifiScanner;
    WifiShellCommand mWifiShellCommand;
    TestLooper mLooper;

    @Before
    public void setUp() throws Exception {
        MockitoAnnotations.initMocks(this);
        mLooper = new TestLooper();

        when(mWifiInjector.getActiveModeWarden()).thenReturn(mActiveModeWarden);
        when(mActiveModeWarden.getPrimaryClientModeManager()).thenReturn(mPrimaryClientModeManager);
        when(mActiveModeWarden.getClientModeManagers())
                .thenReturn(Arrays.asList(mPrimaryClientModeManager));
        when(mWifiInjector.getWifiLockManager()).thenReturn(mWifiLockManager);
        when(mWifiInjector.getWifiNetworkSuggestionsManager())
                .thenReturn(mWifiNetworkSuggestionsManager);
        when(mWifiInjector.getWifiConfigManager()).thenReturn(mWifiConfigManager);
        when(mWifiInjector.getHostapdHal()).thenReturn(mHostapdHal);
        when(mWifiInjector.getWifiNative()).thenReturn(mWifiNative);
        when(mWifiInjector.getCoexManager()).thenReturn(mCoexManager);
        when(mWifiInjector.getWifiCountryCode()).thenReturn(mWifiCountryCode);
        when(mWifiInjector.getWifiLastResortWatchdog()).thenReturn(mWifiLastResortWatchdog);
        when(mWifiInjector.getWifiCarrierInfoManager()).thenReturn(mWifiCarrierInfoManager);
        when(mWifiInjector.getWifiNetworkFactory()).thenReturn(mWifiNetworkFactory);
        when(mWifiInjector.getScanRequestProxy()).thenReturn(mScanRequestProxy);
        when(mContext.getSystemService(ConnectivityManager.class)).thenReturn(mConnectivityManager);
        when(mWifiInjector.getWifiDiagnostics()).thenReturn(mWifiDiagnostics);
        when(mWifiInjector.getDeviceConfigFacade()).thenReturn(mDeviceConfig);
        when(mContext.getSystemService(WifiScanner.class)).thenReturn(mWifiScanner);
        when(mScanRequestProxy.getScanResults()).thenReturn(new ArrayList<>());

        mWifiShellCommand = new WifiShellCommand(mWifiInjector, mWifiService, mContext,
                mWifiGlobals, new WifiThreadRunner(new Handler(mLooper.getLooper())));

        // by default emulate shell uid.
        BinderUtil.setUid(Process.SHELL_UID);
    }

    @After
    public void tearDown() throws Exception {
        validateMockitoUsage();
    }

    @Test
    public void testSetIpReachDisconnect() {
        mWifiShellCommand.exec(
                new Binder(), new FileDescriptor(), new FileDescriptor(), new FileDescriptor(),
                new String[]{"set-ipreach-disconnect", "enabled"});
        verify(mWifiGlobals).setIpReachabilityDisconnectEnabled(true);

        mWifiShellCommand.exec(
                new Binder(), new FileDescriptor(), new FileDescriptor(), new FileDescriptor(),
                new String[]{"set-ipreach-disconnect", "disabled"});
        verify(mWifiGlobals).setIpReachabilityDisconnectEnabled(false);

        // invalid arg
        mWifiShellCommand.exec(
                new Binder(), new FileDescriptor(), new FileDescriptor(), new FileDescriptor(),
                new String[]{"set-ipreach-disconnect", "yes"});
        verifyNoMoreInteractions(mWifiGlobals);
        assertFalse(mWifiShellCommand.getErrPrintWriter().toString().isEmpty());
    }

    @Test
    public void testGetIpReachDisconnect() {
        when(mWifiGlobals.getIpReachabilityDisconnectEnabled()).thenReturn(true);
        mWifiShellCommand.exec(
                new Binder(), new FileDescriptor(), new FileDescriptor(), new FileDescriptor(),
                new String[]{"get-ipreach-disconnect"});
        verify(mWifiGlobals).getIpReachabilityDisconnectEnabled();

        when(mWifiGlobals.getIpReachabilityDisconnectEnabled()).thenReturn(false);
        mWifiShellCommand.exec(
                new Binder(), new FileDescriptor(), new FileDescriptor(), new FileDescriptor(),
                new String[]{"get-ipreach-disconnect"});
        verify(mWifiGlobals, times(2)).getIpReachabilityDisconnectEnabled();
    }

    @Test
    public void testSetPollRssiIntervalMsecs() {
        // not allowed for unrooted shell.
        mWifiShellCommand.exec(
                new Binder(), new FileDescriptor(), new FileDescriptor(), new FileDescriptor(),
                new String[]{"set-poll-rssi-interval-msecs", "5"});
        verify(mWifiGlobals, never()).setPollRssiIntervalMillis(anyInt());
        assertFalse(mWifiShellCommand.getErrPrintWriter().toString().isEmpty());

        BinderUtil.setUid(Process.ROOT_UID);

        mWifiShellCommand.exec(
                new Binder(), new FileDescriptor(), new FileDescriptor(), new FileDescriptor(),
                new String[]{"set-poll-rssi-interval-msecs", "5"});
        verify(mWifiGlobals).setPollRssiIntervalMillis(5);

        // invalid arg
        mWifiShellCommand.exec(
                new Binder(), new FileDescriptor(), new FileDescriptor(), new FileDescriptor(),
                new String[]{"set-poll-rssi-interval-msecs", "0"});
        verifyNoMoreInteractions(mWifiGlobals);
        assertFalse(mWifiShellCommand.getErrPrintWriter().toString().isEmpty());
    }

    @Test
    public void testGetPollRssiIntervalMsecs() {
        // not allowed for unrooted shell.
        mWifiShellCommand.exec(
                new Binder(), new FileDescriptor(), new FileDescriptor(), new FileDescriptor(),
                new String[]{"get-poll-rssi-interval-msecs"});
        verify(mWifiGlobals, never()).getPollRssiIntervalMillis();
        assertFalse(mWifiShellCommand.getErrPrintWriter().toString().isEmpty());

        BinderUtil.setUid(Process.ROOT_UID);

        when(mWifiGlobals.getPollRssiIntervalMillis()).thenReturn(5);
        mWifiShellCommand.exec(
                new Binder(), new FileDescriptor(), new FileDescriptor(), new FileDescriptor(),
                new String[]{"get-poll-rssi-interval-msecs"});
        verify(mWifiGlobals).getPollRssiIntervalMillis();
    }

    @Test
    public void testForceHiPerfMode() {
        // not allowed for unrooted shell.
        mWifiShellCommand.exec(
                new Binder(), new FileDescriptor(), new FileDescriptor(), new FileDescriptor(),
                new String[]{"force-hi-perf-mode", "enabled"});
        verify(mWifiLockManager, never()).forceHiPerfMode(anyBoolean());
        assertFalse(mWifiShellCommand.getErrPrintWriter().toString().isEmpty());

        BinderUtil.setUid(Process.ROOT_UID);

        mWifiShellCommand.exec(
                new Binder(), new FileDescriptor(), new FileDescriptor(), new FileDescriptor(),
                new String[]{"force-hi-perf-mode", "enabled"});
        verify(mWifiLockManager).forceHiPerfMode(true);

        mWifiShellCommand.exec(
                new Binder(), new FileDescriptor(), new FileDescriptor(), new FileDescriptor(),
                new String[]{"force-hi-perf-mode", "disabled"});
        verify(mWifiLockManager).forceHiPerfMode(false);
    }

    @Test
    public void testAddFakeScans() {
        // not allowed for unrooted shell.
        mWifiShellCommand.exec(new Binder(), new FileDescriptor(), new FileDescriptor(),
                new FileDescriptor(),
                new String[]{"add-fake-scan", "ssid", "80:01:02:03:04:05", "\"[ESS]\"", "2412",
                        "-55"});
        verify(mWifiNative, never()).addFakeScanDetail(any());
        assertFalse(mWifiShellCommand.getErrPrintWriter().toString().isEmpty());

        BinderUtil.setUid(Process.ROOT_UID);
        String ssid = "ssid";
        String bssid = "80:01:02:03:04:05";
        String capabilities = "\"[ESS]\"";
        String freq = "2412";
        String dbm = "-55";
        mWifiShellCommand.exec(new Binder(), new FileDescriptor(), new FileDescriptor(),
                new FileDescriptor(),
                new String[]{"add-fake-scan", ssid, bssid, capabilities, freq, dbm});

        ArgumentCaptor<ScanDetail> scanDetailCaptor = ArgumentCaptor.forClass(ScanDetail.class);
        verify(mWifiNative).addFakeScanDetail(scanDetailCaptor.capture());
        ScanDetail sd = scanDetailCaptor.getValue();
        assertEquals(capabilities, sd.getScanResult().capabilities);
        assertEquals(ssid, sd.getSSID());
        assertEquals(bssid, sd.getBSSIDString());
        assertEquals(2412, sd.getScanResult().frequency);
        assertEquals(-55, sd.getScanResult().level);

        // Test with "hello world" SSID encoded in hexadecimal UTF-8
        String hexSsid = "68656c6c6f20776f726c64";
        mWifiShellCommand.exec(new Binder(), new FileDescriptor(), new FileDescriptor(),
                new FileDescriptor(),
                new String[]{"add-fake-scan", "-x", hexSsid, bssid, capabilities, freq, dbm});
        verify(mWifiNative, times(2)).addFakeScanDetail(scanDetailCaptor.capture());
        sd = scanDetailCaptor.getValue();
        assertEquals("hello world", sd.getScanResult().SSID);
    }

    @Test
    public void testForceLowLatencyMode() {
        // not allowed for unrooted shell.
        mWifiShellCommand.exec(
                new Binder(), new FileDescriptor(), new FileDescriptor(), new FileDescriptor(),
                new String[]{"force-low-latency-mode", "enabled"});
        verify(mWifiLockManager, never()).forceLowLatencyMode(anyBoolean());
        assertFalse(mWifiShellCommand.getErrPrintWriter().toString().isEmpty());

        BinderUtil.setUid(Process.ROOT_UID);

        mWifiShellCommand.exec(
                new Binder(), new FileDescriptor(), new FileDescriptor(), new FileDescriptor(),
                new String[]{"force-low-latency-mode", "enabled"});
        verify(mWifiLockManager).forceLowLatencyMode(true);

        mWifiShellCommand.exec(
                new Binder(), new FileDescriptor(), new FileDescriptor(), new FileDescriptor(),
                new String[]{"force-low-latency-mode", "disabled"});
        verify(mWifiLockManager).forceLowLatencyMode(false);
    }

    @Test
    public void testNetworkSuggestionsSetUserApproved() {
        // not allowed for unrooted shell.
        mWifiShellCommand.exec(
                new Binder(), new FileDescriptor(), new FileDescriptor(), new FileDescriptor(),
                new String[]{"network-suggestions-set-user-approved", TEST_PACKAGE, "yes"});
        mLooper.dispatchAll();
        verify(mWifiNetworkSuggestionsManager, never()).setHasUserApprovedForApp(
                anyBoolean(), anyInt(), anyString());
        assertFalse(mWifiShellCommand.getErrPrintWriter().toString().isEmpty());

        BinderUtil.setUid(Process.ROOT_UID);

        mWifiShellCommand.exec(
                new Binder(), new FileDescriptor(), new FileDescriptor(), new FileDescriptor(),
                new String[]{"network-suggestions-set-user-approved", TEST_PACKAGE, "yes"});
        mLooper.dispatchAll();
        verify(mWifiNetworkSuggestionsManager).setHasUserApprovedForApp(
                eq(true), anyInt(), eq(TEST_PACKAGE));

        mWifiShellCommand.exec(
                new Binder(), new FileDescriptor(), new FileDescriptor(), new FileDescriptor(),
                new String[]{"network-suggestions-set-user-approved", TEST_PACKAGE, "no"});
        mLooper.dispatchAll();
        verify(mWifiNetworkSuggestionsManager).setHasUserApprovedForApp(
                eq(false), anyInt(), eq(TEST_PACKAGE));
    }

    @Test
    public void testNetworkSuggestionsHasUserApproved() {
        // not allowed for unrooted shell.
        mWifiShellCommand.exec(
                new Binder(), new FileDescriptor(), new FileDescriptor(), new FileDescriptor(),
                new String[]{"network-suggestions-has-user-approved", TEST_PACKAGE});
        verify(mWifiNetworkSuggestionsManager, never()).hasUserApprovedForApp(anyString());
        assertFalse(mWifiShellCommand.getErrPrintWriter().toString().isEmpty());

        BinderUtil.setUid(Process.ROOT_UID);

        when(mWifiNetworkSuggestionsManager.hasUserApprovedForApp(TEST_PACKAGE))
                .thenReturn(true);
        mWifiShellCommand.exec(
                new Binder(), new FileDescriptor(), new FileDescriptor(), new FileDescriptor(),
                new String[]{"network-suggestions-has-user-approved", TEST_PACKAGE});
        verify(mWifiNetworkSuggestionsManager).hasUserApprovedForApp(TEST_PACKAGE);

        when(mWifiNetworkSuggestionsManager.hasUserApprovedForApp(TEST_PACKAGE))
                .thenReturn(false);
        mWifiShellCommand.exec(
                new Binder(), new FileDescriptor(), new FileDescriptor(), new FileDescriptor(),
                new String[]{"network-suggestions-has-user-approved", TEST_PACKAGE});
        verify(mWifiNetworkSuggestionsManager, times(2)).hasUserApprovedForApp(TEST_PACKAGE);
    }

    @Test
    public void testImsiProtectionExemptionsSetUserApproved() {
        // not allowed for unrooted shell.
        mWifiShellCommand.exec(
                new Binder(), new FileDescriptor(), new FileDescriptor(), new FileDescriptor(),
                new String[]{"imsi-protection-exemption-set-user-approved-for-carrier", "5",
                        "yes"});
        verify(mWifiCarrierInfoManager, never()).setHasUserApprovedImsiPrivacyExemptionForCarrier(
                anyBoolean(), anyInt());
        assertFalse(mWifiShellCommand.getErrPrintWriter().toString().isEmpty());

        BinderUtil.setUid(Process.ROOT_UID);

        mWifiShellCommand.exec(
                new Binder(), new FileDescriptor(), new FileDescriptor(), new FileDescriptor(),
                new String[]{"imsi-protection-exemption-set-user-approved-for-carrier", "5",
                        "yes"});
        verify(mWifiCarrierInfoManager).setHasUserApprovedImsiPrivacyExemptionForCarrier(
                true, 5);

        mWifiShellCommand.exec(
                new Binder(), new FileDescriptor(), new FileDescriptor(), new FileDescriptor(),
                new String[]{"imsi-protection-exemption-set-user-approved-for-carrier", "5",
                        "no"});
        verify(mWifiCarrierInfoManager).setHasUserApprovedImsiPrivacyExemptionForCarrier(
                false, 5);
    }

    @Test
    public void testImsiProtectionExemptionsHasUserApproved() {
        // not allowed for unrooted shell.
        mWifiShellCommand.exec(
                new Binder(), new FileDescriptor(), new FileDescriptor(), new FileDescriptor(),
                new String[]{"imsi-protection-exemption-has-user-approved-for-carrier", "5"});
        verify(mWifiCarrierInfoManager, never()).hasUserApprovedImsiPrivacyExemptionForCarrier(
                anyInt());
        assertFalse(mWifiShellCommand.getErrPrintWriter().toString().isEmpty());

        BinderUtil.setUid(Process.ROOT_UID);

        when(mWifiCarrierInfoManager.hasUserApprovedImsiPrivacyExemptionForCarrier(5))
                .thenReturn(true);
        mWifiShellCommand.exec(
                new Binder(), new FileDescriptor(), new FileDescriptor(), new FileDescriptor(),
                new String[]{"imsi-protection-exemption-has-user-approved-for-carrier", "5"});
        verify(mWifiCarrierInfoManager).hasUserApprovedImsiPrivacyExemptionForCarrier(5);

        when(mWifiCarrierInfoManager.hasUserApprovedImsiPrivacyExemptionForCarrier(5))
                .thenReturn(false);
        mWifiShellCommand.exec(
                new Binder(), new FileDescriptor(), new FileDescriptor(), new FileDescriptor(),
                new String[]{"imsi-protection-exemption-has-user-approved-for-carrier", "5"});
        verify(mWifiCarrierInfoManager, times(2)).hasUserApprovedImsiPrivacyExemptionForCarrier(5);
    }

    @Test
    public void testNetworkRequestsSetUserApproved() {
        // not allowed for unrooted shell.
        mWifiShellCommand.exec(
                new Binder(), new FileDescriptor(), new FileDescriptor(), new FileDescriptor(),
                new String[]{"network-requests-set-user-approved", TEST_PACKAGE, "yes"});
        verify(mWifiNetworkFactory, never()).setUserApprovedApp(
                anyString(), anyBoolean());
        assertFalse(mWifiShellCommand.getErrPrintWriter().toString().isEmpty());

        BinderUtil.setUid(Process.ROOT_UID);

        mWifiShellCommand.exec(
                new Binder(), new FileDescriptor(), new FileDescriptor(), new FileDescriptor(),
                new String[]{"network-requests-set-user-approved", TEST_PACKAGE, "yes"});
        verify(mWifiNetworkFactory).setUserApprovedApp(TEST_PACKAGE, true);

        mWifiShellCommand.exec(
                new Binder(), new FileDescriptor(), new FileDescriptor(), new FileDescriptor(),
                new String[]{"network-requests-set-user-approved", TEST_PACKAGE, "no"});
        verify(mWifiNetworkFactory).setUserApprovedApp(TEST_PACKAGE, false);
    }

    @Test
    public void testNetworkRequestsHasUserApproved() {
        // not allowed for unrooted shell.
        mWifiShellCommand.exec(
                new Binder(), new FileDescriptor(), new FileDescriptor(), new FileDescriptor(),
                new String[]{"network-requests-has-user-approved", TEST_PACKAGE});
        verify(mWifiNetworkFactory, never()).hasUserApprovedApp(anyString());
        assertFalse(mWifiShellCommand.getErrPrintWriter().toString().isEmpty());

        BinderUtil.setUid(Process.ROOT_UID);

        when(mWifiNetworkFactory.hasUserApprovedApp(TEST_PACKAGE))
                .thenReturn(true);
        mWifiShellCommand.exec(
                new Binder(), new FileDescriptor(), new FileDescriptor(), new FileDescriptor(),
                new String[]{"network-requests-has-user-approved", TEST_PACKAGE});
        verify(mWifiNetworkFactory).hasUserApprovedApp(TEST_PACKAGE);

        when(mWifiNetworkFactory.hasUserApprovedApp(TEST_PACKAGE))
                .thenReturn(false);
        mWifiShellCommand.exec(
                new Binder(), new FileDescriptor(), new FileDescriptor(), new FileDescriptor(),
                new String[]{"network-requests-has-user-approved", TEST_PACKAGE});
        verify(mWifiNetworkFactory, times(2)).hasUserApprovedApp(TEST_PACKAGE);
    }

    @Test
    public void testSetCoexCellChannels() {
        assumeTrue(SdkLevel.isAtLeastS());
        mWifiShellCommand.exec(
                new Binder(), new FileDescriptor(), new FileDescriptor(), new FileDescriptor(),
                new String[]{"set-coex-cell-channels"});
        verify(mCoexManager, never()).setMockCellChannels(any());
        assertFalse(mWifiShellCommand.getErrPrintWriter().toString().isEmpty());

        BinderUtil.setUid(Process.ROOT_UID);

        // invalid arg
        mWifiShellCommand.exec(
                new Binder(), new FileDescriptor(), new FileDescriptor(), new FileDescriptor(),
                new String[]{"set-coex-cell-channel",
                        "invalid_band", "40", "2300_000", "2000", "2300000", "2000"});
        verify(mCoexManager, never()).setMockCellChannels(any());
        assertFalse(mWifiShellCommand.getErrPrintWriter().toString().isEmpty());

        // invalid arg
        mWifiShellCommand.exec(
                new Binder(), new FileDescriptor(), new FileDescriptor(), new FileDescriptor(),
                new String[]{"set-coex-cell-channels",
                        "invalid_band", "40", "-2300000", "2000", "2300000", "2000"});
        verify(mCoexManager, never()).setMockCellChannels(any());
        assertFalse(mWifiShellCommand.getErrPrintWriter().toString().isEmpty());

        mWifiShellCommand.exec(
                new Binder(), new FileDescriptor(), new FileDescriptor(), new FileDescriptor(),
                new String[]{"set-coex-cell-channels",
                        "lte", "40", "2300000", "2000", "2300000", "2000"});
        verify(mCoexManager, times(1)).setMockCellChannels(any());

        mWifiShellCommand.exec(
                new Binder(), new FileDescriptor(), new FileDescriptor(), new FileDescriptor(),
                new String[]{"set-coex-cell-channels",
                        "lte", "40", "2300000", "2000", "2300000", "2000",
                        "lte", "46", "5000000", "2000", "5000000", "2000",
                        "nr", "20", "700000", "2000", "700000", "2000"});
        verify(mCoexManager, times(2)).setMockCellChannels(any());

        mWifiShellCommand.exec(
                new Binder(), new FileDescriptor(), new FileDescriptor(), new FileDescriptor(),
                new String[]{"set-coex-cell-channels"});
        verify(mCoexManager, times(3)).setMockCellChannels(any());
    }

    @Test
    public void testResetCoexCellChannel() {
        assumeTrue(SdkLevel.isAtLeastS());
        mWifiShellCommand.exec(
                new Binder(), new FileDescriptor(), new FileDescriptor(), new FileDescriptor(),
                new String[]{"reset-coex-cell-channels"});
        verify(mCoexManager, never()).resetMockCellChannels();
        assertFalse(mWifiShellCommand.getErrPrintWriter().toString().isEmpty());

        BinderUtil.setUid(Process.ROOT_UID);

        mWifiShellCommand.exec(
                new Binder(), new FileDescriptor(), new FileDescriptor(), new FileDescriptor(),
                new String[]{"reset-coex-cell-channels"});
        verify(mCoexManager).resetMockCellChannels();
    }

    @Test
    public void testStartSoftAp() {
        BinderUtil.setUid(Process.ROOT_UID);
        mWifiShellCommand.exec(
                new Binder(), new FileDescriptor(), new FileDescriptor(), new FileDescriptor(),
                new String[]{"start-softap", "ap1", "wpa2", "xyzabc321", "-b", "5"});
        ArgumentCaptor<SoftApConfiguration> softApConfigurationCaptor = ArgumentCaptor.forClass(
                SoftApConfiguration.class);
        verify(mWifiService).startTetheredHotspot(
                softApConfigurationCaptor.capture(), eq(SHELL_PACKAGE_NAME));
        assertEquals(SoftApConfiguration.BAND_5GHZ,
                softApConfigurationCaptor.getValue().getBand());
        assertEquals(SoftApConfiguration.SECURITY_TYPE_WPA2_PSK,
                softApConfigurationCaptor.getValue().getSecurityType());
        assertEquals("ap1", softApConfigurationCaptor.getValue().getWifiSsid().getUtf8Text());
        assertEquals("xyzabc321", softApConfigurationCaptor.getValue().getPassphrase());
    }

    @Test
    public void testStopSoftAp() {
        BinderUtil.setUid(Process.ROOT_UID);
        mWifiShellCommand.exec(
                new Binder(), new FileDescriptor(), new FileDescriptor(), new FileDescriptor(),
                new String[]{"stop-softap"});
        verify(mWifiService).stopSoftAp();
    }

    @Test
    public void testStartLohs() {
        BinderUtil.setUid(Process.ROOT_UID);
        mWifiShellCommand.exec(
                new Binder(), new FileDescriptor(), new FileDescriptor(), new FileDescriptor(),
                new String[]{"start-lohs", "ap1", "wpa2", "xyzabc321", "-b", "5"});
        ArgumentCaptor<SoftApConfiguration> softApConfigurationCaptor = ArgumentCaptor.forClass(
                SoftApConfiguration.class);
        verify(mWifiService).startLocalOnlyHotspot(any(), eq(SHELL_PACKAGE_NAME), any(),
                softApConfigurationCaptor.capture(), any());
        assertEquals(SoftApConfiguration.BAND_5GHZ,
                softApConfigurationCaptor.getValue().getBand());
        assertEquals(SoftApConfiguration.SECURITY_TYPE_WPA2_PSK,
                softApConfigurationCaptor.getValue().getSecurityType());
        assertEquals("ap1", softApConfigurationCaptor.getValue().getSsid());
        assertEquals("xyzabc321", softApConfigurationCaptor.getValue().getPassphrase());
    }

    @Test
    public void testStopLohs() {
        BinderUtil.setUid(Process.ROOT_UID);
        mWifiShellCommand.exec(
                new Binder(), new FileDescriptor(), new FileDescriptor(), new FileDescriptor(),
                new String[]{"stop-lohs"});
        verify(mWifiService).stopLocalOnlyHotspot();
    }

    @Test
    public void testSetScanAlwaysAvailable() {
        mWifiShellCommand.exec(
                new Binder(), new FileDescriptor(), new FileDescriptor(), new FileDescriptor(),
                new String[]{"set-scan-always-available", "enabled"});
        verify(mWifiService).setScanAlwaysAvailable(true, SHELL_PACKAGE_NAME);

        mWifiShellCommand.exec(
                new Binder(), new FileDescriptor(), new FileDescriptor(), new FileDescriptor(),
                new String[]{"set-scan-always-available", "disabled"});
        verify(mWifiService).setScanAlwaysAvailable(false, SHELL_PACKAGE_NAME);
    }

    @Test
    public void testAddSuggestionWithUntrusted() {
        mWifiShellCommand.exec(
                new Binder(), new FileDescriptor(), new FileDescriptor(), new FileDescriptor(),
                new String[]{"add-suggestion", "ssid1234", "open", "-u"});
        verify(mWifiService).addNetworkSuggestions(argThat(sL -> {
            return (sL.size() == 1)
                    && (sL.get(0).getSsid().equals("ssid1234"))
                    && (sL.get(0).isUntrusted());
        }), eq(SHELL_PACKAGE_NAME), any());
        verify(mConnectivityManager).requestNetwork(argThat(nR -> {
            return (nR.hasTransport(TRANSPORT_WIFI))
                    && (!nR.hasCapability(NET_CAPABILITY_TRUSTED));
        }), any(ConnectivityManager.NetworkCallback.class));

        when(mWifiService.getNetworkSuggestions(any()))
                .thenReturn(Arrays.asList(
                        new WifiNetworkSuggestion.Builder()
                                .setSsid("ssid1234")
                                .setUntrusted(true)
                                .build()));
        mWifiShellCommand.exec(
                new Binder(), new FileDescriptor(), new FileDescriptor(), new FileDescriptor(),
                new String[]{"remove-suggestion", "ssid1234"});
        verify(mWifiService).removeNetworkSuggestions(argThat(sL -> {
            return (sL.size() == 1)
                    && (sL.get(0).getSsid().equals("ssid1234"))
                    && (sL.get(0).isUntrusted());
        }), eq(SHELL_PACKAGE_NAME), eq(ACTION_REMOVE_SUGGESTION_DISCONNECT));
        verify(mConnectivityManager).unregisterNetworkCallback(
                any(ConnectivityManager.NetworkCallback.class));
    }

    @Test
    public void testAddSuggestionWithOemPaid() {
        assumeTrue(SdkLevel.isAtLeastS());

        mWifiShellCommand.exec(
                new Binder(), new FileDescriptor(), new FileDescriptor(), new FileDescriptor(),
                new String[]{"add-suggestion", "ssid1234", "open", "-o"});
        verify(mWifiService).addNetworkSuggestions(argThat(sL -> {
            return (sL.size() == 1)
                    && (sL.get(0).getSsid().equals("ssid1234"))
                    && (sL.get(0).isOemPaid());
        }), eq(SHELL_PACKAGE_NAME), any());
        verify(mConnectivityManager).requestNetwork(argThat(nR -> {
            return (nR.hasTransport(TRANSPORT_WIFI))
                    && (nR.hasCapability(NET_CAPABILITY_OEM_PAID));
        }), any(ConnectivityManager.NetworkCallback.class));

        when(mWifiService.getNetworkSuggestions(any()))
                .thenReturn(Arrays.asList(
                        new WifiNetworkSuggestion.Builder()
                                .setSsid("ssid1234")
                                .setOemPaid(true)
                                .build()));
        mWifiShellCommand.exec(
                new Binder(), new FileDescriptor(), new FileDescriptor(), new FileDescriptor(),
                new String[]{"remove-suggestion", "ssid1234"});
        verify(mWifiService).removeNetworkSuggestions(argThat(sL -> {
            return (sL.size() == 1)
                    && (sL.get(0).getSsid().equals("ssid1234"))
                    && (sL.get(0).isOemPaid());
        }), eq(SHELL_PACKAGE_NAME), eq(ACTION_REMOVE_SUGGESTION_DISCONNECT));
        verify(mConnectivityManager).unregisterNetworkCallback(
                any(ConnectivityManager.NetworkCallback.class));
    }

    @Test
    public void testAddSuggestionWithOemPrivate() {
        assumeTrue(SdkLevel.isAtLeastS());

        mWifiShellCommand.exec(
                new Binder(), new FileDescriptor(), new FileDescriptor(), new FileDescriptor(),
                new String[]{"add-suggestion", "ssid1234", "open", "-p"});
        verify(mWifiService).addNetworkSuggestions(argThat(sL -> {
            return (sL.size() == 1)
                    && (sL.get(0).getSsid().equals("ssid1234"))
                    && (sL.get(0).isOemPrivate());
        }), eq(SHELL_PACKAGE_NAME), any());
        verify(mConnectivityManager).requestNetwork(argThat(nR -> {
            return (nR.hasTransport(TRANSPORT_WIFI))
                    && (nR.hasCapability(NET_CAPABILITY_OEM_PRIVATE));
        }), any(ConnectivityManager.NetworkCallback.class));

        when(mWifiService.getNetworkSuggestions(any()))
                .thenReturn(Arrays.asList(
                        new WifiNetworkSuggestion.Builder()
                                .setSsid("ssid1234")
                                .setOemPrivate(true)
                                .build()));
        mWifiShellCommand.exec(
                new Binder(), new FileDescriptor(), new FileDescriptor(), new FileDescriptor(),
                new String[]{"remove-suggestion", "ssid1234"});
        verify(mWifiService).removeNetworkSuggestions(argThat(sL -> {
            return (sL.size() == 1)
                    && (sL.get(0).getSsid().equals("ssid1234"))
                    && (sL.get(0).isOemPrivate());
        }), eq(SHELL_PACKAGE_NAME), eq(ACTION_REMOVE_SUGGESTION_DISCONNECT));
        verify(mConnectivityManager).unregisterNetworkCallback(
                any(ConnectivityManager.NetworkCallback.class));
    }

    @Test
    public void testAddSuggestionWithNonPersistentMacRandomization() {
        // default
        mWifiShellCommand.exec(
                new Binder(), new FileDescriptor(), new FileDescriptor(), new FileDescriptor(),
                new String[]{"add-suggestion", "ssid1234", "open"});
        verify(mWifiService).addNetworkSuggestions(argThat(sL -> {
            return (sL.size() == 1)
                    && (sL.get(0).getSsid().equals("ssid1234"))
                    && (sL.get(0).getWifiConfiguration().macRandomizationSetting
                    == WifiConfiguration.RANDOMIZATION_PERSISTENT);
        }), eq(SHELL_PACKAGE_NAME), any());

        // using non-persistent MAC randomization.
        if (SdkLevel.isAtLeastS()) {
            mWifiShellCommand.exec(
                    new Binder(), new FileDescriptor(), new FileDescriptor(), new FileDescriptor(),
                    new String[]{"add-suggestion", "ssid1234", "open", "-r"});
            verify(mWifiService).addNetworkSuggestions(argThat(sL -> {
                return (sL.size() == 1)
                        && (sL.get(0).getSsid().equals("ssid1234"))
                        && (sL.get(0).getWifiConfiguration().macRandomizationSetting
                        == WifiConfiguration.RANDOMIZATION_NON_PERSISTENT);
            }), eq(SHELL_PACKAGE_NAME), any());
        }
    }

    @Test
    public void testStatus() {
        when(mWifiService.getWifiEnabledState()).thenReturn(WIFI_STATE_ENABLED);

        // unrooted shell.
        mWifiShellCommand.exec(
                new Binder(), new FileDescriptor(), new FileDescriptor(), new FileDescriptor(),
                new String[]{"status"});
        verify(mWifiService).getWifiEnabledState();
        verify(mWifiService).isScanAlwaysAvailable();
        verify(mWifiService).getConnectionInfo(SHELL_PACKAGE_NAME, null);

        verify(mPrimaryClientModeManager, never()).getConnectionInfo();
        verify(mActiveModeWarden, never()).getClientModeManagers();

        // rooted shell.
        BinderUtil.setUid(Process.ROOT_UID);

        ClientModeManager additionalClientModeManager = mock(ClientModeManager.class);
        when(mActiveModeWarden.getClientModeManagers()).thenReturn(
                Arrays.asList(mPrimaryClientModeManager, additionalClientModeManager));

        WifiInfo wifiInfo = new WifiInfo();
        wifiInfo.setSupplicantState(SupplicantState.COMPLETED);
        when(mPrimaryClientModeManager.getConnectionInfo()).thenReturn(wifiInfo);
        when(additionalClientModeManager.getConnectionInfo()).thenReturn(wifiInfo);

        mWifiShellCommand.exec(
                new Binder(), new FileDescriptor(), new FileDescriptor(), new FileDescriptor(),
                new String[]{"status"});
        verify(mActiveModeWarden).getClientModeManagers();
        verify(mPrimaryClientModeManager).getConnectionInfo();
        verify(mPrimaryClientModeManager).getCurrentNetwork();
        verify(additionalClientModeManager).getConnectionInfo();
        verify(additionalClientModeManager).getCurrentNetwork();
    }

    @Test
    public void testEnableEmergencyCallbackMode() {
        mWifiShellCommand.exec(
                new Binder(), new FileDescriptor(), new FileDescriptor(), new FileDescriptor(),
                new String[]{"set-emergency-callback-mode", "enabled"});
        verify(mActiveModeWarden, never()).emergencyCallbackModeChanged(anyBoolean());

        BinderUtil.setUid(Process.ROOT_UID);

        mWifiShellCommand.exec(
                new Binder(), new FileDescriptor(), new FileDescriptor(), new FileDescriptor(),
                new String[]{"set-emergency-callback-mode", "enabled"});
        verify(mActiveModeWarden).emergencyCallbackModeChanged(true);
    }

    @Test
    public void testDisableEmergencyCallbackMode() {
        mWifiShellCommand.exec(
                new Binder(), new FileDescriptor(), new FileDescriptor(), new FileDescriptor(),
                new String[]{"set-emergency-callback-mode", "disabled"});
        verify(mActiveModeWarden, never()).emergencyCallbackModeChanged(anyBoolean());

        BinderUtil.setUid(Process.ROOT_UID);

        mWifiShellCommand.exec(
                new Binder(), new FileDescriptor(), new FileDescriptor(), new FileDescriptor(),
                new String[]{"set-emergency-callback-mode", "disabled"});
        verify(mActiveModeWarden).emergencyCallbackModeChanged(false);
    }

    @Test
    public void testEnableEmergencyCallState() {
        mWifiShellCommand.exec(
                new Binder(), new FileDescriptor(), new FileDescriptor(), new FileDescriptor(),
                new String[]{"set-emergency-call-state", "enabled"});
        verify(mActiveModeWarden, never()).emergencyCallStateChanged(anyBoolean());

        BinderUtil.setUid(Process.ROOT_UID);

        mWifiShellCommand.exec(
                new Binder(), new FileDescriptor(), new FileDescriptor(), new FileDescriptor(),
                new String[]{"set-emergency-call-state", "enabled"});
        verify(mActiveModeWarden).emergencyCallStateChanged(true);
    }

    @Test
    public void testDisableEmergencyCallState() {
        mWifiShellCommand.exec(
                new Binder(), new FileDescriptor(), new FileDescriptor(), new FileDescriptor(),
                new String[]{"set-emergency-call-state", "disabled"});
        verify(mActiveModeWarden, never()).emergencyCallStateChanged(anyBoolean());

        BinderUtil.setUid(Process.ROOT_UID);

        mWifiShellCommand.exec(
                new Binder(), new FileDescriptor(), new FileDescriptor(), new FileDescriptor(),
                new String[]{"set-emergency-call-state", "disabled"});
        verify(mActiveModeWarden).emergencyCallStateChanged(false);
    }

    @Test
    public void testConnectNetworkWithNoneMacRandomization() {
        BinderUtil.setUid(Process.ROOT_UID);
        mWifiShellCommand.exec(
                new Binder(), new FileDescriptor(), new FileDescriptor(), new FileDescriptor(),
                new String[]{"connect-network", "ssid1234", "open", "-r", "none"});
        verify(mWifiService).connect(argThat(wifiConfiguration -> {
            return (wifiConfiguration.SSID.equals("\"ssid1234\"")
                    && wifiConfiguration.macRandomizationSetting
                    == WifiConfiguration.RANDOMIZATION_NONE);
        }), eq(-1), any(), any(), any());
    }

    @Test
    public void testConnectNetworkWithNonPersistentMacRandomizationOnSAndAbove() {
        assumeTrue(SdkLevel.isAtLeastS());

        BinderUtil.setUid(Process.ROOT_UID);
        mWifiShellCommand.exec(
                new Binder(), new FileDescriptor(), new FileDescriptor(), new FileDescriptor(),
                new String[]{"connect-network", "ssid1234", "open", "-r", "non_persistent"});
        verify(mWifiService).connect(argThat(wifiConfiguration -> {
            return (wifiConfiguration.SSID.equals("\"ssid1234\"")
                    && wifiConfiguration.macRandomizationSetting
                    == WifiConfiguration.RANDOMIZATION_NON_PERSISTENT);
        }), eq(-1), any(), any(), any());
    }

    @Test
    public void testConnectNetworkWithNonPersistentMacRandomizationOnR() {
        assumeFalse(SdkLevel.isAtLeastS());

        BinderUtil.setUid(Process.ROOT_UID);
        assertEquals(-1, mWifiShellCommand.exec(
                new Binder(), new FileDescriptor(), new FileDescriptor(), new FileDescriptor(),
                new String[]{"connect-network", "ssid1234", "open", "-r", "non_persistent"}));
    }

    @Test
    public void testConnectNetworkWithHexSsid() {
        mWifiShellCommand.exec(
                new Binder(), new FileDescriptor(), new FileDescriptor(), new FileDescriptor(),
                new String[]{"connect-network", "012345", "open", "-x"});
        verify(mWifiService).connect(argThat(wifiConfiguration ->
                (wifiConfiguration.SSID.equals("012345"))), eq(-1), any(), any(), any());
    }

    @Test
    public void testAddNetworkWithHexSsid() {
        mWifiShellCommand.exec(
                new Binder(), new FileDescriptor(), new FileDescriptor(), new FileDescriptor(),
                new String[]{"add-network", "012345", "open", "-x"});
        verify(mWifiService).save(argThat(wifiConfiguration ->
                (wifiConfiguration.SSID.equals("012345"))), any(), any());
    }

    @Test
    public void testEnableScanning() {
        BinderUtil.setUid(Process.ROOT_UID);
        mWifiShellCommand.exec(
                new Binder(), new FileDescriptor(), new FileDescriptor(), new FileDescriptor(),
                new String[]{"enable-scanning", "enabled"});
        verify(mScanRequestProxy).enableScanning(true, false);
    }

    @Test
    public void testEnableScanningWithHiddenNetworkOption() {
        BinderUtil.setUid(Process.ROOT_UID);
        mWifiShellCommand.exec(
                new Binder(), new FileDescriptor(), new FileDescriptor(), new FileDescriptor(),
                new String[]{"enable-scanning", "enabled", "-h"});
        verify(mScanRequestProxy).enableScanning(true, true);
    }

    @Test
    public void testAddNetworkRequest() {
        BinderUtil.setUid(Process.ROOT_UID);
        final String testSsid = "ssid";
        final String testBssid = "80:01:02:03:04:05";
        final String testPassphrase = "password";

        // Open
        mWifiShellCommand.exec(
                new Binder(), new FileDescriptor(), new FileDescriptor(), new FileDescriptor(),
                new String[]{"add-request", testSsid, "open"});
        mLooper.dispatchAll();
        verify(mConnectivityManager).requestNetwork(eq(
                new NetworkRequest.Builder()
                        .addTransportType(TRANSPORT_WIFI)
                        .removeCapability(NET_CAPABILITY_INTERNET)
                        .setNetworkSpecifier(new WifiNetworkSpecifier.Builder()
                                .setSsid(testSsid)
                                .build())
                        .build()),
                any(ConnectivityManager.NetworkCallback.class));

        // OWE
        mWifiShellCommand.exec(
                new Binder(), new FileDescriptor(), new FileDescriptor(), new FileDescriptor(),
                new String[]{"add-request", testSsid, "owe"});
<<<<<<< HEAD
=======
        mLooper.dispatchAll();
>>>>>>> d2aa529b
        verify(mConnectivityManager).requestNetwork(eq(
                new NetworkRequest.Builder()
                        .addTransportType(TRANSPORT_WIFI)
                        .removeCapability(NET_CAPABILITY_INTERNET)
                        .setNetworkSpecifier(new WifiNetworkSpecifier.Builder()
                                .setSsid(testSsid)
                                .setIsEnhancedOpen(true)
                                .build())
                        .build()),
                any(ConnectivityManager.NetworkCallback.class));

        // WPA2
        mWifiShellCommand.exec(
                new Binder(), new FileDescriptor(), new FileDescriptor(), new FileDescriptor(),
                new String[]{"add-request", testSsid, "wpa2", testPassphrase});
        mLooper.dispatchAll();
        verify(mConnectivityManager).requestNetwork(eq(
                new NetworkRequest.Builder()
                        .addTransportType(TRANSPORT_WIFI)
                        .removeCapability(NET_CAPABILITY_INTERNET)
                        .setNetworkSpecifier(new WifiNetworkSpecifier.Builder()
                                .setSsid(testSsid)
                                .setWpa2Passphrase(testPassphrase)
                                .build())
                        .build()),
                any(ConnectivityManager.NetworkCallback.class));

        // WPA3
        mWifiShellCommand.exec(
                new Binder(), new FileDescriptor(), new FileDescriptor(), new FileDescriptor(),
                new String[]{"add-request", testSsid, "wpa3", testPassphrase});
        mLooper.dispatchAll();
        verify(mConnectivityManager).requestNetwork(eq(
                new NetworkRequest.Builder()
                        .addTransportType(TRANSPORT_WIFI)
                        .removeCapability(NET_CAPABILITY_INTERNET)
                        .setNetworkSpecifier(new WifiNetworkSpecifier.Builder()
                                .setSsid(testSsid)
                                .setWpa3Passphrase(testPassphrase)
                                .build())
                        .build()),
                any(ConnectivityManager.NetworkCallback.class));

        // Test bssid flag
        mWifiShellCommand.exec(
                new Binder(), new FileDescriptor(), new FileDescriptor(), new FileDescriptor(),
                new String[]{"add-request", testSsid, "open", "-b", testBssid});
        mLooper.dispatchAll();
        verify(mConnectivityManager).requestNetwork(eq(
                new NetworkRequest.Builder()
                        .addTransportType(TRANSPORT_WIFI)
                        .removeCapability(NET_CAPABILITY_INTERNET)
                        .setNetworkSpecifier(new WifiNetworkSpecifier.Builder()
                                .setSsid(testSsid)
                                .setBssid(MacAddress.fromString(testBssid))
                                .build())
                        .build()),
                any(ConnectivityManager.NetworkCallback.class));

        // Test glob flag
        mWifiShellCommand.exec(
                new Binder(), new FileDescriptor(), new FileDescriptor(), new FileDescriptor(),
                new String[]{"add-request", "-g", testSsid, "open"});
        mLooper.dispatchAll();
        verify(mConnectivityManager).requestNetwork(eq(
                new NetworkRequest.Builder()
                        .addTransportType(TRANSPORT_WIFI)
                        .removeCapability(NET_CAPABILITY_INTERNET)
                        .setNetworkSpecifier(new WifiNetworkSpecifier.Builder()
                                .setSsidPattern(new PatternMatcher(
                                        testSsid, PatternMatcher.PATTERN_ADVANCED_GLOB))
                                .build())
                        .build()),
                any(ConnectivityManager.NetworkCallback.class));
    }

    @Test
    public void testTakeBugreport() {
        when(mDeviceConfig.isInterfaceFailureBugreportEnabled()).thenReturn(true);
        mWifiShellCommand.exec(new Binder(), new FileDescriptor(), new FileDescriptor(),
                new FileDescriptor(), new String[]{"take-bugreport"});
        verify(mWifiDiagnostics).takeBugReport("Wifi bugreport test", "");
    }

    @Test
    public void testGetAllowedChannel() {
        assumeTrue(SdkLevel.isAtLeastS());
        BinderUtil.setUid(Process.ROOT_UID);
        doThrow(UnsupportedOperationException.class).when(mWifiService).getUsableChannels(
                eq(WifiScanner.WIFI_BAND_24_5_WITH_DFS_6_GHZ), eq(WifiAvailableChannel.OP_MODE_STA),
                eq(WifiAvailableChannel.FILTER_REGULATORY), eq(SHELL_PACKAGE_NAME), any());
        mWifiShellCommand.exec(new Binder(), new FileDescriptor(), new FileDescriptor(),
                new FileDescriptor(), new String[]{"get-allowed-channel", "-b",
                        String.valueOf(WifiScanner.WIFI_BAND_24_GHZ)});
        verify(mWifiScanner).getAvailableChannels(eq(WifiScanner.WIFI_BAND_24_GHZ));

        when(mWifiService.getUsableChannels(eq(WifiScanner.WIFI_BAND_24_5_WITH_DFS_6_GHZ),
                eq(WifiAvailableChannel.OP_MODE_STA), eq(WifiAvailableChannel.FILTER_REGULATORY),
                eq(SHELL_PACKAGE_NAME), any())).thenReturn(null);
        doThrow(IllegalArgumentException.class).when(mWifiService).getUsableChannels(
                eq(WifiScanner.WIFI_BAND_BOTH), anyInt(),
                eq(WifiAvailableChannel.FILTER_REGULATORY), eq(SHELL_PACKAGE_NAME), any());
        mWifiShellCommand.exec(new Binder(), new FileDescriptor(), new FileDescriptor(),
                new FileDescriptor(), new String[]{"get-allowed-channel", "-b",
                        String.valueOf(WifiScanner.WIFI_BAND_BOTH)});
        verify(mWifiService, never()).getUsableChannels(eq(WifiScanner.WIFI_BAND_BOTH),
                eq(WifiAvailableChannel.OP_MODE_SAP), eq(WifiAvailableChannel.FILTER_REGULATORY),
                eq(SHELL_PACKAGE_NAME), any());

        mWifiShellCommand.exec(new Binder(), new FileDescriptor(), new FileDescriptor(),
                new FileDescriptor(), new String[]{"get-allowed-channel", "-b",
                        String.valueOf(WifiScanner.WIFI_BAND_BOTH_WITH_DFS)});
        verify(mWifiService, times(6)).getUsableChannels(eq(WifiScanner.WIFI_BAND_BOTH_WITH_DFS),
                anyInt(), eq(WifiAvailableChannel.FILTER_REGULATORY), eq(SHELL_PACKAGE_NAME),
                any());
    }
}<|MERGE_RESOLUTION|>--- conflicted
+++ resolved
@@ -925,10 +925,7 @@
         mWifiShellCommand.exec(
                 new Binder(), new FileDescriptor(), new FileDescriptor(), new FileDescriptor(),
                 new String[]{"add-request", testSsid, "owe"});
-<<<<<<< HEAD
-=======
         mLooper.dispatchAll();
->>>>>>> d2aa529b
         verify(mConnectivityManager).requestNetwork(eq(
                 new NetworkRequest.Builder()
                         .addTransportType(TRANSPORT_WIFI)
