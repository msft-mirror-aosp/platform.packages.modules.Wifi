/*
 * Copyright (C) 2020 The Android Open Source Project
 *
 * Licensed under the Apache License, Version 2.0 (the "License");
 * you may not use this file except in compliance with the License.
 * You may obtain a copy of the License at
 *
 *      http://www.apache.org/licenses/LICENSE-2.0
 *
 * Unless required by applicable law or agreed to in writing, software
 * distributed under the License is distributed on an "AS IS" BASIS,
 * WITHOUT WARRANTIES OR CONDITIONS OF ANY KIND, either express or implied.
 * See the License for the specific language governing permissions and
 * limitations under the License.
 */

package com.android.server.wifi;

import static android.net.NetworkCapabilities.NET_CAPABILITY_OEM_PAID;
import static android.net.NetworkCapabilities.NET_CAPABILITY_OEM_PRIVATE;
import static android.net.NetworkCapabilities.NET_CAPABILITY_TRUSTED;
import static android.net.NetworkCapabilities.TRANSPORT_WIFI;
import static android.net.wifi.WifiManager.WIFI_STATE_ENABLED;

import static com.android.server.wifi.WifiShellCommand.SHELL_PACKAGE_NAME;

import static org.junit.Assert.assertEquals;
import static org.junit.Assert.assertFalse;
import static org.junit.Assume.assumeFalse;
import static org.junit.Assume.assumeTrue;
import static org.mockito.ArgumentMatchers.any;
import static org.mockito.ArgumentMatchers.anyBoolean;
import static org.mockito.ArgumentMatchers.anyInt;
import static org.mockito.ArgumentMatchers.anyString;
import static org.mockito.ArgumentMatchers.argThat;
import static org.mockito.ArgumentMatchers.eq;
import static org.mockito.Mockito.mock;
import static org.mockito.Mockito.never;
import static org.mockito.Mockito.times;
import static org.mockito.Mockito.validateMockitoUsage;
import static org.mockito.Mockito.verify;
import static org.mockito.Mockito.verifyNoMoreInteractions;
import static org.mockito.Mockito.when;

import android.net.ConnectivityManager;
import android.net.wifi.SoftApConfiguration;
import android.net.wifi.SupplicantState;
import android.net.wifi.WifiConfiguration;
import android.net.wifi.WifiInfo;
import android.net.wifi.WifiNetworkSuggestion;
import android.os.Binder;
import android.os.Process;

import androidx.test.filters.SmallTest;

import com.android.modules.utils.build.SdkLevel;
import com.android.server.wifi.coex.CoexManager;

import org.junit.After;
import org.junit.Before;
import org.junit.Test;
import org.mockito.ArgumentCaptor;
import org.mockito.Mock;
import org.mockito.MockitoAnnotations;

import java.io.FileDescriptor;
import java.util.Arrays;

/**
 * Unit tests for {@link com.android.server.wifi.WifiShellCommand}.
 */
@SmallTest
public class WifiShellCommandTest extends WifiBaseTest {
    private static final String TEST_PACKAGE = "com.android.test";

    @Mock WifiInjector mWifiInjector;
    @Mock ActiveModeWarden mActiveModeWarden;
    @Mock ClientModeManager mPrimaryClientModeManager;
    @Mock WifiLockManager mWifiLockManager;
    @Mock WifiNetworkSuggestionsManager mWifiNetworkSuggestionsManager;
    @Mock WifiConfigManager mWifiConfigManager;
    @Mock WifiNative mWifiNative;
    @Mock CoexManager mCoexManager;
    @Mock HostapdHal mHostapdHal;
    @Mock WifiCountryCode mWifiCountryCode;
    @Mock WifiLastResortWatchdog mWifiLastResortWatchdog;
    @Mock WifiServiceImpl mWifiService;
    @Mock WifiContext mContext;
    @Mock ConnectivityManager mConnectivityManager;
    @Mock WifiCarrierInfoManager mWifiCarrierInfoManager;
    @Mock WifiNetworkFactory mWifiNetworkFactory;
    @Mock WifiGlobals mWifiGlobals;
    @Mock WifiThreadRunner mWifiThreadRunner;
    @Mock ScanRequestProxy mScanRequestProxy;

    WifiShellCommand mWifiShellCommand;

    @Before
    public void setUp() throws Exception {
        MockitoAnnotations.initMocks(this);

        when(mWifiInjector.getActiveModeWarden()).thenReturn(mActiveModeWarden);
        when(mActiveModeWarden.getPrimaryClientModeManager()).thenReturn(mPrimaryClientModeManager);
        when(mActiveModeWarden.getClientModeManagers())
                .thenReturn(Arrays.asList(mPrimaryClientModeManager));
        when(mWifiInjector.getWifiLockManager()).thenReturn(mWifiLockManager);
        when(mWifiInjector.getWifiNetworkSuggestionsManager())
                .thenReturn(mWifiNetworkSuggestionsManager);
        when(mWifiInjector.getWifiConfigManager()).thenReturn(mWifiConfigManager);
        when(mWifiInjector.getHostapdHal()).thenReturn(mHostapdHal);
        when(mWifiInjector.getWifiNative()).thenReturn(mWifiNative);
        when(mWifiInjector.getCoexManager()).thenReturn(mCoexManager);
        when(mWifiInjector.getWifiCountryCode()).thenReturn(mWifiCountryCode);
        when(mWifiInjector.getWifiLastResortWatchdog()).thenReturn(mWifiLastResortWatchdog);
        when(mWifiInjector.getWifiCarrierInfoManager()).thenReturn(mWifiCarrierInfoManager);
        when(mWifiInjector.getWifiNetworkFactory()).thenReturn(mWifiNetworkFactory);
        when(mWifiInjector.getScanRequestProxy()).thenReturn(mScanRequestProxy);
        when(mContext.getSystemService(ConnectivityManager.class)).thenReturn(mConnectivityManager);

        mWifiShellCommand = new WifiShellCommand(mWifiInjector, mWifiService, mContext,
                mWifiGlobals, mWifiThreadRunner);

        // by default emulate shell uid.
        BinderUtil.setUid(Process.SHELL_UID);
    }

    @After
    public void tearDown() throws Exception {
        validateMockitoUsage();
    }

    @Test
    public void testSetIpReachDisconnect() {
        // not allowed for unrooted shell.
        mWifiShellCommand.exec(
                new Binder(), new FileDescriptor(), new FileDescriptor(), new FileDescriptor(),
                new String[]{"set-ipreach-disconnect", "enabled"});
        verify(mWifiGlobals, never()).setIpReachabilityDisconnectEnabled(anyBoolean());
        assertFalse(mWifiShellCommand.getErrPrintWriter().toString().isEmpty());

        BinderUtil.setUid(Process.ROOT_UID);

        mWifiShellCommand.exec(
                new Binder(), new FileDescriptor(), new FileDescriptor(), new FileDescriptor(),
                new String[]{"set-ipreach-disconnect", "enabled"});
        verify(mWifiGlobals).setIpReachabilityDisconnectEnabled(true);

        mWifiShellCommand.exec(
                new Binder(), new FileDescriptor(), new FileDescriptor(), new FileDescriptor(),
                new String[]{"set-ipreach-disconnect", "disabled"});
        verify(mWifiGlobals).setIpReachabilityDisconnectEnabled(false);

        // invalid arg
        mWifiShellCommand.exec(
                new Binder(), new FileDescriptor(), new FileDescriptor(), new FileDescriptor(),
                new String[]{"set-ipreach-disconnect", "yes"});
        verifyNoMoreInteractions(mWifiGlobals);
        assertFalse(mWifiShellCommand.getErrPrintWriter().toString().isEmpty());
    }

    @Test
    public void testGetIpReachDisconnect() {
        // not allowed for unrooted shell.
        mWifiShellCommand.exec(
                new Binder(), new FileDescriptor(), new FileDescriptor(), new FileDescriptor(),
                new String[]{"get-ipreach-disconnect"});
        verify(mWifiGlobals, never()).getIpReachabilityDisconnectEnabled();
        assertFalse(mWifiShellCommand.getErrPrintWriter().toString().isEmpty());

        BinderUtil.setUid(Process.ROOT_UID);

        when(mWifiGlobals.getIpReachabilityDisconnectEnabled()).thenReturn(true);
        mWifiShellCommand.exec(
                new Binder(), new FileDescriptor(), new FileDescriptor(), new FileDescriptor(),
                new String[]{"get-ipreach-disconnect"});
        verify(mWifiGlobals).getIpReachabilityDisconnectEnabled();
        mWifiShellCommand.getOutPrintWriter().toString().contains(
                "IPREACH_DISCONNECT state is true");

        when(mWifiGlobals.getIpReachabilityDisconnectEnabled()).thenReturn(false);
        mWifiShellCommand.exec(
                new Binder(), new FileDescriptor(), new FileDescriptor(), new FileDescriptor(),
                new String[]{"get-ipreach-disconnect"});
        verify(mWifiGlobals, times(2)).getIpReachabilityDisconnectEnabled();
        mWifiShellCommand.getOutPrintWriter().toString().contains(
                "IPREACH_DISCONNECT state is false");
    }

    @Test
    public void testSetPollRssiIntervalMsecs() {
        // not allowed for unrooted shell.
        mWifiShellCommand.exec(
                new Binder(), new FileDescriptor(), new FileDescriptor(), new FileDescriptor(),
                new String[]{"set-poll-rssi-interval-msecs", "5"});
        verify(mWifiGlobals, never()).setPollRssiIntervalMillis(anyInt());
        assertFalse(mWifiShellCommand.getErrPrintWriter().toString().isEmpty());

        BinderUtil.setUid(Process.ROOT_UID);

        mWifiShellCommand.exec(
                new Binder(), new FileDescriptor(), new FileDescriptor(), new FileDescriptor(),
                new String[]{"set-poll-rssi-interval-msecs", "5"});
        verify(mWifiGlobals).setPollRssiIntervalMillis(5);

        // invalid arg
        mWifiShellCommand.exec(
                new Binder(), new FileDescriptor(), new FileDescriptor(), new FileDescriptor(),
                new String[]{"set-poll-rssi-interval-msecs", "0"});
        verifyNoMoreInteractions(mWifiGlobals);
        assertFalse(mWifiShellCommand.getErrPrintWriter().toString().isEmpty());
    }

    @Test
    public void testGetPollRssiIntervalMsecs() {
        // not allowed for unrooted shell.
        mWifiShellCommand.exec(
                new Binder(), new FileDescriptor(), new FileDescriptor(), new FileDescriptor(),
                new String[]{"get-poll-rssi-interval-msecs"});
        verify(mWifiGlobals, never()).getPollRssiIntervalMillis();
        assertFalse(mWifiShellCommand.getErrPrintWriter().toString().isEmpty());

        BinderUtil.setUid(Process.ROOT_UID);

        when(mWifiGlobals.getPollRssiIntervalMillis()).thenReturn(5);
        mWifiShellCommand.exec(
                new Binder(), new FileDescriptor(), new FileDescriptor(), new FileDescriptor(),
                new String[]{"get-poll-rssi-interval-msecs"});
        verify(mWifiGlobals).getPollRssiIntervalMillis();
        mWifiShellCommand.getOutPrintWriter().toString().contains(
                "WifiGlobals.getPollRssiIntervalMillis() = 5");
    }

    @Test
    public void testForceHiPerfMode() {
        // not allowed for unrooted shell.
        mWifiShellCommand.exec(
                new Binder(), new FileDescriptor(), new FileDescriptor(), new FileDescriptor(),
                new String[]{"force-hi-perf-mode", "enabled"});
        verify(mWifiLockManager, never()).forceHiPerfMode(anyBoolean());
        assertFalse(mWifiShellCommand.getErrPrintWriter().toString().isEmpty());

        BinderUtil.setUid(Process.ROOT_UID);

        mWifiShellCommand.exec(
                new Binder(), new FileDescriptor(), new FileDescriptor(), new FileDescriptor(),
                new String[]{"force-hi-perf-mode", "enabled"});
        verify(mWifiLockManager).forceHiPerfMode(true);

        mWifiShellCommand.exec(
                new Binder(), new FileDescriptor(), new FileDescriptor(), new FileDescriptor(),
                new String[]{"force-hi-perf-mode", "disabled"});
        verify(mWifiLockManager).forceHiPerfMode(false);
    }

    @Test
    public void testAddFakeScans() {
        // not allowed for unrooted shell.
        mWifiShellCommand.exec(new Binder(), new FileDescriptor(), new FileDescriptor(),
                new FileDescriptor(),
                new String[]{"add-fake-scan", "ssid", "80:01:02:03:04:05", "\"[ESS]\"", "2412",
                        "-55"});
        verify(mWifiNative, never()).addFakeScanDetail(any());
        assertFalse(mWifiShellCommand.getErrPrintWriter().toString().isEmpty());

        BinderUtil.setUid(Process.ROOT_UID);
        String ssid = "ssid";
        String bssid = "80:01:02:03:04:05";
        String capabilities = "\"[ESS]\"";
        String freq = "2412";
        String dbm = "-55";
        mWifiShellCommand.exec(new Binder(), new FileDescriptor(), new FileDescriptor(),
                new FileDescriptor(),
                new String[]{"add-fake-scan", ssid, bssid, capabilities, freq, dbm});

        ArgumentCaptor<ScanDetail> scanDetailCaptor = ArgumentCaptor.forClass(ScanDetail.class);
        verify(mWifiNative).addFakeScanDetail(scanDetailCaptor.capture());
        ScanDetail sd = scanDetailCaptor.getValue();
        assertEquals(capabilities, sd.getScanResult().capabilities);
        assertEquals(ssid, sd.getSSID());
        assertEquals(bssid, sd.getBSSIDString());
        assertEquals(2412, sd.getScanResult().frequency);
        assertEquals(-55, sd.getScanResult().level);
    }

    @Test
    public void testForceLowLatencyMode() {
        // not allowed for unrooted shell.
        mWifiShellCommand.exec(
                new Binder(), new FileDescriptor(), new FileDescriptor(), new FileDescriptor(),
                new String[]{"force-low-latency-mode", "enabled"});
        verify(mWifiLockManager, never()).forceLowLatencyMode(anyBoolean());
        assertFalse(mWifiShellCommand.getErrPrintWriter().toString().isEmpty());

        BinderUtil.setUid(Process.ROOT_UID);

        mWifiShellCommand.exec(
                new Binder(), new FileDescriptor(), new FileDescriptor(), new FileDescriptor(),
                new String[]{"force-low-latency-mode", "enabled"});
        verify(mWifiLockManager).forceLowLatencyMode(true);

        mWifiShellCommand.exec(
                new Binder(), new FileDescriptor(), new FileDescriptor(), new FileDescriptor(),
                new String[]{"force-low-latency-mode", "disabled"});
        verify(mWifiLockManager).forceLowLatencyMode(false);
    }

    @Test
    public void testNetworkSuggestionsSetUserApproved() {
        // not allowed for unrooted shell.
        mWifiShellCommand.exec(
                new Binder(), new FileDescriptor(), new FileDescriptor(), new FileDescriptor(),
                new String[]{"network-suggestions-set-user-approved", TEST_PACKAGE, "yes"});
        verify(mWifiNetworkSuggestionsManager, never()).setHasUserApprovedForApp(
                anyBoolean(), anyInt(), anyString());
        assertFalse(mWifiShellCommand.getErrPrintWriter().toString().isEmpty());

        BinderUtil.setUid(Process.ROOT_UID);

        mWifiShellCommand.exec(
                new Binder(), new FileDescriptor(), new FileDescriptor(), new FileDescriptor(),
                new String[]{"network-suggestions-set-user-approved", TEST_PACKAGE, "yes"});
        verify(mWifiNetworkSuggestionsManager).setHasUserApprovedForApp(
                eq(true), anyInt(), eq(TEST_PACKAGE));

        mWifiShellCommand.exec(
                new Binder(), new FileDescriptor(), new FileDescriptor(), new FileDescriptor(),
                new String[]{"network-suggestions-set-user-approved", TEST_PACKAGE, "no"});
        verify(mWifiNetworkSuggestionsManager).setHasUserApprovedForApp(
                eq(false), anyInt(), eq(TEST_PACKAGE));
    }

    @Test
    public void testNetworkSuggestionsHasUserApproved() {
        // not allowed for unrooted shell.
        mWifiShellCommand.exec(
                new Binder(), new FileDescriptor(), new FileDescriptor(), new FileDescriptor(),
                new String[]{"network-suggestions-has-user-approved", TEST_PACKAGE});
        verify(mWifiNetworkSuggestionsManager, never()).hasUserApprovedForApp(anyString());
        assertFalse(mWifiShellCommand.getErrPrintWriter().toString().isEmpty());

        BinderUtil.setUid(Process.ROOT_UID);

        when(mWifiNetworkSuggestionsManager.hasUserApprovedForApp(TEST_PACKAGE))
                .thenReturn(true);
        mWifiShellCommand.exec(
                new Binder(), new FileDescriptor(), new FileDescriptor(), new FileDescriptor(),
                new String[]{"network-suggestions-has-user-approved", TEST_PACKAGE});
        verify(mWifiNetworkSuggestionsManager).hasUserApprovedForApp(TEST_PACKAGE);
        mWifiShellCommand.getOutPrintWriter().toString().contains("yes");

        when(mWifiNetworkSuggestionsManager.hasUserApprovedForApp(TEST_PACKAGE))
                .thenReturn(false);
        mWifiShellCommand.exec(
                new Binder(), new FileDescriptor(), new FileDescriptor(), new FileDescriptor(),
                new String[]{"network-suggestions-has-user-approved", TEST_PACKAGE});
        verify(mWifiNetworkSuggestionsManager, times(2)).hasUserApprovedForApp(TEST_PACKAGE);
        mWifiShellCommand.getOutPrintWriter().toString().contains("no");
    }

    @Test
    public void testImsiProtectionExemptionsSetUserApproved() {
        // not allowed for unrooted shell.
        mWifiShellCommand.exec(
                new Binder(), new FileDescriptor(), new FileDescriptor(), new FileDescriptor(),
                new String[]{"imsi-protection-exemption-set-user-approved-for-carrier", "5",
                        "yes"});
        verify(mWifiCarrierInfoManager, never()).setHasUserApprovedImsiPrivacyExemptionForCarrier(
                anyBoolean(), anyInt());
        assertFalse(mWifiShellCommand.getErrPrintWriter().toString().isEmpty());

        BinderUtil.setUid(Process.ROOT_UID);

        mWifiShellCommand.exec(
                new Binder(), new FileDescriptor(), new FileDescriptor(), new FileDescriptor(),
                new String[]{"imsi-protection-exemption-set-user-approved-for-carrier", "5",
                        "yes"});
        verify(mWifiCarrierInfoManager).setHasUserApprovedImsiPrivacyExemptionForCarrier(
                true, 5);

        mWifiShellCommand.exec(
                new Binder(), new FileDescriptor(), new FileDescriptor(), new FileDescriptor(),
                new String[]{"imsi-protection-exemption-set-user-approved-for-carrier", "5",
                        "no"});
        verify(mWifiCarrierInfoManager).setHasUserApprovedImsiPrivacyExemptionForCarrier(
                false, 5);
    }

    @Test
    public void testImsiProtectionExemptionsHasUserApproved() {
        // not allowed for unrooted shell.
        mWifiShellCommand.exec(
                new Binder(), new FileDescriptor(), new FileDescriptor(), new FileDescriptor(),
                new String[]{"imsi-protection-exemption-has-user-approved-for-carrier", "5"});
        verify(mWifiCarrierInfoManager, never()).hasUserApprovedImsiPrivacyExemptionForCarrier(
                anyInt());
        assertFalse(mWifiShellCommand.getErrPrintWriter().toString().isEmpty());

        BinderUtil.setUid(Process.ROOT_UID);

        when(mWifiCarrierInfoManager.hasUserApprovedImsiPrivacyExemptionForCarrier(5))
                .thenReturn(true);
        mWifiShellCommand.exec(
                new Binder(), new FileDescriptor(), new FileDescriptor(), new FileDescriptor(),
                new String[]{"imsi-protection-exemption-has-user-approved-for-carrier", "5"});
        verify(mWifiCarrierInfoManager).hasUserApprovedImsiPrivacyExemptionForCarrier(5);
        mWifiShellCommand.getOutPrintWriter().toString().contains("yes");

        when(mWifiCarrierInfoManager.hasUserApprovedImsiPrivacyExemptionForCarrier(5))
                .thenReturn(false);
        mWifiShellCommand.exec(
                new Binder(), new FileDescriptor(), new FileDescriptor(), new FileDescriptor(),
                new String[]{"imsi-protection-exemption-has-user-approved-for-carrier", "5"});
        verify(mWifiCarrierInfoManager, times(2)).hasUserApprovedImsiPrivacyExemptionForCarrier(5);
        mWifiShellCommand.getOutPrintWriter().toString().contains("no");
    }

    @Test
    public void testNetworkRequestsSetUserApproved() {
        // not allowed for unrooted shell.
        mWifiShellCommand.exec(
                new Binder(), new FileDescriptor(), new FileDescriptor(), new FileDescriptor(),
                new String[]{"network-requests-set-user-approved", TEST_PACKAGE, "yes"});
        verify(mWifiNetworkFactory, never()).setUserApprovedApp(
                anyString(), anyBoolean());
        assertFalse(mWifiShellCommand.getErrPrintWriter().toString().isEmpty());

        BinderUtil.setUid(Process.ROOT_UID);

        mWifiShellCommand.exec(
                new Binder(), new FileDescriptor(), new FileDescriptor(), new FileDescriptor(),
                new String[]{"network-requests-set-user-approved", TEST_PACKAGE, "yes"});
        verify(mWifiNetworkFactory).setUserApprovedApp(TEST_PACKAGE, true);

        mWifiShellCommand.exec(
                new Binder(), new FileDescriptor(), new FileDescriptor(), new FileDescriptor(),
                new String[]{"network-requests-set-user-approved", TEST_PACKAGE, "no"});
        verify(mWifiNetworkFactory).setUserApprovedApp(TEST_PACKAGE, false);
    }

    @Test
    public void testNetworkRequestsHasUserApproved() {
        // not allowed for unrooted shell.
        mWifiShellCommand.exec(
                new Binder(), new FileDescriptor(), new FileDescriptor(), new FileDescriptor(),
                new String[]{"network-requests-has-user-approved", TEST_PACKAGE});
        verify(mWifiNetworkFactory, never()).hasUserApprovedApp(anyString());
        assertFalse(mWifiShellCommand.getErrPrintWriter().toString().isEmpty());

        BinderUtil.setUid(Process.ROOT_UID);

        when(mWifiNetworkFactory.hasUserApprovedApp(TEST_PACKAGE))
                .thenReturn(true);
        mWifiShellCommand.exec(
                new Binder(), new FileDescriptor(), new FileDescriptor(), new FileDescriptor(),
                new String[]{"network-requests-has-user-approved", TEST_PACKAGE});
        verify(mWifiNetworkFactory).hasUserApprovedApp(TEST_PACKAGE);
        mWifiShellCommand.getOutPrintWriter().toString().contains("yes");

        when(mWifiNetworkFactory.hasUserApprovedApp(TEST_PACKAGE))
                .thenReturn(false);
        mWifiShellCommand.exec(
                new Binder(), new FileDescriptor(), new FileDescriptor(), new FileDescriptor(),
                new String[]{"network-requests-has-user-approved", TEST_PACKAGE});
        verify(mWifiNetworkFactory, times(2)).hasUserApprovedApp(TEST_PACKAGE);
        mWifiShellCommand.getOutPrintWriter().toString().contains("no");
    }

    @Test
    public void testSetCoexCellChannels() {
        assumeTrue(SdkLevel.isAtLeastS());
        mWifiShellCommand.exec(
                new Binder(), new FileDescriptor(), new FileDescriptor(), new FileDescriptor(),
                new String[]{"set-coex-cell-channels"});
        verify(mCoexManager, never()).setMockCellChannels(any());
        assertFalse(mWifiShellCommand.getErrPrintWriter().toString().isEmpty());

        BinderUtil.setUid(Process.ROOT_UID);

        // invalid arg
        mWifiShellCommand.exec(
                new Binder(), new FileDescriptor(), new FileDescriptor(), new FileDescriptor(),
                new String[]{"set-coex-cell-channel",
                        "invalid_band", "40", "2300_000", "2000", "2300000", "2000"});
        verify(mCoexManager, never()).setMockCellChannels(any());
        assertFalse(mWifiShellCommand.getErrPrintWriter().toString().isEmpty());

        // invalid arg
        mWifiShellCommand.exec(
                new Binder(), new FileDescriptor(), new FileDescriptor(), new FileDescriptor(),
                new String[]{"set-coex-cell-channels",
                        "invalid_band", "40", "-2300000", "2000", "2300000", "2000"});
        verify(mCoexManager, never()).setMockCellChannels(any());
        assertFalse(mWifiShellCommand.getErrPrintWriter().toString().isEmpty());

        mWifiShellCommand.exec(
                new Binder(), new FileDescriptor(), new FileDescriptor(), new FileDescriptor(),
                new String[]{"set-coex-cell-channels",
                        "lte", "40", "2300000", "2000", "2300000", "2000"});
        verify(mCoexManager, times(1)).setMockCellChannels(any());

        mWifiShellCommand.exec(
                new Binder(), new FileDescriptor(), new FileDescriptor(), new FileDescriptor(),
                new String[]{"set-coex-cell-channels",
                        "lte", "40", "2300000", "2000", "2300000", "2000",
                        "lte", "46", "5000000", "2000", "5000000", "2000",
                        "nr", "20", "700000", "2000", "700000", "2000"});
        verify(mCoexManager, times(2)).setMockCellChannels(any());

        mWifiShellCommand.exec(
                new Binder(), new FileDescriptor(), new FileDescriptor(), new FileDescriptor(),
                new String[]{"set-coex-cell-channels"});
        verify(mCoexManager, times(3)).setMockCellChannels(any());
    }

    @Test
    public void testResetCoexCellChannel() {
        assumeTrue(SdkLevel.isAtLeastS());
        mWifiShellCommand.exec(
                new Binder(), new FileDescriptor(), new FileDescriptor(), new FileDescriptor(),
                new String[]{"reset-coex-cell-channels"});
        verify(mCoexManager, never()).resetMockCellChannels();
        assertFalse(mWifiShellCommand.getErrPrintWriter().toString().isEmpty());

        BinderUtil.setUid(Process.ROOT_UID);

        mWifiShellCommand.exec(
                new Binder(), new FileDescriptor(), new FileDescriptor(), new FileDescriptor(),
                new String[]{"reset-coex-cell-channels"});
        verify(mCoexManager).resetMockCellChannels();
    }

    @Test
    public void testStartSoftAp() {
        mWifiShellCommand.exec(
                new Binder(), new FileDescriptor(), new FileDescriptor(), new FileDescriptor(),
                new String[]{"start-softap", "ap1", "wpa2", "xyzabc321", "-b", "5"});
        ArgumentCaptor<SoftApConfiguration> softApConfigurationCaptor = ArgumentCaptor.forClass(
                SoftApConfiguration.class);
        verify(mWifiService).startTetheredHotspot(
                softApConfigurationCaptor.capture(), eq(SHELL_PACKAGE_NAME));
        assertEquals(SoftApConfiguration.BAND_5GHZ,
                softApConfigurationCaptor.getValue().getBand());
        assertEquals(SoftApConfiguration.SECURITY_TYPE_WPA2_PSK,
                softApConfigurationCaptor.getValue().getSecurityType());
        assertEquals("ap1", softApConfigurationCaptor.getValue().getSsid());
        assertEquals("xyzabc321", softApConfigurationCaptor.getValue().getPassphrase());
    }

    @Test
    public void testStopSoftAp() {
        mWifiShellCommand.exec(
                new Binder(), new FileDescriptor(), new FileDescriptor(), new FileDescriptor(),
                new String[]{"stop-softap"});
        verify(mWifiService).stopSoftAp();
    }


    @Test
    public void testSetScanAlwaysAvailable() {
        mWifiShellCommand.exec(
                new Binder(), new FileDescriptor(), new FileDescriptor(), new FileDescriptor(),
                new String[]{"set-scan-always-available", "enabled"});
        verify(mWifiService).setScanAlwaysAvailable(true, SHELL_PACKAGE_NAME);

        mWifiShellCommand.exec(
                new Binder(), new FileDescriptor(), new FileDescriptor(), new FileDescriptor(),
                new String[]{"set-scan-always-available", "disabled"});
        verify(mWifiService).setScanAlwaysAvailable(false, SHELL_PACKAGE_NAME);
    }

    @Test
    public void testAddSuggestionWithUntrusted() {
        mWifiShellCommand.exec(
                new Binder(), new FileDescriptor(), new FileDescriptor(), new FileDescriptor(),
                new String[]{"add-suggestion", "ssid1234", "open", "-u"});
        verify(mWifiService).addNetworkSuggestions(argThat(sL -> {
            return (sL.size() == 1)
                    && (sL.get(0).getSsid().equals("ssid1234"))
                    && (sL.get(0).isUntrusted());
        }), eq(SHELL_PACKAGE_NAME), any());
        verify(mConnectivityManager).requestNetwork(argThat(nR -> {
            return (nR.hasTransport(TRANSPORT_WIFI))
                    && (!nR.hasCapability(NET_CAPABILITY_TRUSTED));
        }), any(ConnectivityManager.NetworkCallback.class));

        when(mWifiService.getNetworkSuggestions(any()))
                .thenReturn(Arrays.asList(
                        new WifiNetworkSuggestion.Builder()
                                .setSsid("ssid1234")
                                .setUntrusted(true)
                                .build()));
        mWifiShellCommand.exec(
                new Binder(), new FileDescriptor(), new FileDescriptor(), new FileDescriptor(),
                new String[]{"remove-suggestion", "ssid1234"});
        verify(mWifiService).removeNetworkSuggestions(argThat(sL -> {
            return (sL.size() == 1)
                    && (sL.get(0).getSsid().equals("ssid1234"))
                    && (sL.get(0).isUntrusted());
        }), eq(SHELL_PACKAGE_NAME));
        verify(mConnectivityManager).unregisterNetworkCallback(
                any(ConnectivityManager.NetworkCallback.class));
    }

    @Test
    public void testAddSuggestionWithOemPaid() {
        assumeTrue(SdkLevel.isAtLeastS());

        mWifiShellCommand.exec(
                new Binder(), new FileDescriptor(), new FileDescriptor(), new FileDescriptor(),
                new String[]{"add-suggestion", "ssid1234", "open", "-o"});
        verify(mWifiService).addNetworkSuggestions(argThat(sL -> {
            return (sL.size() == 1)
                    && (sL.get(0).getSsid().equals("ssid1234"))
                    && (sL.get(0).isOemPaid());
        }), eq(SHELL_PACKAGE_NAME), any());
        verify(mConnectivityManager).requestNetwork(argThat(nR -> {
            return (nR.hasTransport(TRANSPORT_WIFI))
                    && (nR.hasCapability(NET_CAPABILITY_OEM_PAID));
        }), any(ConnectivityManager.NetworkCallback.class));

        when(mWifiService.getNetworkSuggestions(any()))
                .thenReturn(Arrays.asList(
                        new WifiNetworkSuggestion.Builder()
                                .setSsid("ssid1234")
                                .setOemPaid(true)
                                .build()));
        mWifiShellCommand.exec(
                new Binder(), new FileDescriptor(), new FileDescriptor(), new FileDescriptor(),
                new String[]{"remove-suggestion", "ssid1234"});
        verify(mWifiService).removeNetworkSuggestions(argThat(sL -> {
            return (sL.size() == 1)
                    && (sL.get(0).getSsid().equals("ssid1234"))
                    && (sL.get(0).isOemPaid());
        }), eq(SHELL_PACKAGE_NAME));
        verify(mConnectivityManager).unregisterNetworkCallback(
                any(ConnectivityManager.NetworkCallback.class));
    }

    @Test
    public void testAddSuggestionWithOemPrivate() {
        assumeTrue(SdkLevel.isAtLeastS());

        mWifiShellCommand.exec(
                new Binder(), new FileDescriptor(), new FileDescriptor(), new FileDescriptor(),
                new String[]{"add-suggestion", "ssid1234", "open", "-p"});
        verify(mWifiService).addNetworkSuggestions(argThat(sL -> {
            return (sL.size() == 1)
                    && (sL.get(0).getSsid().equals("ssid1234"))
                    && (sL.get(0).isOemPrivate());
        }), eq(SHELL_PACKAGE_NAME), any());
        verify(mConnectivityManager).requestNetwork(argThat(nR -> {
            return (nR.hasTransport(TRANSPORT_WIFI))
                    && (nR.hasCapability(NET_CAPABILITY_OEM_PRIVATE));
        }), any(ConnectivityManager.NetworkCallback.class));

        when(mWifiService.getNetworkSuggestions(any()))
                .thenReturn(Arrays.asList(
                        new WifiNetworkSuggestion.Builder()
                                .setSsid("ssid1234")
                                .setOemPrivate(true)
                                .build()));
        mWifiShellCommand.exec(
                new Binder(), new FileDescriptor(), new FileDescriptor(), new FileDescriptor(),
                new String[]{"remove-suggestion", "ssid1234"});
        verify(mWifiService).removeNetworkSuggestions(argThat(sL -> {
            return (sL.size() == 1)
                    && (sL.get(0).getSsid().equals("ssid1234"))
                    && (sL.get(0).isOemPrivate());
        }), eq(SHELL_PACKAGE_NAME));
        verify(mConnectivityManager).unregisterNetworkCallback(
                any(ConnectivityManager.NetworkCallback.class));
    }

    @Test
    public void testAddSuggestionWithEnhancedMacRandomization() {
        // default
        mWifiShellCommand.exec(
                new Binder(), new FileDescriptor(), new FileDescriptor(), new FileDescriptor(),
                new String[]{"add-suggestion", "ssid1234", "open"});
        verify(mWifiService).addNetworkSuggestions(argThat(sL -> {
            return (sL.size() == 1)
                    && (sL.get(0).getSsid().equals("ssid1234"))
                    && (sL.get(0).getWifiConfiguration().macRandomizationSetting
                    == WifiConfiguration.RANDOMIZATION_PERSISTENT);
        }), eq(SHELL_PACKAGE_NAME), any());

        // using enhanced MAC randomization.
        if (SdkLevel.isAtLeastS()) {
            mWifiShellCommand.exec(
                    new Binder(), new FileDescriptor(), new FileDescriptor(), new FileDescriptor(),
                    new String[]{"add-suggestion", "ssid1234", "open", "-r"});
            verify(mWifiService).addNetworkSuggestions(argThat(sL -> {
                return (sL.size() == 1)
                        && (sL.get(0).getSsid().equals("ssid1234"))
                        && (sL.get(0).getWifiConfiguration().macRandomizationSetting
                        == WifiConfiguration.RANDOMIZATION_NON_PERSISTENT);
            }), eq(SHELL_PACKAGE_NAME), any());
        }
    }

    @Test
    public void testStatus() {
        when(mWifiService.getWifiEnabledState()).thenReturn(WIFI_STATE_ENABLED);

        // unrooted shell.
        mWifiShellCommand.exec(
                new Binder(), new FileDescriptor(), new FileDescriptor(), new FileDescriptor(),
                new String[]{"status"});
        verify(mWifiService).getWifiEnabledState();
        verify(mWifiService).isScanAlwaysAvailable();
        verify(mWifiService).getConnectionInfo(SHELL_PACKAGE_NAME, null);

        verify(mPrimaryClientModeManager, never()).syncRequestConnectionInfo();
        verify(mActiveModeWarden, never()).getClientModeManagers();

        // rooted shell.
        BinderUtil.setUid(Process.ROOT_UID);

        ClientModeManager additionalClientModeManager = mock(ClientModeManager.class);
        when(mActiveModeWarden.getClientModeManagers()).thenReturn(
                Arrays.asList(mPrimaryClientModeManager, additionalClientModeManager));

        WifiInfo wifiInfo = new WifiInfo();
        wifiInfo.setSupplicantState(SupplicantState.COMPLETED);
        when(mPrimaryClientModeManager.syncRequestConnectionInfo()).thenReturn(wifiInfo);
        when(additionalClientModeManager.syncRequestConnectionInfo()).thenReturn(wifiInfo);

        mWifiShellCommand.exec(
                new Binder(), new FileDescriptor(), new FileDescriptor(), new FileDescriptor(),
                new String[]{"status"});
        verify(mActiveModeWarden).getClientModeManagers();
        verify(mPrimaryClientModeManager).syncRequestConnectionInfo();
        verify(mPrimaryClientModeManager).syncGetCurrentNetwork();
        verify(additionalClientModeManager).syncRequestConnectionInfo();
        verify(additionalClientModeManager).syncGetCurrentNetwork();
    }

    @Test
    public void testEnableEmergencyCallbackMode() {
        mWifiShellCommand.exec(
                new Binder(), new FileDescriptor(), new FileDescriptor(), new FileDescriptor(),
                new String[]{"set-emergency-callback-mode", "enabled"});
        verify(mActiveModeWarden, never()).emergencyCallbackModeChanged(anyBoolean());

        BinderUtil.setUid(Process.ROOT_UID);

        mWifiShellCommand.exec(
                new Binder(), new FileDescriptor(), new FileDescriptor(), new FileDescriptor(),
                new String[]{"set-emergency-callback-mode", "enabled"});
        verify(mActiveModeWarden).emergencyCallbackModeChanged(true);
    }

    @Test
    public void testDisableEmergencyCallbackMode() {
        mWifiShellCommand.exec(
                new Binder(), new FileDescriptor(), new FileDescriptor(), new FileDescriptor(),
                new String[]{"set-emergency-callback-mode", "disabled"});
        verify(mActiveModeWarden, never()).emergencyCallbackModeChanged(anyBoolean());

        BinderUtil.setUid(Process.ROOT_UID);

        mWifiShellCommand.exec(
                new Binder(), new FileDescriptor(), new FileDescriptor(), new FileDescriptor(),
                new String[]{"set-emergency-callback-mode", "disabled"});
        verify(mActiveModeWarden).emergencyCallbackModeChanged(false);
    }

    @Test
    public void testEnableEmergencyCallState() {
        mWifiShellCommand.exec(
                new Binder(), new FileDescriptor(), new FileDescriptor(), new FileDescriptor(),
                new String[]{"set-emergency-call-state", "enabled"});
        verify(mActiveModeWarden, never()).emergencyCallStateChanged(anyBoolean());

        BinderUtil.setUid(Process.ROOT_UID);

        mWifiShellCommand.exec(
                new Binder(), new FileDescriptor(), new FileDescriptor(), new FileDescriptor(),
                new String[]{"set-emergency-call-state", "enabled"});
        verify(mActiveModeWarden).emergencyCallStateChanged(true);
    }

    @Test
    public void testDisableEmergencyCallState() {
        mWifiShellCommand.exec(
                new Binder(), new FileDescriptor(), new FileDescriptor(), new FileDescriptor(),
                new String[]{"set-emergency-call-state", "disabled"});
        verify(mActiveModeWarden, never()).emergencyCallStateChanged(anyBoolean());

        BinderUtil.setUid(Process.ROOT_UID);

        mWifiShellCommand.exec(
                new Binder(), new FileDescriptor(), new FileDescriptor(), new FileDescriptor(),
                new String[]{"set-emergency-call-state", "disabled"});
        verify(mActiveModeWarden).emergencyCallStateChanged(false);
    }

    @Test
    public void testConnectNetworkWithNoneMacRandomization() {
        BinderUtil.setUid(Process.ROOT_UID);
        mWifiShellCommand.exec(
                new Binder(), new FileDescriptor(), new FileDescriptor(), new FileDescriptor(),
                new String[]{"connect-network", "ssid1234", "open", "-r", "none"});
        verify(mWifiService).connect(argThat(wifiConfiguration -> {
            return (wifiConfiguration.SSID.equals("\"ssid1234\"")
                    && wifiConfiguration.macRandomizationSetting
                    == WifiConfiguration.RANDOMIZATION_NONE);
        }), eq(-1), any());
    }

    @Test
    public void testConnectNetworkWithNonPersistentMacRandomizationOnSAndAbove() {
        assumeTrue(SdkLevel.isAtLeastS());

        BinderUtil.setUid(Process.ROOT_UID);
        mWifiShellCommand.exec(
                new Binder(), new FileDescriptor(), new FileDescriptor(), new FileDescriptor(),
                new String[]{"connect-network", "ssid1234", "open", "-r", "non_persistent"});
        verify(mWifiService).connect(argThat(wifiConfiguration -> {
            return (wifiConfiguration.SSID.equals("\"ssid1234\"")
                    && wifiConfiguration.macRandomizationSetting
                    == WifiConfiguration.RANDOMIZATION_NON_PERSISTENT);
        }), eq(-1), any());
    }

    @Test
    public void testConnectNetworkWithNonPersistentMacRandomizationOnR() {
        assumeFalse(SdkLevel.isAtLeastS());

        BinderUtil.setUid(Process.ROOT_UID);
        assertEquals(-1, mWifiShellCommand.exec(
                new Binder(), new FileDescriptor(), new FileDescriptor(), new FileDescriptor(),
                new String[]{"connect-network", "ssid1234", "open", "-r", "non_persistent"}));
    }

    @Test
<<<<<<< HEAD
=======
    public void testConnectNetworkWithHexSsid() {
        mWifiShellCommand.exec(
                new Binder(), new FileDescriptor(), new FileDescriptor(), new FileDescriptor(),
                new String[]{"connect-network", "012345", "open", "-x"});
        verify(mWifiService, never()).connect(argThat(wifiConfiguration ->
                (wifiConfiguration.SSID.equals("012345"))), eq(-1), any());

        BinderUtil.setUid(Process.ROOT_UID);
        mWifiShellCommand.exec(
                new Binder(), new FileDescriptor(), new FileDescriptor(), new FileDescriptor(),
                new String[]{"connect-network", "012345", "open", "-x"});
        verify(mWifiService).connect(argThat(wifiConfiguration ->
                (wifiConfiguration.SSID.equals("012345"))), eq(-1), any());
    }

    @Test
    public void testAddNetworkWithHexSsid() {
        mWifiShellCommand.exec(
                new Binder(), new FileDescriptor(), new FileDescriptor(), new FileDescriptor(),
                new String[]{"add-network", "012345", "open", "-x"});
        verify(mWifiService, never()).save(argThat(wifiConfiguration ->
                (wifiConfiguration.SSID.equals("012345"))), any());

        BinderUtil.setUid(Process.ROOT_UID);
        mWifiShellCommand.exec(
                new Binder(), new FileDescriptor(), new FileDescriptor(), new FileDescriptor(),
                new String[]{"add-network", "012345", "open", "-x"});
        verify(mWifiService).save(argThat(wifiConfiguration ->
                (wifiConfiguration.SSID.equals("012345"))), any());
    }

    @Test
>>>>>>> d173370a
    public void testEnableScanning() {
        BinderUtil.setUid(Process.ROOT_UID);
        mWifiShellCommand.exec(
                new Binder(), new FileDescriptor(), new FileDescriptor(), new FileDescriptor(),
                new String[]{"enable-scanning", "enabled"});
        verify(mScanRequestProxy).enableScanning(true, false);
    }

    @Test
    public void testEnableScanningWithHiddenNetworkOption() {
        BinderUtil.setUid(Process.ROOT_UID);
        mWifiShellCommand.exec(
                new Binder(), new FileDescriptor(), new FileDescriptor(), new FileDescriptor(),
                new String[]{"enable-scanning", "enabled", "-h"});
        verify(mScanRequestProxy).enableScanning(true, true);
    }
}<|MERGE_RESOLUTION|>--- conflicted
+++ resolved
@@ -16,10 +16,12 @@
 
 package com.android.server.wifi;
 
+import static android.net.NetworkCapabilities.NET_CAPABILITY_INTERNET;
 import static android.net.NetworkCapabilities.NET_CAPABILITY_OEM_PAID;
 import static android.net.NetworkCapabilities.NET_CAPABILITY_OEM_PRIVATE;
 import static android.net.NetworkCapabilities.NET_CAPABILITY_TRUSTED;
 import static android.net.NetworkCapabilities.TRANSPORT_WIFI;
+import static android.net.wifi.WifiManager.ACTION_REMOVE_SUGGESTION_DISCONNECT;
 import static android.net.wifi.WifiManager.WIFI_STATE_ENABLED;
 
 import static com.android.server.wifi.WifiShellCommand.SHELL_PACKAGE_NAME;
@@ -43,12 +45,17 @@
 import static org.mockito.Mockito.when;
 
 import android.net.ConnectivityManager;
+import android.net.MacAddress;
+import android.net.NetworkRequest;
 import android.net.wifi.SoftApConfiguration;
 import android.net.wifi.SupplicantState;
 import android.net.wifi.WifiConfiguration;
+import android.net.wifi.WifiContext;
 import android.net.wifi.WifiInfo;
+import android.net.wifi.WifiNetworkSpecifier;
 import android.net.wifi.WifiNetworkSuggestion;
 import android.os.Binder;
+import android.os.PatternMatcher;
 import android.os.Process;
 
 import androidx.test.filters.SmallTest;
@@ -280,6 +287,15 @@
         assertEquals(bssid, sd.getBSSIDString());
         assertEquals(2412, sd.getScanResult().frequency);
         assertEquals(-55, sd.getScanResult().level);
+
+        // Test with "hello world" SSID encoded in hexadecimal UTF-8
+        String hexSsid = "68656c6c6f20776f726c64";
+        mWifiShellCommand.exec(new Binder(), new FileDescriptor(), new FileDescriptor(),
+                new FileDescriptor(),
+                new String[]{"add-fake-scan", "-x", hexSsid, bssid, capabilities, freq, dbm});
+        verify(mWifiNative, times(2)).addFakeScanDetail(scanDetailCaptor.capture());
+        sd = scanDetailCaptor.getValue();
+        assertEquals("hello world", sd.getScanResult().SSID);
     }
 
     @Test
@@ -542,18 +558,44 @@
                 softApConfigurationCaptor.getValue().getBand());
         assertEquals(SoftApConfiguration.SECURITY_TYPE_WPA2_PSK,
                 softApConfigurationCaptor.getValue().getSecurityType());
+        assertEquals("ap1", softApConfigurationCaptor.getValue().getWifiSsid().getUtf8Text());
+        assertEquals("xyzabc321", softApConfigurationCaptor.getValue().getPassphrase());
+    }
+
+    @Test
+    public void testStopSoftAp() {
+        mWifiShellCommand.exec(
+                new Binder(), new FileDescriptor(), new FileDescriptor(), new FileDescriptor(),
+                new String[]{"stop-softap"});
+        verify(mWifiService).stopSoftAp();
+    }
+
+    @Test
+    public void testStartLohs() {
+        BinderUtil.setUid(Process.ROOT_UID);
+        mWifiShellCommand.exec(
+                new Binder(), new FileDescriptor(), new FileDescriptor(), new FileDescriptor(),
+                new String[]{"start-lohs", "ap1", "wpa2", "xyzabc321", "-b", "5"});
+        ArgumentCaptor<SoftApConfiguration> softApConfigurationCaptor = ArgumentCaptor.forClass(
+                SoftApConfiguration.class);
+        verify(mWifiService).startLocalOnlyHotspot(any(), eq(SHELL_PACKAGE_NAME), any(),
+                softApConfigurationCaptor.capture(), any());
+        assertEquals(SoftApConfiguration.BAND_5GHZ,
+                softApConfigurationCaptor.getValue().getBand());
+        assertEquals(SoftApConfiguration.SECURITY_TYPE_WPA2_PSK,
+                softApConfigurationCaptor.getValue().getSecurityType());
         assertEquals("ap1", softApConfigurationCaptor.getValue().getSsid());
         assertEquals("xyzabc321", softApConfigurationCaptor.getValue().getPassphrase());
     }
 
     @Test
-    public void testStopSoftAp() {
-        mWifiShellCommand.exec(
-                new Binder(), new FileDescriptor(), new FileDescriptor(), new FileDescriptor(),
-                new String[]{"stop-softap"});
-        verify(mWifiService).stopSoftAp();
-    }
-
+    public void testStopLohs() {
+        BinderUtil.setUid(Process.ROOT_UID);
+        mWifiShellCommand.exec(
+                new Binder(), new FileDescriptor(), new FileDescriptor(), new FileDescriptor(),
+                new String[]{"stop-lohs"});
+        verify(mWifiService).stopLocalOnlyHotspot();
+    }
 
     @Test
     public void testSetScanAlwaysAvailable() {
@@ -596,7 +638,7 @@
             return (sL.size() == 1)
                     && (sL.get(0).getSsid().equals("ssid1234"))
                     && (sL.get(0).isUntrusted());
-        }), eq(SHELL_PACKAGE_NAME));
+        }), eq(SHELL_PACKAGE_NAME), eq(ACTION_REMOVE_SUGGESTION_DISCONNECT));
         verify(mConnectivityManager).unregisterNetworkCallback(
                 any(ConnectivityManager.NetworkCallback.class));
     }
@@ -631,7 +673,7 @@
             return (sL.size() == 1)
                     && (sL.get(0).getSsid().equals("ssid1234"))
                     && (sL.get(0).isOemPaid());
-        }), eq(SHELL_PACKAGE_NAME));
+        }), eq(SHELL_PACKAGE_NAME), eq(ACTION_REMOVE_SUGGESTION_DISCONNECT));
         verify(mConnectivityManager).unregisterNetworkCallback(
                 any(ConnectivityManager.NetworkCallback.class));
     }
@@ -666,13 +708,13 @@
             return (sL.size() == 1)
                     && (sL.get(0).getSsid().equals("ssid1234"))
                     && (sL.get(0).isOemPrivate());
-        }), eq(SHELL_PACKAGE_NAME));
+        }), eq(SHELL_PACKAGE_NAME), eq(ACTION_REMOVE_SUGGESTION_DISCONNECT));
         verify(mConnectivityManager).unregisterNetworkCallback(
                 any(ConnectivityManager.NetworkCallback.class));
     }
 
     @Test
-    public void testAddSuggestionWithEnhancedMacRandomization() {
+    public void testAddSuggestionWithNonPersistentMacRandomization() {
         // default
         mWifiShellCommand.exec(
                 new Binder(), new FileDescriptor(), new FileDescriptor(), new FileDescriptor(),
@@ -684,7 +726,7 @@
                     == WifiConfiguration.RANDOMIZATION_PERSISTENT);
         }), eq(SHELL_PACKAGE_NAME), any());
 
-        // using enhanced MAC randomization.
+        // using non-persistent MAC randomization.
         if (SdkLevel.isAtLeastS()) {
             mWifiShellCommand.exec(
                     new Binder(), new FileDescriptor(), new FileDescriptor(), new FileDescriptor(),
@@ -834,8 +876,6 @@
     }
 
     @Test
-<<<<<<< HEAD
-=======
     public void testConnectNetworkWithHexSsid() {
         mWifiShellCommand.exec(
                 new Binder(), new FileDescriptor(), new FileDescriptor(), new FileDescriptor(),
@@ -868,7 +908,6 @@
     }
 
     @Test
->>>>>>> d173370a
     public void testEnableScanning() {
         BinderUtil.setUid(Process.ROOT_UID);
         mWifiShellCommand.exec(
@@ -885,4 +924,101 @@
                 new String[]{"enable-scanning", "enabled", "-h"});
         verify(mScanRequestProxy).enableScanning(true, true);
     }
+
+    @Test
+    public void testAddNetworkRequest() {
+        BinderUtil.setUid(Process.ROOT_UID);
+        final String testSsid = "ssid";
+        final String testBssid = "80:01:02:03:04:05";
+        final String testPassphrase = "password";
+
+        // Open
+        mWifiShellCommand.exec(
+                new Binder(), new FileDescriptor(), new FileDescriptor(), new FileDescriptor(),
+                new String[]{"add-request", testSsid, "open"});
+        verify(mConnectivityManager).requestNetwork(eq(
+                new NetworkRequest.Builder()
+                        .addTransportType(TRANSPORT_WIFI)
+                        .removeCapability(NET_CAPABILITY_INTERNET)
+                        .setNetworkSpecifier(new WifiNetworkSpecifier.Builder()
+                                .setSsid(testSsid)
+                                .build())
+                        .build()),
+                (ConnectivityManager.NetworkCallback) any());
+
+        // OWE
+        mWifiShellCommand.exec(
+                new Binder(), new FileDescriptor(), new FileDescriptor(), new FileDescriptor(),
+                new String[]{"add-request", testSsid, "owe", testPassphrase});
+        verify(mConnectivityManager).requestNetwork(eq(
+                new NetworkRequest.Builder()
+                        .addTransportType(TRANSPORT_WIFI)
+                        .removeCapability(NET_CAPABILITY_INTERNET)
+                        .setNetworkSpecifier(new WifiNetworkSpecifier.Builder()
+                                .setSsid(testSsid)
+                                .setIsEnhancedOpen(true)
+                                .build())
+                        .build()),
+                (ConnectivityManager.NetworkCallback) any());
+
+        // WPA2
+        mWifiShellCommand.exec(
+                new Binder(), new FileDescriptor(), new FileDescriptor(), new FileDescriptor(),
+                new String[]{"add-request", testSsid, "wpa2", testPassphrase});
+        verify(mConnectivityManager).requestNetwork(eq(
+                new NetworkRequest.Builder()
+                        .addTransportType(TRANSPORT_WIFI)
+                        .removeCapability(NET_CAPABILITY_INTERNET)
+                        .setNetworkSpecifier(new WifiNetworkSpecifier.Builder()
+                                .setSsid(testSsid)
+                                .setWpa2Passphrase(testPassphrase)
+                                .build())
+                        .build()),
+                (ConnectivityManager.NetworkCallback) any());
+
+        // WPA3
+        mWifiShellCommand.exec(
+                new Binder(), new FileDescriptor(), new FileDescriptor(), new FileDescriptor(),
+                new String[]{"add-request", testSsid, "wpa3", testPassphrase});
+        verify(mConnectivityManager).requestNetwork(eq(
+                new NetworkRequest.Builder()
+                        .addTransportType(TRANSPORT_WIFI)
+                        .removeCapability(NET_CAPABILITY_INTERNET)
+                        .setNetworkSpecifier(new WifiNetworkSpecifier.Builder()
+                                .setSsid(testSsid)
+                                .setWpa3Passphrase(testPassphrase)
+                                .build())
+                        .build()),
+                (ConnectivityManager.NetworkCallback) any());
+
+        // Test bssid flag
+        mWifiShellCommand.exec(
+                new Binder(), new FileDescriptor(), new FileDescriptor(), new FileDescriptor(),
+                new String[]{"add-request", testSsid, "open", "-b", testBssid});
+        verify(mConnectivityManager).requestNetwork(eq(
+                new NetworkRequest.Builder()
+                        .addTransportType(TRANSPORT_WIFI)
+                        .removeCapability(NET_CAPABILITY_INTERNET)
+                        .setNetworkSpecifier(new WifiNetworkSpecifier.Builder()
+                                .setSsid(testSsid)
+                                .setBssid(MacAddress.fromString(testBssid))
+                                .build())
+                        .build()),
+                (ConnectivityManager.NetworkCallback) any());
+
+        // Test glob flag
+        mWifiShellCommand.exec(
+                new Binder(), new FileDescriptor(), new FileDescriptor(), new FileDescriptor(),
+                new String[]{"add-request", "-g", testSsid, "open"});
+        verify(mConnectivityManager).requestNetwork(eq(
+                new NetworkRequest.Builder()
+                        .addTransportType(TRANSPORT_WIFI)
+                        .removeCapability(NET_CAPABILITY_INTERNET)
+                        .setNetworkSpecifier(new WifiNetworkSpecifier.Builder()
+                                .setSsidPattern(new PatternMatcher(
+                                        testSsid, PatternMatcher.PATTERN_ADVANCED_GLOB))
+                                .build())
+                        .build()),
+                (ConnectivityManager.NetworkCallback) any());
+    }
 }