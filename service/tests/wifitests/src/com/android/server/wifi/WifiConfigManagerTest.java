--- conflicted
+++ resolved
@@ -4080,11 +4080,7 @@
         mContextConfigStoreMockOrder.verify(mWifiConfigStore).write();
         verify(mWifiMetrics).wifiConfigStored(anyInt());
         // Verify shut down handling
-<<<<<<< HEAD
-        mWifiConfigManager.handleShutDown();
-=======
         mWifiConfigManager.writeDataToStorage();
->>>>>>> f9b3fd85
         mContextConfigStoreMockOrder.verify(mWifiConfigStore).write();
     }
 
