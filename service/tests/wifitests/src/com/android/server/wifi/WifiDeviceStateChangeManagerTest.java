--- conflicted
+++ resolved
@@ -74,11 +74,7 @@
         verify(mStateChangeCallback, never()).onScreenStateChanged(anyBoolean());
         mWifiDeviceStateChangeManager.handleBootCompleted();
         verify(mContext, atLeastOnce())
-<<<<<<< HEAD
-                .registerReceiver(mBroadcastReceiverCaptor.capture(), any(), any(), any());
-=======
                 .registerReceiver(mBroadcastReceiverCaptor.capture(), any());
->>>>>>> f9b3fd85
         verify(mStateChangeCallback).onScreenStateChanged(true);
         reset(mStateChangeCallback);
         setScreenState(true);
@@ -95,11 +91,7 @@
     public void testRegisterAfterBootCompleted() {
         mWifiDeviceStateChangeManager.handleBootCompleted();
         verify(mContext, atLeastOnce())
-<<<<<<< HEAD
-                .registerReceiver(mBroadcastReceiverCaptor.capture(), any(), any(), any());
-=======
                 .registerReceiver(mBroadcastReceiverCaptor.capture(), any());
->>>>>>> f9b3fd85
         mWifiDeviceStateChangeManager.registerStateChangeCallback(mStateChangeCallback);
         // Register after boot completed should immediately get a callback
         verify(mStateChangeCallback).onScreenStateChanged(true);
